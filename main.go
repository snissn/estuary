package main

import (
	"context"
	"encoding/json"
	"errors"
	"flag"
	"fmt"
	"os"
	"path/filepath"
	"strconv"
	"strings"
	"time"

	"github.com/application-research/estuary/node/modules/peering"

	"go.opencensus.io/stats/view"

	"github.com/application-research/estuary/build"
	"github.com/application-research/estuary/config"
	drpc "github.com/application-research/estuary/drpc"
	"github.com/application-research/estuary/metrics"
	"github.com/application-research/estuary/node"
	"github.com/application-research/estuary/pinner"
	"github.com/application-research/estuary/stagingbs"
	"github.com/application-research/estuary/util"
	"github.com/application-research/estuary/util/gateway"
	"github.com/application-research/filclient"
	"github.com/google/uuid"
	"github.com/ipfs/go-cid"
	gsimpl "github.com/ipfs/go-graphsync/impl"
	logging "github.com/ipfs/go-log/v2"
	routed "github.com/libp2p/go-libp2p/p2p/host/routed"
	"github.com/mitchellh/go-homedir"
	"github.com/multiformats/go-multiaddr"
	"github.com/whyrusleeping/memo"
	"go.opentelemetry.io/otel"

	"go.opentelemetry.io/otel/trace"
	"golang.org/x/xerrors"

	datatransfer "github.com/filecoin-project/go-data-transfer"
	"github.com/filecoin-project/lotus/api"
	lcli "github.com/filecoin-project/lotus/cli"
	cli "github.com/urfave/cli/v2"

	"gorm.io/gorm"
	"gorm.io/gorm/logger"
)

var appVersion string
var log = logging.Logger("estuary").With("app_version", appVersion)

type storageMiner struct {
	gorm.Model
	Address         util.DbAddr `gorm:"unique"`
	Suspended       bool
	SuspendedReason string
	Name            string
	Version         string
	Location        string
	Owner           uint
}

type Content struct {
	ID        uint           `gorm:"primarykey" json:"id"`
	CreatedAt time.Time      `json:"-"`
	UpdatedAt time.Time      `json:"updatedAt"`
	DeletedAt gorm.DeletedAt `gorm:"index" json:"-"`

	Cid         util.DbCID       `json:"cid"`
	Filename    string           `json:"filename"`
	UserID      uint             `json:"userId" gorm:"index"`
	Description string           `json:"description"`
	Size        int64            `json:"size"`
	Type        util.ContentType `json:"type"`
	Active      bool             `json:"active"`
	Offloaded   bool             `json:"offloaded"`
	Replication int              `json:"replication"`

	// TODO: shift most of the 'state' booleans in here into a single state
	// field, should make reasoning about things much simpler
	AggregatedIn uint `json:"aggregatedIn" gorm:"index:,option:CONCURRENTLY"`
	Aggregate    bool `json:"aggregate"`

	Pinning bool   `json:"pinning"`
	PinMeta string `json:"pinMeta"`
	Replace bool   `json:"replace" gorm:"default:0"`
	Origins string `json:"origins"`

	Failed bool `json:"failed"`

	Location string `json:"location"`
	// TODO: shift location tracking to just use the ID of the shuttle
	// Also move towards recording content movement intentions in the database,
	// making that process more resilient to failures
	// LocID     uint   `json:"locID"`
	// LocIntent uint   `json:"locIntent"`

	// If set, this content is part of a split dag.
	// In such a case, the 'root' content should be advertised on the dht, but
	// not have deals made for it, and the children should have deals made for
	// them (unlike with aggregates)
	DagSplit  bool `json:"dagSplit"`
	SplitFrom uint `json:"splitFrom"`
}

type ContentWithPath struct {
	Content
	Path string `json:"path"`
}

type Object struct {
	ID         uint       `gorm:"primarykey"`
	Cid        util.DbCID `gorm:"index"`
	Size       int
	Reads      int
	LastAccess time.Time
}

type ObjRef struct {
	ID        uint `gorm:"primarykey"`
	Content   uint `gorm:"index:,option:CONCURRENTLY"`
	Object    uint `gorm:"index:,option:CONCURRENTLY"`
	Offloaded uint
}

// updateAutoretrieveIndex ticks every tickInterval and checks for new information to add to autoretrieve
// If so, it updates the filecoin index with the new CIDs, saying they are present on autoretrieve
// With that, clients using bitswap can query autoretrieve servers using bitswap and get data from estuary
func (s *Server) updateAutoretrieveIndex(tickInterval time.Duration, quit chan struct{}) error {
	var autoretrieves []Autoretrieve
	var lastTickTime time.Time
	ticker := time.NewTicker(tickInterval)

	defer ticker.Stop()
	for {
		lastTickTime = time.Now().Add(-tickInterval)

		// Find all autoretrieve servers that are online (that sent heartbeat)
		err := s.DB.Find(&autoretrieves, "last_connection > ?", lastTickTime).Error
		if err != nil {
			log.Errorf("unable to query autoretrieve servers from database: %s", err)
			return err
		}
		if len(autoretrieves) > 0 {
			for _, ar := range autoretrieves {
				fmt.Println("online: ", ar) // TODO: remove
			}
		} else {
			log.Info("no autoretrieve servers online")
		}

		// wait for next tick, or quit
		select {
		case <-ticker.C:
			continue
		case <-quit:
			return nil
		}
	}
}

func before(cctx *cli.Context) error {
	level := util.LogLevel

	_ = logging.SetLogLevel("dt-impl", level)
	_ = logging.SetLogLevel("estuary", level)
	_ = logging.SetLogLevel("paych", level)
	_ = logging.SetLogLevel("filclient", level)
	_ = logging.SetLogLevel("dt_graphsync", level)
	_ = logging.SetLogLevel("dt-chanmon", level)
	_ = logging.SetLogLevel("markets", level)
	_ = logging.SetLogLevel("data_transfer_network", level)
	_ = logging.SetLogLevel("rpc", level)
	_ = logging.SetLogLevel("bs-wal", level)
	_ = logging.SetLogLevel("provider.batched", level)
	_ = logging.SetLogLevel("bs-migrate", level)
	return nil
}

func overrideSetOptions(flags []cli.Flag, cctx *cli.Context, cfg *config.Estuary) error {
	for _, flag := range flags {
		name := flag.Names()[0]
		if cctx.IsSet(name) {
			log.Debugf("estuary cli flag %s is set to %s", name, cctx.String(name))
		} else {
			continue
		}

		switch name {
		case "node-api-url":
			cfg.Node.ApiURL = cctx.String("node-api-url")
		case "datadir":
			cfg.DataDir = cctx.String("datadir")
		case "blockstore":
			cfg.Node.Blockstore = cctx.String("blockstore")
		case "no-blockstore-cache":
			cfg.Node.NoBlockstoreCache = cctx.Bool("no-blockstore-cache")
		case "write-log-truncate":
			cfg.Node.WriteLogTruncate = cctx.Bool("write-log-truncate")
		case "write-log-flush":
			cfg.Node.HardFlushWriteLog = cctx.Bool("write-log-flush")
		case "write-log":
			if wl := cctx.String("write-log"); wl != "" {
				if wl[0] == '/' {
					cfg.Node.WriteLogDir = wl
				} else {
					cfg.Node.WriteLogDir = filepath.Join(cctx.String("datadir"), wl)
				}
			}
		case "database":
			cfg.DatabaseConnString = cctx.String("database")
		case "apilisten":
			cfg.ApiListen = cctx.String("apilisten")
		case "announce":
			_, err := multiaddr.NewMultiaddr(cctx.String("announce"))
			if err != nil {
				return fmt.Errorf("failed to parse announce address %s: %w", cctx.String("announce"), err)
			}
			cfg.Node.AnnounceAddrs = []string{cctx.String("announce")}
		case "peering-peers":
			//	The peer is an array of multiaddress so we need to allow
			//	the user to specify ID and Addrs
			var peers []peering.PeeringPeer
			peeringPeersStr := cctx.String("peering-peers")

			err := json.Unmarshal([]byte(peeringPeersStr), &peers)
			if err != nil {
				return fmt.Errorf("failed to parse peering addresses %s: %w", cctx.String("peering-peers"), err)
			}
			cfg.Node.PeeringPeers = peers
		case "lightstep-token":
			cfg.LightstepToken = cctx.String("lightstep-token")
		case "hostname":
			cfg.Hostname = cctx.String("hostname")
		case "replication":
			cfg.Replication = cctx.Int("replication")
		case "lowmem":
			cfg.LowMem = cctx.Bool("lowmem")
		case "no-storage-cron":
			cfg.DisableFilecoinStorage = cctx.Bool("no-storage-cron")
		case "disable-deal-making":
			cfg.Deal.Disable = cctx.Bool("disable-deal-making")
		case "verified-deal":
			cfg.Deal.Verified = cctx.Bool("verified-deal")
		case "fail-deals-on-transfer-failure":
			cfg.Deal.FailOnTransferFailure = cctx.Bool("fail-deals-on-transfer-failure")
		case "disable-local-content-adding":
			cfg.Content.DisableLocalAdding = cctx.Bool("disable-local-content-adding")
		case "disable-content-adding":
			cfg.Content.DisableGlobalAdding = cctx.Bool("disable-content-adding")
		case "jaeger-tracing":
			cfg.Jaeger.EnableTracing = cctx.Bool("jaeger-tracing")
		case "jaeger-provider-url":
			cfg.Jaeger.ProviderUrl = cctx.String("jaeger-provider-url")
		case "jaeger-sampler-ratio":
			cfg.Jaeger.SamplerRatio = cctx.Float64("jaeger-sampler-ratio")
		case "logging":
			cfg.Logging.ApiEndpointLogging = cctx.Bool("logging")
		case "enable-auto-retrieve":
			cfg.EnableAutoRetrieve = cctx.Bool("enable-auto-retrieve")
		case "bitswap-max-work-per-peer":
			cfg.Node.Bitswap.MaxOutstandingBytesPerPeer = cctx.Int64("bitswap-max-work-per-peer")
		case "bitswap-target-message-size":
			cfg.Node.Bitswap.TargetMessageSize = cctx.Int("bitswap-target-message-size")
		case "shuttle-message-handlers":
			cfg.ShuttleMessageHandlers = cctx.Int("shuttle-message-handlers")

		default:
		}
	}
	return cfg.SetRequiredOptions()
}

func main() {
	//set global time to UTC
	utc, _ := time.LoadLocation("UTC")
	time.Local = utc

	hDir, err := homedir.Dir()
	if err != nil {
		log.Fatalf("could not determine homedir for estuary app: %+v", err)
	}

	app := cli.NewApp()
	app.Version = appVersion

	cfg := config.NewEstuary(appVersion)

	app.Usage = "Estuary server CLI"

	app.Before = before

	app.Flags = []cli.Flag{
		util.FlagLogLevel,
		&cli.StringFlag{
			Name:  "repo",
			Value: "~/.lotus",
		},
		&cli.StringFlag{
			Name:    "node-api-url",
			Value:   cfg.Node.ApiURL,
			Usage:   "lotus api gateway url",
			EnvVars: []string{"FULLNODE_API_INFO"},
		},
		&cli.StringFlag{
			Name:  "config",
			Usage: "specify configuration file location",
			Value: filepath.Join(hDir, ".estuary"),
		},
		&cli.StringFlag{
			Name:    "database",
			Usage:   "specify connection string for estuary database",
			Value:   cfg.DatabaseConnString,
			EnvVars: []string{"ESTUARY_DATABASE"},
		},
		&cli.StringFlag{
			Name:    "apilisten",
			Usage:   "address for the api server to listen on",
			Value:   cfg.ApiListen,
			EnvVars: []string{"ESTUARY_API_LISTEN"},
		},
		&cli.StringFlag{
			Name:    "announce",
			Usage:   "announce address for the libp2p server to listen on",
			EnvVars: []string{"ESTUARY_ANNOUNCE"},
		},
		&cli.StringFlag{
			Name:    "peering-peers",
			Usage:   "peering addresses for the libp2p server to listen on",
			EnvVars: []string{"ESTUARY_PEERING_PEERS"},
		},
		&cli.StringFlag{
			Name:    "datadir",
			Usage:   "directory to store data in",
			Value:   cfg.DataDir,
			EnvVars: []string{"ESTUARY_DATADIR"},
		},
		&cli.StringFlag{
			Name:   "write-log",
			Usage:  "enable write log blockstore in specified directory",
			Value:  cfg.Node.WriteLogDir,
			Hidden: true,
		},
		&cli.BoolFlag{
			Name:  "no-storage-cron",
			Usage: "run estuary without processing files into deals",
			Value: cfg.DisableFilecoinStorage,
		},
		&cli.BoolFlag{
			Name:  "logging",
			Usage: "enable api endpoint logging",
			Value: cfg.Logging.ApiEndpointLogging,
		},
		&cli.BoolFlag{
			Name:   "enable-auto-retrieve",
			Usage:  "enables autoretrieve",
			Value:  cfg.EnableAutoRetrieve,
			Hidden: true,
		},
		&cli.StringFlag{
			Name:    "lightstep-token",
			Usage:   "specify lightstep access token for enabling trace exports",
			EnvVars: []string{"ESTUARY_LIGHTSTEP_TOKEN"},
			Value:   cfg.LightstepToken,
		},
		&cli.StringFlag{
			Name:  "hostname",
			Usage: "specify hostname this node will be reachable at",
			Value: cfg.Hostname,
		},
		&cli.BoolFlag{
			Name:  "fail-deals-on-transfer-failure",
			Usage: "consider deals failed when the transfer to the miner fails",
			Value: cfg.Deal.FailOnTransferFailure,
		},
		&cli.BoolFlag{
			Name:  "disable-deal-making",
			Usage: "do not create any new deals (existing deals will still be processed)",
			Value: cfg.Deal.Disable,
		},
		&cli.BoolFlag{
			Name:  "verified-deal",
			Usage: "Defaults to makes deals as verified deal using datacap. Set to false to make deal as regular deal using real FIL(no datacap)",
			Value: cfg.Deal.Verified,
		},
		&cli.BoolFlag{
			Name:  "disable-content-adding",
			Usage: "disallow new content ingestion globally",
			Value: cfg.Content.DisableGlobalAdding,
		},
		&cli.BoolFlag{
			Name:  "disable-local-content-adding",
			Usage: "disallow new content ingestion on this node (shuttles are unaffected)",
			Value: cfg.Content.DisableLocalAdding,
		},
		&cli.StringFlag{
			Name:  "blockstore",
			Usage: "specify blockstore parameters",
			Value: cfg.Node.Blockstore,
		},
		&cli.BoolFlag{
			Name:  "write-log-truncate",
			Usage: "enables log truncating",
			Value: cfg.Node.WriteLogTruncate,
		},
		&cli.BoolFlag{
			Name:  "write-log-flush",
			Usage: "enable hard flushing blockstore",
			Value: cfg.Node.HardFlushWriteLog,
		},
		&cli.BoolFlag{
			Name:  "no-blockstore-cache",
			Usage: "disable blockstore caching",
			Value: cfg.Node.NoBlockstoreCache,
		},
		&cli.IntFlag{
			Name:  "replication",
			Usage: "sets replication factor",
			Value: cfg.Replication,
		},
		&cli.BoolFlag{
			Name:  "lowmem",
			Usage: "TEMP: turns down certain parameters to attempt to use less memory (will be replaced by a more specific flag later)",
			Value: cfg.LowMem,
		},
		&cli.BoolFlag{
			Name:  "jaeger-tracing",
			Usage: "enables jaeger tracing",
			Value: cfg.Jaeger.EnableTracing,
		},
		&cli.StringFlag{
			Name:  "jaeger-provider-url",
			Usage: "sets the jaeger provider url",
			Value: cfg.Jaeger.ProviderUrl,
		},
		&cli.Float64Flag{
			Name:  "jaeger-sampler-ratio",
			Usage: "If less than 1 probabilistic metrics will be used.",
			Value: cfg.Jaeger.SamplerRatio,
		},
		&cli.Int64Flag{
			Name:  "bitswap-max-work-per-peer",
			Usage: "sets the bitswap max work per peer",
			Value: cfg.Node.Bitswap.MaxOutstandingBytesPerPeer,
		},
		&cli.IntFlag{
			Name:  "bitswap-target-message-size",
			Usage: "sets the bitswap target message size",
			Value: cfg.Node.Bitswap.TargetMessageSize,
		},
		&cli.IntFlag{
			Name:  "shuttle-message-handlers",
			Usage: "sets shuttle message handler count",
			Value: cfg.ShuttleMessageHandlers,
		},
	}
	app.Commands = []*cli.Command{
		{
			Name:  "setup",
			Usage: "Creates an initial auth token under new user \"admin\"",
			Flags: []cli.Flag{
				&cli.StringFlag{
					Name:  "username",
					Usage: "specify setup username",
				},
				&cli.StringFlag{
					Name:  "password",
					Usage: "specify setup password",
				},
				&cli.StringFlag{
					Name:  "config",
					Usage: "specify configuration file location",
					Value: filepath.Join(hDir, ".estuary"),
				},
				&cli.StringFlag{
					Name:    "database",
					Usage:   "specify connection string for estuary database",
					Value:   cfg.DatabaseConnString,
					EnvVars: []string{"ESTUARY_DATABASE"},
				},
			},
			Action: func(cctx *cli.Context) error {
				if err := cfg.Load(cctx.String("config")); err != nil && err != config.ErrNotInitialized { // still want to report parsing errors
					return err
				}

				if err := overrideSetOptions(app.Flags, cctx, cfg); err != nil {
					return nil
				}

				username := cctx.String("username")
				if username == "" {
					return errors.New("setup username cannot be empty")
				}

				password := cctx.String("password")
				if password == "" {
					return errors.New("setup password cannot be empty")
				}

				db, err := setupDatabase(cfg.DatabaseConnString)
				if err != nil {
					return err
				}

				quietdb := db.Session(&gorm.Session{
					Logger: logger.Discard,
				})

<<<<<<< HEAD
				username = strings.ToLower(username)

				var exist *User
				if err := quietdb.First(&exist, "username = ?", username).Error; err != nil {
					if !xerrors.Is(err, gorm.ErrRecordNotFound) {
						return err
					}
					exist = nil
				}
=======
				username := "admin"
				password := ""
				salt := ""
>>>>>>> 5497430b

				if exist != nil {
					return fmt.Errorf("a user already exist for that username:%s", username)
				}

				salt := uuid.New().String()
				newUser := &User{
					UUID:     uuid.New().String(),
					Username: username,
					Salt:     salt,
					PassHash: util.GetPasswordHash(password, salt),
					Perm:     100,
				}
				if err := db.Create(newUser).Error; err != nil {
					return fmt.Errorf("admin user creation failed: %w", err)
				}

				authToken := &AuthToken{
					Token:  "EST" + uuid.New().String() + "ARY",
					User:   newUser.ID,
					Expiry: time.Now().Add(time.Hour * 24 * 365),
				}
				if err := db.Create(authToken).Error; err != nil {
					return fmt.Errorf("admin token creation failed: %w", err)
				}

				fmt.Printf("Auth Token: %v\n", authToken.Token)
				return nil
			},
		}, {
			Name:  "configure",
			Usage: "Saves a configuration file to the location specified by the config parameter",
			Action: func(cctx *cli.Context) error {
				configFile := cctx.String("config")
				if err := cfg.Load(configFile); err != nil && err != config.ErrNotInitialized { // still want to report parsing errors
					return err
				}

				if err := overrideSetOptions(app.Flags, cctx, cfg); err != nil {
					return err
				}
				return cfg.Save(configFile)
			},
		},
	}
	app.Action = func(cctx *cli.Context) error {
		log.Infof("estuary version: %s", appVersion)

		if err := cfg.Load(cctx.String("config")); err != nil && err != config.ErrNotInitialized { // For backward compatibility, don't error if no config file
			return err
		}

		if err := overrideSetOptions(app.Flags, cctx, cfg); err != nil {
			return err
		}

		db, err := setupDatabase(cfg.DatabaseConnString)
		if err != nil {
			return err
		}

		init := Initializer{&cfg.Node, db, nil}
		nd, err := node.Setup(context.Background(), &init)
		if err != nil {
			return err
		}

		if err = view.Register(metrics.DefaultViews...); err != nil {
			log.Fatalf("Cannot register the OpenCensus view: %v", err)
			return err
		}

		addr, err := nd.Wallet.GetDefault()
		if err != nil {
			return err
		}

		sbmgr, err := stagingbs.NewStagingBSMgr(cfg.StagingDataDir)
		if err != nil {
			return err
		}

		// send a CLI context to lotus that contains only the node "api-url" flag set, so that other flags don't accidentally conflict with lotus cli flags
		// https://github.com/filecoin-project/lotus/blob/731da455d46cb88ee5de9a70920a2d29dec9365c/cli/util/api.go#L37
		flset := flag.NewFlagSet("lotus", flag.ExitOnError)
		flset.String("api-url", "", "node api url")
		err = flset.Set("api-url", cfg.Node.ApiURL)
		if err != nil {
			return err
		}

		ncctx := cli.NewContext(cli.NewApp(), flset, nil)
		api, closer, err := lcli.GetGatewayAPI(ncctx)
		if err != nil {
			return err
		}
		defer closer()

		// setup tracing to jaeger if enabled
		if cfg.Jaeger.EnableTracing {
			tp, err := metrics.NewJaegerTraceProvider("estuary",
				cfg.Jaeger.ProviderUrl, cfg.Jaeger.SamplerRatio)
			if err != nil {
				return err
			}
			otel.SetTracerProvider(tp)
		}

		s := &Server{
			DB:          db,
			Node:        nd,
			Api:         api,
			StagingMgr:  sbmgr,
			tracer:      otel.Tracer("api"),
			cacher:      memo.NewCacher(),
			gwayHandler: gateway.NewGatewayHandler(nd.Blockstore),
			estuaryCfg:  cfg,
		}

		// TODO: this is an ugly self referential hack... should fix
		pinmgr := pinner.NewPinManager(s.doPinning, s.PinStatusFunc, &pinner.PinManagerOpts{
			MaxActivePerUser: 20,
		})
		go pinmgr.Run(50)

		rhost := routed.Wrap(nd.Host, nd.FilDht)

		var opts []func(*filclient.Config)
		if cfg.LowMem {
			opts = append(opts, func(cfg *filclient.Config) {
				cfg.GraphsyncOpts = []gsimpl.Option{
					gsimpl.MaxInProgressIncomingRequests(100),
					gsimpl.MaxInProgressOutgoingRequests(100),
					gsimpl.MaxMemoryResponder(4 << 30),
					gsimpl.MaxMemoryPerPeerResponder(16 << 20),
					gsimpl.MaxInProgressIncomingRequestsPerPeer(10),
					gsimpl.MessageSendRetries(2),
					gsimpl.SendMessageTimeout(2 * time.Minute),
				}
			})
		}

		fc, err := filclient.NewClient(rhost, api, nd.Wallet, addr, nd.Blockstore, nd.Datastore, cfg.DataDir, opts...)
		if err != nil {
			return err
		}

		for _, a := range nd.Host.Addrs() {
			fmt.Printf("%s/p2p/%s\n", a, nd.Host.ID())
		}

		go func() {
			for _, ai := range node.BootstrapPeers {
				if err := nd.Host.Connect(context.TODO(), ai); err != nil {
					fmt.Println("failed to connect to bootstrapper: ", err)
					continue
				}
			}

			if err := nd.Dht.Bootstrap(context.TODO()); err != nil {
				fmt.Println("dht bootstrapping failed: ", err)
			}
		}()

		cm, err := NewContentManager(db, api, fc, init.trackingBstore, nd.NotifBlockstore, nd.Provider, pinmgr, nd, cfg)
		if err != nil {
			return err
		}
		s.CM = cm

		fc.SetPieceCommFunc(cm.getPieceCommitment)
		s.FilClient = fc

		if cfg.EnableAutoRetrieve {
			init.trackingBstore.SetCidReqFunc(cm.RefreshContentForCid)
		}

		go cm.ContentWatcher()
		go cm.handleShuttleMessages(cctx.Context, cfg.ShuttleMessageHandlers) // register workers/handlers to process shuttle rpc messages from a channel(queue)

		// refresh pin queue for local contents
		if !cm.contentAddingDisabled {
			go func() {
				if err := cm.refreshPinQueue(cctx.Context, util.ContentLocationLocal); err != nil {
					log.Errorf("failed to refresh pin queue: %s", err)
				}
			}()
		}

		// start autoretrieve index updater task every INDEX_UPDATE_INTERVAL minutes
		updateInterval, ok := os.LookupEnv("INDEX_UPDATE_INTERVAL")
		if !ok {
			updateInterval = "720"
		}
		intervalMinutes, err := strconv.Atoi(updateInterval)
		if err != nil {
			return err
		}

		stopUpdateIndex := make(chan struct{})
		go s.updateAutoretrieveIndex(time.Duration(intervalMinutes)*time.Minute, stopUpdateIndex)

		go func() {
			time.Sleep(time.Second * 10)

			if err := s.RestartAllTransfersForLocation(cctx.Context, util.ContentLocationLocal); err != nil {
				log.Errorf("failed to restart transfers: %s", err)
			}
		}()

		return s.ServeAPI()
	}

	if err := app.Run(os.Args); err != nil {
		log.Fatalf("could not run estuary app: %+v", err)
	}
}

type Autoretrieve struct {
	gorm.Model

	Handle         string `gorm:"unique"`
	Token          string `gorm:"unique"`
	LastConnection time.Time
	PeerID         string `gorm:"unique"`
	Addresses      string
}

func setupDatabase(dbConnStr string) (*gorm.DB, error) {
	db, err := util.SetupDatabase(dbConnStr)
	if err != nil {
		return nil, err
	}

	if err = migrateSchemas(db); err != nil {
		return nil, err
	}

	// 'manually' add unique composite index on collection fields because gorms syntax for it is tricky
	if err := db.Exec("create unique index if not exists collection_refs_paths on collection_refs (path,collection)").Error; err != nil {
		return nil, fmt.Errorf("failed to create collection paths index: %w", err)
	}

	var count int64
	if err := db.Model(&storageMiner{}).Count(&count).Error; err != nil {
		return nil, err
	}

	if count == 0 {
		fmt.Println("adding default miner list to database...")
		for _, m := range build.DefaultMiners {
			db.Create(&storageMiner{Address: util.DbAddr{Addr: m}})
		}

	}
	return db, nil
}

func migrateSchemas(db *gorm.DB) error {
	if err := db.AutoMigrate(
		&Content{},
		&Object{},
		&ObjRef{},
		&Collection{},
		&CollectionRef{},
		&contentDeal{},
		&dfeRecord{},
		&PieceCommRecord{},
		&proposalRecord{},
		&util.RetrievalFailureRecord{},
		&retrievalSuccessRecord{},
		&minerStorageAsk{},
		&storageMiner{},
		&User{},
		&AuthToken{},
		&InviteCode{},
		&Shuttle{},
		&Autoretrieve{}); err != nil {
		return err
	}
	return nil
}

type Server struct {
	estuaryCfg *config.Estuary
	tracer     trace.Tracer
	Node       *node.Node
	DB         *gorm.DB
	FilClient  *filclient.FilClient
	Api        api.Gateway
	CM         *ContentManager
	StagingMgr *stagingbs.StagingBSMgr

	gwayHandler *gateway.GatewayHandler

	cacher *memo.Cacher
}

func (s *Server) GarbageCollect(ctx context.Context) error {
	// since we're reference counting all the content, garbage collection becomes easy
	// its even easier if we don't care that its 'perfect'

	// We can probably even just remove stuff when its references are removed from the database
	keych, err := s.Node.Blockstore.AllKeysChan(ctx)
	if err != nil {
		return err
	}

	for c := range keych {
		keep, err := s.trackingObject(c)
		if err != nil {
			return err
		}

		if !keep {
			// can batch these deletes and execute them at the datastore layer for more perfs
			if err := s.Node.Blockstore.DeleteBlock(ctx, c); err != nil {
				return err
			}
		}
	}

	return nil
}

func (s *Server) trackingObject(c cid.Cid) (bool, error) {
	var count int64
	if err := s.DB.Model(&Object{}).Where("cid = ?", c.Bytes()).Count(&count).Error; err != nil {
		if xerrors.Is(err, gorm.ErrRecordNotFound) {
			return false, nil
		}
		return false, err
	}

	return count > 0, nil
}

func (s *Server) RestartAllTransfersForLocation(ctx context.Context, loc string) error {
	var deals []contentDeal
	if err := s.DB.Model(contentDeal{}).
		Joins("left join contents on contents.id = content_deals.content").
		Where("not content_deals.failed and content_deals.deal_id = 0 and content_deals.dt_chan != '' and location = ?", loc).
		Scan(&deals).Error; err != nil {
		return err
	}

	for _, d := range deals {
		chid, err := d.ChannelID()
		if err != nil {
			// Only legacy (push) transfers need to be restarted by Estuary.
			// Newer (pull) transfers are restarted by the Storage Provider.
			// So if it's not a legacy channel ID, ignore it.
			continue
		}

		if err := s.CM.RestartTransfer(ctx, loc, chid, d.ID); err != nil {
			log.Errorf("failed to restart transfer: %s", err)
			continue
		}
	}
	return nil
}

func (cm *ContentManager) RestartTransfer(ctx context.Context, loc string, chanid datatransfer.ChannelID, dealID uint) error {
	if loc == "local" {
		st, err := cm.FilClient.TransferStatus(ctx, &chanid)
		if err != nil {
			return err
		}

		if util.TransferTerminated(st) {
			if err := cm.DB.Model(contentDeal{}).Where("id = ?", dealID).UpdateColumns(map[string]interface{}{
				"failed":    true,
				"failed_at": time.Now(),
			}).Error; err != nil {
				return err
			}
			return fmt.Errorf("deal in database is in progress, but data transfer is terminated: %d", st.Status)
		}
		return cm.FilClient.RestartTransfer(ctx, &chanid)
	}
	return cm.sendRestartTransferCmd(ctx, loc, chanid)
}

func (cm *ContentManager) sendRestartTransferCmd(ctx context.Context, loc string, chanid datatransfer.ChannelID) error {
	return cm.sendShuttleCommand(ctx, loc, &drpc.Command{
		Op: drpc.CMD_RestartTransfer,
		Params: drpc.CmdParams{
			RestartTransfer: &drpc.RestartTransfer{
				ChanID: chanid,
			},
		},
	})
}<|MERGE_RESOLUTION|>--- conflicted
+++ resolved
@@ -509,7 +509,6 @@
 					Logger: logger.Discard,
 				})
 
-<<<<<<< HEAD
 				username = strings.ToLower(username)
 
 				var exist *User
@@ -519,11 +518,6 @@
 					}
 					exist = nil
 				}
-=======
-				username := "admin"
-				password := ""
-				salt := ""
->>>>>>> 5497430b
 
 				if exist != nil {
 					return fmt.Errorf("a user already exist for that username:%s", username)
