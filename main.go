--- conflicted
+++ resolved
@@ -844,15 +844,10 @@
 		&util.User{},
 		&util.AuthToken{},
 		&util.InviteCode{},
-<<<<<<< HEAD
-		&Shuttle{},
+		&model.Shuttle{},
 		&autoretrieve.Autoretrieve{},
 		&autoretrieve.PublishedBatch{},
 	); err != nil {
-=======
-		&model.Shuttle{},
-		&autoretrieve.Autoretrieve{}); err != nil {
->>>>>>> 42dfe565
 		return err
 	}
 	return nil
@@ -949,77 +944,4 @@
 		Dbid: dealdbid,
 		Last: st,
 	}
-<<<<<<< HEAD
-}
-
-// RestartTransfer tries to resume incomplete data transfers between client and storage providers.
-// It supports only legacy deals (PushTransfer)
-func (cm *ContentManager) RestartTransfer(ctx context.Context, loc string, chanid datatransfer.ChannelID, d contentDeal) error {
-	maddr, err := d.MinerAddr()
-	if err != nil {
-		return err
-	}
-
-	var dealUUID *uuid.UUID
-	if d.DealUUID != "" {
-		parsed, err := uuid.Parse(d.DealUUID)
-		if err != nil {
-			return fmt.Errorf("parsing deal uuid %s: %w", d.DealUUID, err)
-		}
-		dealUUID = &parsed
-	}
-
-	_, isPushTransfer, err := cm.getProviderDealStatus(ctx, &d, maddr, dealUUID)
-	if err != nil {
-		return err
-	}
-
-	if !isPushTransfer {
-		return nil
-	}
-
-	if loc == constants.ContentLocationLocal {
-		// get the deal data transfer state pull deals
-		st, err := cm.FilClient.TransferStatus(ctx, &chanid)
-		if err != nil && err != filclient.ErrNoTransferFound {
-			return err
-		}
-
-		if st == nil {
-			return fmt.Errorf("no data transfer state was found")
-		}
-
-		cannotRestart := !util.CanRestartTransfer(st)
-		if cannotRestart {
-			trsFailed, msg := util.TransferFailed(st)
-			if trsFailed {
-				if err := cm.DB.Model(contentDeal{}).Where("id = ?", d.ID).UpdateColumns(map[string]interface{}{
-					"failed":    true,
-					"failed_at": time.Now(),
-				}).Error; err != nil {
-					return err
-				}
-				errMsg := fmt.Sprintf("status: %d(%s), message: %s", st.Status, msg, st.Message)
-				return fmt.Errorf("deal in database is in progress, but data transfer is terminated: %s", errMsg)
-			}
-			return nil
-		}
-		return cm.FilClient.RestartTransfer(ctx, &chanid)
-	}
-	return cm.sendRestartTransferCmd(ctx, loc, chanid, d)
-}
-
-func (cm *ContentManager) sendRestartTransferCmd(ctx context.Context, loc string, chanid datatransfer.ChannelID, d contentDeal) error {
-	return cm.sendShuttleCommand(ctx, loc, &drpc.Command{
-		Op: drpc.CMD_RestartTransfer,
-		Params: drpc.CmdParams{
-			RestartTransfer: &drpc.RestartTransfer{
-				ChanID:    chanid,
-				DealDBID:  d.ID,
-				ContentID: d.Content,
-			},
-		},
-	})
-=======
->>>>>>> 42dfe565
 }