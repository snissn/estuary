--- conflicted
+++ resolved
@@ -6,12 +6,13 @@
 	"errors"
 	"flag"
 	"fmt"
-	"github.com/multiformats/go-multiaddr"
-	"github.com/urfave/cli/v2"
 	"os"
 	"path/filepath"
 	"strings"
 	"time"
+
+	"github.com/multiformats/go-multiaddr"
+	"github.com/urfave/cli/v2"
 
 	explru "github.com/paskal/golang-lru/simplelru"
 	"golang.org/x/time/rate"
@@ -338,205 +339,7 @@
 		if err := overrideSetOptions(app.Flags, cctx, cfg); err != nil {
 			return err
 		}
-<<<<<<< HEAD
-
-		if err := cfg.Validate(); err != nil {
-			return err
-		}
-
-		db, err := setupDatabase(cfg.DatabaseConnString)
-		if err != nil {
-			return err
-		}
-
-		// stand up sanity check manager
-		sanitycheckMgr := sanitycheck.NewManager(db, log)
-
-		init := Initializer{&cfg.Node, db, nil}
-		nd, err := node.Setup(cctx.Context, &init, sanitycheckMgr.HandleMissingBlocks)
-		if err != nil {
-			return err
-		}
-
-		for _, a := range nd.Host.Addrs() {
-			log.Infof("%s/p2p/%s\n", a, nd.Host.ID())
-		}
-
-		go func() {
-			for _, ai := range node.BootstrapPeers {
-				if err := nd.Host.Connect(cctx.Context, ai); err != nil {
-					log.Warnf("failed to connect to bootstrapper: %s", err)
-					continue
-				}
-			}
-
-			if err := nd.Dht.Bootstrap(cctx.Context); err != nil {
-				log.Warnf("dht bootstrapping failed: %s", err)
-			}
-		}()
-
-		if err = view.Register(metrics.DefaultViews...); err != nil {
-			log.Errorf("Cannot register the OpenCensus view: %s", err)
-			return err
-		}
-
-		walletAddr, err := nd.Wallet.GetDefault()
-		if err != nil {
-			return err
-		}
-
-		// send a CLI context to lotus that contains only the node "api-url" flag set, so that other flags don't accidentally conflict with lotus cli flags
-		// https://github.com/filecoin-project/lotus/blob/731da455d46cb88ee5de9a70920a2d29dec9365c/cli/util/api.go#L37
-		flset := flag.NewFlagSet("lotus", flag.ExitOnError)
-		flset.String("api-url", "", "node api url")
-		err = flset.Set("api-url", cfg.Node.ApiURL)
-		if err != nil {
-			return err
-		}
-
-		ncctx := cli.NewContext(cli.NewApp(), flset, nil)
-		gatewayApi, closer, err := lcli.GetGatewayAPI(ncctx)
-		if err != nil {
-			return err
-		}
-		defer closer()
-
-		// setup tracing to jaeger if enabled
-		if cfg.Jaeger.EnableTracing {
-			tp, err := metrics.NewJaegerTraceProvider("estuary",
-				cfg.Jaeger.ProviderUrl, cfg.Jaeger.SamplerRatio)
-			if err != nil {
-				return err
-			}
-			otel.SetTracerProvider(tp)
-		}
-
-		var opts []func(*filclient.Config)
-		if cfg.LowMem {
-			opts = append(opts, func(cfg *filclient.Config) {
-				cfg.GraphsyncOpts = []gsimpl.Option{
-					gsimpl.MaxInProgressIncomingRequests(100),
-					gsimpl.MaxInProgressOutgoingRequests(100),
-					gsimpl.MaxMemoryResponder(4 << 30),
-					gsimpl.MaxMemoryPerPeerResponder(16 << 20),
-					gsimpl.MaxInProgressIncomingRequestsPerPeer(10),
-					gsimpl.MessageSendRetries(2),
-					gsimpl.SendMessageTimeout(2 * time.Minute),
-				}
-			})
-		}
-
-		opts = append(opts, func(config *filclient.Config) {
-			config.Lp2pDTConfig.Server.ThrottleLimit = cfg.Node.Libp2pThrottleLimit
-		})
-
-		rhost := routed.Wrap(nd.Host, nd.FilDht)
-		fc, err := filclient.NewClient(rhost, gatewayApi, nd.Wallet, walletAddr, nd.Blockstore, nd.Datastore, cfg.DataDir, opts...)
-		if err != nil {
-			return err
-		}
-
-		// stand up shuttle manager
-		shuttleMgr, err := shuttle.NewManager(cctx.Context, db, cfg, log, sanitycheckMgr)
-		if err != nil {
-			return err
-		}
-
-		// stand up transfer manager
-		transferMgr := transfer.NewManager(db, fc, log, shuttleMgr)
-		if err := transferMgr.SubscribeEventListener(cctx.Context); err != nil {
-			return fmt.Errorf("subscribing to libp2p transfer manager: %w", err)
-		}
-
-		// resume all resumable legacy data transfer for local contents
-		go func() {
-			time.Sleep(time.Second * 10)
-			if err := transferMgr.RestartAllTransfersForLocation(cctx.Context, constants.ContentLocationLocal, make(chan struct{})); err != nil {
-				log.Errorf("failed to restart transfers: %s", err)
-			}
-		}()
-
-		// stand up miner manager
-		minerMgr := miner.NewMinerManager(db, fc, cfg, gatewayApi, log)
-
-		// stand up content manager
-		contMgr := content.NewManager(db, fc, init.trackingBstore, nd, cfg, log, shuttleMgr)
-
-		// stand up staging zone manager
-		stgZoneMgr := stagingzone.NewManager(db, init.trackingBstore, nd, cfg, log, shuttleMgr)
-		stgZoneMgr.RunWorkers(cctx.Context)
-
-		// stand up split manager
-		splitMgr := split.NewManager(db, nd, cfg, log, shuttleMgr, contMgr)
-		splitMgr.RunWorker(cctx.Context)
-
-		// stand up commp manager
-		commpMgr := commp.NewManager(db, cfg, log, shuttleMgr)
-		fc.SetPieceCommFunc(commpMgr.GetOrRunPieceCommitment)
-		commpMgr.RunWorker(cctx.Context)
-
-		// stand up deal manager
-		dealMgr := deal.NewManager(db, gatewayApi, fc, init.trackingBstore, nd, cfg, minerMgr, log, shuttleMgr, transferMgr, commpMgr)
-		dealMgr.RunWorkers(cctx.Context)
-
-		// stand up pin manager
-		pinmgr := pinner.NewEstuaryPinManager(contMgr.DoPinning, contMgr.UpdatePinStatus, &pinner.PinManagerOpts{
-			MaxActivePerUser: 20,
-			QueueDataDir:     cfg.DataDir,
-		}, contMgr, shuttleMgr)
-		go pinmgr.Run(50)
-		go pinmgr.RunPinningRetryWorker(cctx.Context, db, cfg) // pinning retry worker, re-attempt pinning contents, not yet pinned after a period of time
-
-		// Start autoretrieve if not disabled
-		if !cfg.DisableAutoRetrieve {
-			init.trackingBstore.SetCidReqFunc(contMgr.RefreshContentForCid)
-
-			ap, err := autoretrieve.NewProvider(
-				db,
-				cfg.Node.IndexerAdvertisementInterval,
-				cfg.Node.IndexerURL,
-				cfg.Node.AdvertiseOfflineAutoretrieves,
-			)
-			if err != nil {
-				return err
-			}
-
-			go func() {
-				defer func() {
-					if err := recover(); err != nil {
-						log.Errorf("Autoretrieve provide loop panicked, cancelling until the executable is restarted: %v", err)
-					}
-				}()
-
-				if err = ap.Run(context.Background()); err != nil {
-					log.Errorf("Autoretrieve provide loop failed, cancelling until the executable is restarted: %v", err)
-				}
-			}()
-			defer ap.Stop()
-		}
-
-		sbmgr, err := stagingbs.NewStagingBSMgr(cfg.StagingDataDir)
-		if err != nil {
-			return err
-		}
-
-		cacher := explru.NewExpirableLRU(constants.CacheSize, nil, constants.CacheDuration, constants.CachePurgeEveryDuration)
-		extendedCacher := explru.NewExpirableLRU(constants.ExtendedCacheSize, nil, constants.ExtendedCacheDuration, constants.ExtendedCachePurgeEveryDuration)
-
-		// stand up api server
-		apiTracer := otel.Tracer("api")
-
-		apiV1 := apiv1.NewAPIV1(cfg, db, nd, fc, gatewayApi, sbmgr, contMgr, cacher, extendedCacher, minerMgr, pinmgr, log, apiTracer, shuttleMgr, transferMgr, dealMgr, stgZoneMgr)
-		apiV2 := apiv2.NewAPIV2(cfg, db, nd, fc, gatewayApi, sbmgr, contMgr, cacher, minerMgr, extendedCacher, pinmgr, log, apiTracer)
-
-		apiEngine := api.NewEngine(cfg, apiTracer)
-		apiEngine.RegisterAPI(apiV1)
-		apiEngine.RegisterAPI(apiV2)
-
-		return apiEngine.Start()
-=======
 		return Run(cctx.Context, cfg)
->>>>>>> 608e7750
 	}
 	if err := app.Run(os.Args); err != nil {
 		log.Fatalf("could not run estuary app: %+v", err)
@@ -669,7 +472,7 @@
 		return err
 	}
 
-	// stand up saninty check manager
+	// stand up sanity check manager
 	sanitycheckMgr := sanitycheck.NewManager(db, log)
 
 	init := Initializer{&cfg.Node, db, nil}
@@ -729,11 +532,6 @@
 			return err
 		}
 		otel.SetTracerProvider(tp)
-	}
-
-	sbmgr, err := stagingbs.NewStagingBSMgr(cfg.StagingDataDir)
-	if err != nil {
-		return err
 	}
 
 	var opts []func(*filclient.Config)
@@ -761,10 +559,8 @@
 		return err
 	}
 
-	cntQueueMgr := contentqueue.NewQueueManager(cfg.DisableFilecoinStorage, cfg.Content.MinSize)
-
 	// stand up shuttle manager
-	shuttleMgr, err := shuttle.NewManager(ctx, db, cfg, log, sanitycheckMgr, cntQueueMgr)
+	shuttleMgr, err := shuttle.NewManager(ctx, db, cfg, log, sanitycheckMgr)
 	if err != nil {
 		return err
 	}
@@ -775,29 +571,48 @@
 		return fmt.Errorf("subscribing to libp2p transfer manager: %w", err)
 	}
 
+	// resume all resumable legacy data transfer for local contents
+	go func() {
+		time.Sleep(time.Second * 10)
+		if err := transferMgr.RestartAllTransfersForLocation(ctx, constants.ContentLocationLocal, make(chan struct{})); err != nil {
+			log.Errorf("failed to restart transfers: %s", err)
+		}
+	}()
+
 	// stand up miner manager
 	minerMgr := miner.NewMinerManager(db, fc, cfg, gatewayApi, log)
 
 	// stand up content manager
-	cm, err := contentmgr.NewContentManager(db, gatewayApi, fc, init.trackingBstore, nd, cfg, minerMgr, log, shuttleMgr, transferMgr, cntQueueMgr)
-	if err != nil {
-		return err
-	}
-	fc.SetPieceCommFunc(cm.GetPieceCommitment)
+	contMgr := content.NewManager(db, fc, init.trackingBstore, nd, cfg, log, shuttleMgr)
+
+	// stand up staging zone manager
+	stgZoneMgr := stagingzone.NewManager(db, init.trackingBstore, nd, cfg, log, shuttleMgr)
+	stgZoneMgr.RunWorkers(ctx)
+
+	// stand up split manager
+	splitMgr := split.NewManager(db, nd, cfg, log, shuttleMgr, contMgr)
+	splitMgr.RunWorker(ctx)
+
+	// stand up commp manager
+	commpMgr := commp.NewManager(db, cfg, log, shuttleMgr)
+	fc.SetPieceCommFunc(commpMgr.GetOrRunPieceCommitment)
+	commpMgr.RunWorker(ctx)
+
+	// stand up deal manager
+	dealMgr := deal.NewManager(db, gatewayApi, fc, init.trackingBstore, nd, cfg, minerMgr, log, shuttleMgr, transferMgr, commpMgr)
+	dealMgr.RunWorkers(ctx)
 
 	// stand up pin manager
-	pinmgr := pinner.NewEstuaryPinManager(cm.DoPinning, cm.UpdatePinStatus, &pinner.PinManagerOpts{
+	pinmgr := pinner.NewEstuaryPinManager(contMgr.DoPinning, contMgr.UpdatePinStatus, &pinner.PinManagerOpts{
 		MaxActivePerUser: 20,
 		QueueDataDir:     cfg.DataDir,
-	}, cm, shuttleMgr)
+	}, contMgr, shuttleMgr)
 	go pinmgr.Run(50)
 	go pinmgr.RunPinningRetryWorker(ctx, db, cfg) // pinning retry worker, re-attempt pinning contents, not yet pinned after a period of time
 
-	go cm.Run(ctx) // deal making and deal reconciliation
-
 	// Start autoretrieve if not disabled
 	if !cfg.DisableAutoRetrieve {
-		init.trackingBstore.SetCidReqFunc(cm.RefreshContentForCid)
+		init.trackingBstore.SetCidReqFunc(contMgr.RefreshContentForCid)
 
 		ap, err := autoretrieve.NewProvider(
 			db,
@@ -823,21 +638,19 @@
 		defer ap.Stop()
 	}
 
-	// resume all resumable legacy data transfer for local contents
-	go func() {
-		time.Sleep(time.Second * 10)
-		if err := transferMgr.RestartAllTransfersForLocation(ctx, constants.ContentLocationLocal, make(chan struct{})); err != nil {
-			log.Errorf("failed to restart transfers: %s", err)
-		}
-	}()
+	sbmgr, err := stagingbs.NewStagingBSMgr(cfg.StagingDataDir)
+	if err != nil {
+		return err
+	}
 
 	cacher := explru.NewExpirableLRU(constants.CacheSize, nil, constants.CacheDuration, constants.CachePurgeEveryDuration)
 	extendedCacher := explru.NewExpirableLRU(constants.ExtendedCacheSize, nil, constants.ExtendedCacheDuration, constants.ExtendedCachePurgeEveryDuration)
 
 	// stand up api server
 	apiTracer := otel.Tracer("api")
-	apiV1 := apiv1.NewAPIV1(cfg, db, nd, fc, gatewayApi, sbmgr, cm, cacher, extendedCacher, minerMgr, pinmgr, log, apiTracer, shuttleMgr, transferMgr)
-	apiV2 := apiv2.NewAPIV2(cfg, db, nd, fc, gatewayApi, sbmgr, cm, cacher, extendedCacher, minerMgr, pinmgr, log, apiTracer)
+
+	apiV1 := apiv1.NewAPIV1(cfg, db, nd, fc, gatewayApi, sbmgr, contMgr, cacher, extendedCacher, minerMgr, pinmgr, log, apiTracer, shuttleMgr, transferMgr, dealMgr, stgZoneMgr)
+	apiV2 := apiv2.NewAPIV2(cfg, db, nd, fc, gatewayApi, sbmgr, contMgr, cacher, minerMgr, extendedCacher, pinmgr, log, apiTracer)
 
 	apiEngine := api.NewEngine(cfg, apiTracer)
 	apiEngine.RegisterAPI(apiV1)
