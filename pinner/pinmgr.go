package pinner

import (
	"context"
	"os"
	"strconv"
	"sync"
	"time"

	"github.com/application-research/estuary/pinner/types"
	"github.com/beeker1121/goque"
	"github.com/ipfs/go-cid"
	logging "github.com/ipfs/go-log/v2"
	"github.com/libp2p/go-libp2p-core/peer"
	"github.com/pkg/errors"
)

var log = logging.Logger("pinner")

type PinFunc func(context.Context, *PinningOperation, PinProgressCB) error

type PinProgressCB func(int64)
type PinStatusFunc func(contID uint, location string, status types.PinningStatus) error

func NewPinManager(pinfunc PinFunc, scf PinStatusFunc, opts *PinManagerOpts) *PinManager {
	if scf == nil {
		scf = func(contID uint, location string, status types.PinningStatus) error {
			return nil
		}
	}
	if opts == nil {
		opts = DefaultOpts
	}
	if opts.QueueDataDir == "" {
		log.Fatal("Deque needs queue data dir")
	}

	return &PinManager{
		pinQueue:         createDQue(opts.QueueDataDir),
		activePins:       make(map[uint]int),
		pinQueueCount:    make(map[uint]int),
		pinQueueIn:       make(chan *PinningOperation, 64),
		pinQueueOut:      make(chan *PinningOperation),
		pinComplete:      make(chan *PinningOperation, 64),
		duplicateGuard:   make(map[PinningOperationData]bool),
		RunPinFunc:       pinfunc,
		StatusChangeFunc: scf,
		maxActivePerUser: opts.MaxActivePerUser,
		QueueDataDir:     opts.QueueDataDir,
	}
}

var DefaultOpts = &PinManagerOpts{
	MaxActivePerUser: 15,
	QueueDataDir:     "/tmp/",
}

type PinManagerOpts struct {
	MaxActivePerUser int
	QueueDataDir     string
}

type PinManager struct {
	pinQueueIn       chan *PinningOperation
	pinQueueOut      chan *PinningOperation
	pinComplete      chan *PinningOperation
<<<<<<< HEAD
	pinQueue         *goque.Queue
	pinQueuePriority *goque.Queue
	duplicateGuard   map[PinningOperationData]bool
=======
	activePins       map[uint]int // used to limit the number of pins per user
	pinQueueCount    map[uint]int // keep track of queue count per user
	pinQueue         *goque.PrefixQueue
>>>>>>> eb587c80
	pinQueueLk       sync.Mutex
	RunPinFunc       PinFunc
	StatusChangeFunc PinStatusFunc
	maxActivePerUser int
	QueueDataDir     string
}

// TODO: some of these fields are overkill for the generalized pin manager
// thing, but are still in use by the primary estuary node. Should probably
// find a way to decouple this better
type PinningOperation struct {
	Obj   cid.Cid
	Name  string
	Peers []*peer.AddrInfo
	Meta  string

	Status types.PinningStatus

	UserId  uint
	ContId  uint
	Replace uint

	LastUpdate time.Time

	Started     time.Time
	NumFetched  int
	SizeFetched int64
	FetchErr    error
	EndTime     time.Time

	Location string

	SkipLimiter bool

	lk sync.Mutex

	MakeDeal bool
}

//TODO put this as a subfield inside PinningOperation
type PinningOperationData struct {
	Obj  cid.Cid
	Name string
	//Peers       []*peer.AddrInfo
	Meta        string
	Status      types.PinningStatus
	UserId      uint
	ContId      uint
	Replace     uint
	Location    string
	SkipLimiter bool
	MakeDeal    bool
}

func getPinningData(po *PinningOperation) PinningOperationData {
	return PinningOperationData{
		Obj:  po.Obj,
		Name: po.Name,
		//Peers:       po.Peers,
		Meta:        po.Meta,
		Status:      po.Status,
		UserId:      po.UserId,
		ContId:      po.ContId,
		Replace:     po.Replace,
		Location:    po.Location,
		SkipLimiter: po.SkipLimiter,
		MakeDeal:    po.MakeDeal,
	}
}

func (po *PinningOperation) fail(err error) {
	po.lk.Lock()
	po.FetchErr = err
	po.EndTime = time.Now()
	po.Status = types.PinningStatusFailed
	po.LastUpdate = time.Now()
	po.lk.Unlock()
}

func (pm *PinManager) complete(po *PinningOperation) {
	pm.pinQueueLk.Lock()
	po.lk.Lock()
	defer pm.pinQueueLk.Unlock()
	defer po.lk.Unlock()

	opdata := getPinningData(po)
	if _, ok := pm.duplicateGuard[opdata]; ok {
		delete(pm.duplicateGuard, opdata)
	}

	po.EndTime = time.Now()
	po.LastUpdate = time.Now()
	po.Status = types.PinningStatusPinned
}

func (po *PinningOperation) SetStatus(st types.PinningStatus) {
	po.lk.Lock()
	defer po.lk.Unlock()

	po.Status = st
	po.LastUpdate = time.Now()
}

func (pm *PinManager) PinQueueSize() int {
	pm.pinQueueLk.Lock()
	defer pm.pinQueueLk.Unlock()
	return int(pm.pinQueue.Length())
}

func (pm *PinManager) Add(op *PinningOperation) {
	go func() {
		pm.pinQueueIn <- op
	}()
}

var maxTimeout = 24 * time.Hour

func (pm *PinManager) doPinning(op *PinningOperation) error {
	ctx, cancel := context.WithTimeout(context.Background(), maxTimeout)
	defer cancel()

	op.SetStatus(types.PinningStatusPinning)

	if err := pm.RunPinFunc(ctx, op, func(size int64) {
		op.lk.Lock()
		defer op.lk.Unlock()
		op.NumFetched++
		op.SizeFetched += size
	}); err != nil {
		op.fail(err)
		if err2 := pm.StatusChangeFunc(op.ContId, op.Location, types.PinningStatusFailed); err2 != nil {
			return err2
		}
		return errors.Wrap(err, "shuttle RunPinFunc failed")
	}
	pm.complete(op)
	return nil
}

func (pm *PinManager) popNextPinOp() *PinningOperation {

	if pm.pinQueue.Length() == 0 {
		return nil // no content in queue
	}

	var minCount int = 10000
	var user uint

	//if user id = 0 has any pins to work on, use that
	if pm.pinQueueCount[0] > 0 {
		user = 0
	} else {
		//if not find user with least number of active workers and use that
		for u := range pm.pinQueueCount {
			active := pm.activePins[u]
			if active < minCount {
				minCount = active
				user = u
			}
		}
	}
	if minCount >= pm.maxActivePerUser && user != 0 {
		//return nil if the min count is greater than the limit and user is not 0
		return nil
	}

	item, err := pm.pinQueue.Dequeue(getUserForQueue(user))
	pm.pinQueueCount[user]--
	if pm.pinQueueCount[user] == 0 {
		delete(pm.pinQueueCount, user)
	}

	// Dequeue the next item in the queue
	if err != nil {
		log.Fatal("Error dequeuing item ", err)
	}
	// Assert type of the response to an Item pointer so we can work with it
	var next *PinningOperation
	err = item.ToObject(&next)

	if err != nil {
		log.Fatal("Dequeued object is not a PinningOperation pointer")
	}
	return next

}

func createDQue(QueueDataDir string) *goque.PrefixQueue {

	//TODO figure out if we want to make this persistent or continue to use mkdirtemp and if so how often should we clean up the file
	dname, err := os.MkdirTemp(QueueDataDir, "pinqueue")
	q, err := goque.OpenPrefixQueue(dname)
	if err != nil {
		log.Fatal("Unable to create Queue. Out of disk? Too many open files? try ulimit -n 50000")
	}
	return q
}

func getUserForQueue(UserId uint) []byte {
	return []byte(strconv.Itoa(int(UserId)))
}

func (pm *PinManager) enqueuePinOp(po *PinningOperation) {

	opdata := getPinningData(po)
	_, work_exists := pm.duplicateGuard[opdata]
	if work_exists {
		//work already exists in the queue not adding duplicate
		return
	}

	u := po.UserId
	if po.SkipLimiter {
		u = 0
	}

	_, err := pm.pinQueue.EnqueueObject(getUserForQueue(u), po)
	pm.pinQueueCount[u]++
	if err != nil {
		log.Fatal("Unable to add pin to queue.")
	}

	pm.duplicateGuard[opdata] = true
}

func (pm *PinManager) Run(workers int) {
	for i := 0; i < workers; i++ {
		go pm.pinWorker()
	}

	var next *PinningOperation

	var send chan *PinningOperation

	next = pm.popNextPinOp()
	if next != nil {
		send = pm.pinQueueOut
	}

	for {
		select {
		case op := <-pm.pinQueueIn:
			if next == nil {
				next = op
				send = pm.pinQueueOut
			} else {
				pm.pinQueueLk.Lock()
				pm.enqueuePinOp(op)
				pm.pinQueueLk.Unlock()
			}
		case send <- next:
			pm.pinQueueLk.Lock()
			next = pm.popNextPinOp()
			if next == nil {
				send = nil
			}
			pm.pinQueueLk.Unlock()
		case <-pm.pinComplete:
			pm.pinQueueLk.Lock()
			if next == nil {
				next = pm.popNextPinOp()
				if next != nil {
					send = pm.pinQueueOut
				}
			}
			pm.pinQueueLk.Unlock()
		}
	}
}

func (pm *PinManager) pinWorker() {
	for op := range pm.pinQueueOut {
		if err := pm.doPinning(op); err != nil {
			log.Errorf("pinning queue error: %+v", err)
		}
		pm.pinComplete <- op
	}
}<|MERGE_RESOLUTION|>--- conflicted
+++ resolved
@@ -64,15 +64,10 @@
 	pinQueueIn       chan *PinningOperation
 	pinQueueOut      chan *PinningOperation
 	pinComplete      chan *PinningOperation
-<<<<<<< HEAD
-	pinQueue         *goque.Queue
-	pinQueuePriority *goque.Queue
 	duplicateGuard   map[PinningOperationData]bool
-=======
 	activePins       map[uint]int // used to limit the number of pins per user
 	pinQueueCount    map[uint]int // keep track of queue count per user
 	pinQueue         *goque.PrefixQueue
->>>>>>> eb587c80
 	pinQueueLk       sync.Mutex
 	RunPinFunc       PinFunc
 	StatusChangeFunc PinStatusFunc
