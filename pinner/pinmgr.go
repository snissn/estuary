--- conflicted
+++ resolved
@@ -205,13 +205,6 @@
 }
 
 func (pm *PinManager) popNextPinOp() *PinningOperation {
-<<<<<<< HEAD
-
-	if pm.pinQueue.Length() == 0 {
-		return nil // no content in queue
-	}
-=======
->>>>>>> 42dfe565
 
 	if pm.pinQueue.Length() == 0 {
 		return nil // no content in queue
