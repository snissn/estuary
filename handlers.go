--- conflicted
+++ resolved
@@ -3567,20 +3567,6 @@
 			}
 		}
 
-<<<<<<< HEAD
-		var contentType CidType
-		contentType = File
-		if r.Type == util.Directory {
-			contentType = Dir
-		}
-		out = append(out, collectionListResponse{
-			Name:   r.Filename,
-			Type:   contentType,
-			Size:   r.Size,
-			ContID: r.ID,
-			Cid:    &util.DbCID{CID: r.Cid.CID},
-		})
-=======
 		//var contentType CidType
 		//contentType = File
 		//if r.Type == util.Directory {
@@ -3595,7 +3581,6 @@
 		//	Dir:     queryDir,
 		//	ColUuid: coluuid,
 		//})
->>>>>>> 217a82b7
 	}
 	return c.JSON(http.StatusOK, out)
 }
