package main

import (
	"bytes"
	"context"
	"database/sql"
	"encoding/hex"
	"encoding/json"
	"fmt"
	"io"
	"io/ioutil"
	"math/rand"
	"net/http"
	httpprof "net/http/pprof"
	"net/url"
	"path/filepath"
	"runtime/pprof"
	"sort"
	"strconv"
	"strings"
	"sync"
	"time"

	"github.com/application-research/estuary/collections"
	"github.com/application-research/estuary/constants"
	"github.com/application-research/estuary/node/modules/peering"
	"github.com/libp2p/go-libp2p-core/network"

	"github.com/application-research/estuary/autoretrieve"
	drpc "github.com/application-research/estuary/drpc"
	esmetrics "github.com/application-research/estuary/metrics"
	"github.com/application-research/estuary/util"
	"github.com/application-research/estuary/util/gateway"
	"github.com/application-research/filclient"
	"github.com/filecoin-project/go-address"
	datatransfer "github.com/filecoin-project/go-data-transfer"
	"github.com/filecoin-project/go-padreader"
	"github.com/filecoin-project/go-state-types/abi"
	"github.com/filecoin-project/go-state-types/big"
	"github.com/filecoin-project/go-state-types/crypto"
	"github.com/filecoin-project/lotus/chain/types"
	"github.com/filecoin-project/lotus/lib/sigs"
	"github.com/filecoin-project/specs-actors/v6/actors/builtin/market"
	"github.com/google/uuid"
	blocks "github.com/ipfs/go-block-format"
	"github.com/ipfs/go-blockservice"
	"github.com/ipfs/go-cid"
	blockstore "github.com/ipfs/go-ipfs-blockstore"
	exchange "github.com/ipfs/go-ipfs-exchange-interface"
	offline "github.com/ipfs/go-ipfs-exchange-offline"
	ipld "github.com/ipfs/go-ipld-format"
	logging "github.com/ipfs/go-log/v2"
	"github.com/ipfs/go-merkledag"
	"github.com/ipfs/go-unixfs"
	uio "github.com/ipfs/go-unixfs/io"
	"github.com/ipld/go-car"
	"github.com/labstack/echo/v4"
	"github.com/labstack/echo/v4/middleware"
	"github.com/libp2p/go-libp2p-core/peer"
	"github.com/multiformats/go-multiaddr"
	"github.com/pkg/errors"
	"github.com/prometheus/client_golang/prometheus/promhttp"
	"golang.org/x/net/websocket"
	"golang.org/x/sys/unix"
	"golang.org/x/xerrors"
	"gorm.io/gorm"
	"gorm.io/gorm/clause"

	"go.opentelemetry.io/otel/attribute"
	"go.opentelemetry.io/otel/codes"
	semconv "go.opentelemetry.io/otel/semconv/v1.7.0"
	"go.opentelemetry.io/otel/trace"

	echoSwagger "github.com/swaggo/echo-swagger"

	_ "github.com/application-research/estuary/docs"
	"github.com/multiformats/go-multihash"
)

// @title Estuary API
// @version 0.0.0
// @description This is the API for the Estuary application.
// @termsOfService http://estuary.tech

// @contact.name API Support
// @contact.url https://docs.estuary.tech/feedback

// @license.name Apache 2.0 Apache-2.0 OR MIT
// @license.url https://github.com/application-research/estuary/blob/master/LICENSE.md

// @host api.estuary.tech
// @BasePath  /
// @securityDefinitions.Bearer
// @securityDefinitions.Bearer.type apiKey
// @securityDefinitions.Bearer.in header
// @securityDefinitions.Bearer.name Authorization
func (s *Server) ServeAPI() error {

	e := echo.New()

	e.Binder = new(binder)

	if s.cfg.Logging.ApiEndpointLogging {
		e.Use(middleware.Logger())
	}

	e.Use(s.tracingMiddleware)
	e.Use(util.AppVersionMiddleware(s.cfg.AppVersion))
	e.HTTPErrorHandler = util.ErrorHandler

	e.GET("/debug/pprof/:prof", serveProfile)
	e.GET("/debug/cpuprofile", serveCpuProfile)

	phandle := promhttp.Handler()
	e.GET("/debug/metrics/prometheus", func(e echo.Context) error {
		phandle.ServeHTTP(e.Response().Writer, e.Request())
		return nil
	})

	exporter := esmetrics.Exporter()
	e.GET("/debug/metrics/opencensus", func(e echo.Context) error {
		exporter.ServeHTTP(e.Response().Writer, e.Request())
		return nil
	})

	e.Use(middleware.CORS())

	e.POST("/register", s.handleRegisterUser)
	e.POST("/login", s.handleLoginUser)
	e.GET("/health", s.handleHealth)

	e.GET("/viewer", withUser(s.handleGetViewer), s.AuthRequired(util.PermLevelUpload))

	e.GET("/retrieval-candidates/:cid", s.handleGetRetrievalCandidates)

	e.GET("/gw/:path", s.handleGateway)

	user := e.Group("/user")
	user.Use(s.AuthRequired(util.PermLevelUser))
	user.GET("/api-keys", withUser(s.handleUserGetApiKeys))
	user.POST("/api-keys", withUser(s.handleUserCreateApiKey))
	user.DELETE("/api-keys/:key", withUser(s.handleUserRevokeApiKey))
	user.GET("/export", withUser(s.handleUserExportData))
	user.PUT("/password", withUser(s.handleUserChangePassword))
	user.PUT("/address", withUser(s.handleUserChangeAddress))
	user.GET("/stats", withUser(s.handleGetUserStats))

	userMiner := user.Group("/miner")
	userMiner.POST("/claim", withUser(s.handleUserClaimMiner))
	userMiner.GET("/claim/:miner", withUser(s.handleUserGetClaimMinerMsg))
	userMiner.POST("/suspend/:miner", withUser(s.handleSuspendMiner))
	userMiner.PUT("/unsuspend/:miner", withUser(s.handleUnsuspendMiner))
	userMiner.PUT("/set-info/:miner", withUser(s.handleMinersSetInfo))

	contmeta := e.Group("/content")
	uploads := contmeta.Group("", s.AuthRequired(util.PermLevelUpload))
	uploads.POST("/add", withUser(s.handleAdd))
	uploads.POST("/add-ipfs", withUser(s.handleAddIpfs))
	uploads.POST("/add-car", util.WithContentLengthCheck(withUser(s.handleAddCar)))
	uploads.POST("/create", withUser(s.handleCreateContent))

	content := contmeta.Group("", s.AuthRequired(util.PermLevelUser))
	content.GET("/by-cid/:cid", s.handleGetContentByCid)
	content.GET("/stats", withUser(s.handleStats))
	content.GET("/ensure-replication/:datacid", s.handleEnsureReplication)
	content.GET("/status/:id", withUser(s.handleContentStatus))
	content.GET("/list", withUser(s.handleListContent))
	content.GET("/deals", withUser(s.handleListContentWithDeals))
	content.GET("/failures/:content", withUser(s.handleGetContentFailures))
	content.GET("/bw-usage/:content", withUser(s.handleGetContentBandwidth))
	content.GET("/staging-zones", withUser(s.handleGetStagingZoneForUser))
	content.GET("/aggregated/:content", withUser(s.handleGetAggregatedForContent))
	content.GET("/all-deals", withUser(s.handleGetAllDealsForUser))

	// TODO: the commented out routes here are still fairly useful, but maybe
	// need to have some sort of 'super user' permission level in order to use
	// them? Can easily cause harm using them
	deals := e.Group("/deals")
	deals.Use(s.AuthRequired(util.PermLevelUser))
	deals.GET("/status/:deal", withUser(s.handleGetDealStatus))
	deals.GET("/status-by-proposal/:propcid", withUser(s.handleGetDealStatusByPropCid))
	deals.GET("/query/:miner", s.handleQueryAsk)
	deals.POST("/make/:miner", withUser(s.handleMakeDeal))
	//deals.POST("/transfer/start/:miner/:propcid/:datacid", s.handleTransferStart)
	deals.GET("/transfer/status/:id", s.handleTransferStatusByID)
	deals.POST("/transfer/status", s.handleTransferStatus)
	deals.GET("/transfer/in-progress", s.handleTransferInProgress)
	deals.GET("/status/:miner/:propcid", s.handleDealStatus)
	deals.POST("/estimate", s.handleEstimateDealCost)
	deals.GET("/proposal/:propcid", s.handleGetProposal)
	deals.GET("/info/:dealid", s.handleGetDealInfo)
	deals.GET("/failures", withUser(s.handleStorageFailures))

	cols := e.Group("/collections")
	cols.Use(s.AuthRequired(util.PermLevelUser))

	cols.GET("/", withUser(s.handleListCollections))
	cols.POST("/", withUser(s.handleCreateCollection))

	cols.DELETE("/:coluuid", withUser(s.handleDeleteCollection))
	cols.POST("/:coluuid", withUser(s.handleAddContentsToCollection))
	cols.GET("/:coluuid", withUser(s.handleGetCollectionContents))

	cols.DELETE("/:coluuid/content", withUser(s.handleDeleteContentFromCollection))

	cols.POST("/:coluuid/commit", withUser(s.handleCommitCollection))

	colfs := cols.Group("/fs")
	colfs.POST("/add", withUser(s.handleColfsAdd))

	pinning := e.Group("/pinning")
	pinning.Use(openApiMiddleware)
	pinning.Use(s.AuthRequired(util.PermLevelUser))
	pinning.GET("/pins", withUser(s.handleListPins))
	pinning.POST("/pins", withUser(s.handleAddPin))
	pinning.GET("/pins/:pinid", withUser(s.handleGetPin))
	pinning.POST("/pins/:pinid", withUser(s.handleReplacePin))
	pinning.DELETE("/pins/:pinid", withUser(s.handleDeletePin))

	// explicitly public, for now
	public := e.Group("/public")

	public.GET("/stats", s.handlePublicStats)
	public.GET("/by-cid/:cid", s.handleGetContentByCid)
	public.GET("/deals/failures", s.handlePublicStorageFailures)
	public.GET("/info", s.handleGetPublicNodeInfo)
	public.GET("/miners", s.handlePublicGetMinerStats)

	metrics := public.Group("/metrics")
	metrics.GET("/deals-on-chain", s.handleMetricsDealOnChain)

	netw := public.Group("/net")
	netw.GET("/peers", s.handleNetPeers)
	netw.GET("/addrs", s.handleNetAddrs)

	miners := public.Group("/miners")
	miners.GET("", s.handleAdminGetMiners)
	miners.GET("/failures/:miner", s.handleGetMinerFailures)
	miners.GET("/deals/:miner", s.handleGetMinerDeals)
	miners.GET("/stats/:miner", s.handleGetMinerStats)
	miners.GET("/storage/query/:miner", s.handleQueryAsk)

	admin := e.Group("/admin")
	admin.Use(s.AuthRequired(util.PermLevelAdmin))
	admin.GET("/balance", s.handleAdminBalance)
	admin.POST("/add-escrow/:amt", s.handleAdminAddEscrow)
	admin.GET("/dealstats", s.handleDealStats)
	admin.GET("/disk-info", s.handleDiskSpaceCheck)
	admin.GET("/stats", s.handleAdminStats)
	admin.GET("/system/config", withUser(s.handleGetSystemConfig))

	// miners
	admin.POST("/miners/add/:miner", s.handleAdminAddMiner)
	admin.POST("/miners/rm/:miner", s.handleAdminRemoveMiner)
	admin.POST("/miners/suspend/:miner", withUser(s.handleSuspendMiner))
	admin.PUT("/miners/unsuspend/:miner", withUser(s.handleUnsuspendMiner))
	admin.PUT("/miners/set-info/:miner", withUser(s.handleMinersSetInfo))
	admin.GET("/miners", s.handleAdminGetMiners)
	admin.GET("/miners/stats", s.handleAdminGetMinerStats)
	admin.GET("/miners/transfers/:miner", s.handleMinerTransferDiagnostics)

	admin.GET("/cm/progress", s.handleAdminGetProgress)
	admin.GET("/cm/all-deals", s.handleDebugGetAllDeals)
	admin.GET("/cm/read/:content", s.handleReadLocalContent)
	admin.GET("/cm/staging/all", s.handleAdminGetStagingZones)
	admin.GET("/cm/offload/candidates", s.handleGetOffloadingCandidates)
	admin.POST("/cm/offload/:content", s.handleOffloadContent)
	admin.POST("/cm/offload/collect", s.handleRunOffloadingCollection)
	admin.GET("/cm/refresh/:content", s.handleRefreshContent)
	admin.POST("/cm/gc", s.handleRunGc)
	admin.POST("/cm/move", s.handleMoveContent)
	admin.GET("/cm/buckets", s.handleGetBucketDiag)
	admin.GET("/cm/health/:id", s.handleContentHealthCheck)
	admin.GET("/cm/health-by-cid/:cid", s.handleContentHealthCheckByCid)
	admin.POST("/cm/dealmaking", s.handleSetDealMaking)
	admin.POST("/cm/break-aggregate/:content", s.handleAdminBreakAggregate)
	admin.POST("/cm/transfer/restart/:chanid", s.handleTransferRestart)
	admin.POST("/cm/repinall/:shuttle", s.handleShuttleRepinAll)

	//	peering
	adminPeering := admin.Group("/peering")
	adminPeering.POST("/peers", s.handlePeeringPeersAdd)
	adminPeering.DELETE("/peers", s.handlePeeringPeersRemove)
	adminPeering.GET("/peers", s.handlePeeringPeersList)
	adminPeering.POST("/start", s.handlePeeringStart)
	adminPeering.POST("/stop", s.handlePeeringStop)
	adminPeering.GET("/status", s.handlePeeringStatus)

	admnetw := admin.Group("/net")
	admnetw.GET("/peers", s.handleNetPeers)

	admin.GET("/retrieval/querytest/:content", s.handleRetrievalCheck)
	admin.GET("/retrieval/stats", s.handleGetRetrievalInfo)

	admin.POST("/invite/:code", withUser(s.handleAdminCreateInvite))
	admin.GET("/invites", s.handleAdminGetInvites)

	admin.GET("/fixdeals", s.handleFixupDeals)
	admin.POST("/loglevel", s.handleLogLevel)

	users := admin.Group("/users")
	users.GET("", s.handleAdminGetUsers)

	shuttle := admin.Group("/shuttle")
	shuttle.POST("/init", s.handleShuttleInit)
	shuttle.GET("/list", s.handleShuttleList)

	ar := admin.Group("/autoretrieve")
	ar.POST("/init", s.handleAutoretrieveInit)
	ar.GET("/list", s.handleAutoretrieveList)

	e.POST("/autoretrieve/heartbeat", s.handleAutoretrieveHeartbeat, s.withAutoretrieveAuth())

	e.GET("/shuttle/conn", s.handleShuttleConnection)
	e.POST("/shuttle/content/create", s.handleShuttleCreateContent, s.withShuttleAuth())

	if !s.cfg.DisableSwaggerEndpoint {
		e.GET("/swagger/*", echoSwagger.WrapHandler)
	}
	return e.Start(s.cfg.ApiListen)
}

type binder struct{}

func (b binder) Bind(i interface{}, c echo.Context) error {
	defer c.Request().Body.Close()
	return json.NewDecoder(c.Request().Body).Decode(i)
}

func serveCpuProfile(c echo.Context) error {
	if err := pprof.StartCPUProfile(c.Response()); err != nil {
		return err
	}

	defer pprof.StopCPUProfile()

	select {
	case <-c.Request().Context().Done():
		return c.Request().Context().Err()
	case <-time.After(time.Second * 30):
	}

	return nil
}

func serveProfile(c echo.Context) error {
	httpprof.Handler(c.Param("prof")).ServeHTTP(c.Response().Writer, c.Request())
	return nil
}

type statsResp struct {
	ID              uint    `json:"id"`
	Cid             cid.Cid `json:"cid"`
	Filename        string  `json:"name"`
	BWUsed          int64   `json:"bwUsed"`
	TotalRequests   int64   `json:"totalRequests"`
	Offloaded       bool    `json:"offloaded"`
	AggregatedFiles int64   `json:"aggregatedFiles"`
}

func withUser(f func(echo.Context, *util.User) error) func(echo.Context) error {
	return func(c echo.Context) error {
		u, ok := c.Get("user").(*util.User)
		if !ok {
			return &util.HttpError{
				Code:    http.StatusUnauthorized,
				Reason:  util.ERR_INVALID_AUTH,
				Details: "endpoint not called with proper authentication",
			}
		}
		return f(c, u)
	}
}

// handleStats godoc
// @Summary      Get content statistics
// @Description  This endpoint is used to get content statistics. Every content stored in the network (estuary) is tracked by a unique ID which can be used to get information about the content. This endpoint will allow the consumer to get the collected stats of a conten
// @Tags         content
// @Param        limit path string true "limit"
// @Produce      json
// @Router       /content/stats [get]
func (s *Server) handleStats(c echo.Context, u *util.User) error {
	limit := 500
	if limstr := c.QueryParam("limit"); limstr != "" {
		nlim, err := strconv.Atoi(limstr)
		if err != nil {
			return err
		}

		if nlim > 0 {
			limit = nlim
		}
	}

	offset := 0
	if offstr := c.QueryParam("offset"); offstr != "" {
		noff, err := strconv.Atoi(offstr)
		if err != nil {
			return err
		}

		if noff > 0 {
			offset = noff
		}
	}

	var contents []util.Content
	if err := s.DB.Limit(limit).Offset(offset).Order("created_at desc").Find(&contents, "user_id = ? and active", u.ID).Error; err != nil {
		return err
	}

	out := make([]statsResp, 0, len(contents))
	for _, c := range contents {
		st := statsResp{
			ID:       c.ID,
			Cid:      c.Cid.CID,
			Filename: c.Name,
		}

		if false {
			var res struct {
				Bw         int64
				TotalReads int64
			}

			if err := s.DB.Model(util.ObjRef{}).
				Select("SUM(size * reads) as bw, SUM(reads) as total_reads").
				Where("obj_refs.content = ?", c.ID).
				Joins("left join objects on obj_refs.object = objects.id").
				Scan(&res).Error; err != nil {
				return err
			}

			st.TotalRequests = res.TotalReads
			st.BWUsed = res.Bw
		}

		if c.Aggregate {
			if err := s.DB.Model(util.Content{}).Where("aggregated_in = ?", c.ID).Count(&st.AggregatedFiles).Error; err != nil {
				return err
			}
		}

		out = append(out, st)
	}

	return c.JSON(http.StatusOK, out)
}

// handlePeeringPeersAdd godoc
// @Summary      Add peers on Peering Service
// @Description  This endpoint can be used to add a Peer from the Peering Service
// @Tags         admin,peering,peers
// @Produce      json
// @Router       /admin/peering/peers [post]
func (s *Server) handlePeeringPeersAdd(c echo.Context) error {
	var params []peering.PeeringPeer
	if err := c.Bind(&params); err != nil {
		return err
	}

	//	validate the IDs and Addrs here
	var validPeersAddInfo []peer.AddrInfo
	for _, peerParam := range params {
		//	validate the PeerID
		peerParamId, err := peer.Decode(peerParam.ID)

		if err != nil {
			log.Errorf("handlePeeringPeersAdd error on Decode: %s", err)
			return c.JSON(http.StatusBadRequest,
				util.PeeringPeerAddMessage{
					Message:  "Adding Peer(s) on Peering failed, the peerID is invalid: " + peerParam.ID,
					PeersAdd: params,
				},
			)
		}

		//	validate the Addrs for each PeerID
		var multiAddrs []multiaddr.Multiaddr
		for _, addr := range peerParam.Addrs {
			a, err := multiaddr.NewMultiaddr(addr)
			if err != nil {
				log.Errorf("handlePeeringPeersAdd error: %s", err)
				return c.JSON(http.StatusBadRequest,
					util.PeeringPeerAddMessage{
						Message:  "Adding Peer(s) on Peering failed, the addr is invalid: " + addr,
						PeersAdd: params,
					},
				)
			}
			multiAddrs = append(multiAddrs, a)
		}

		//	Only add it here if all is valid.
		validPeersAddInfo = append(validPeersAddInfo,
			peer.AddrInfo{
				ID:    peerParamId,
				Addrs: multiAddrs,
			})
	}

	//	if no error return from the validation, go thru the validPeers here and add each of them
	//	to Peering.
	for _, validPeerAddInfo := range validPeersAddInfo {
		s.Node.Peering.AddPeer(validPeerAddInfo)
	}
	return c.JSON(http.StatusOK, util.PeeringPeerAddMessage{Message: "Added the following Peers on Peering", PeersAdd: params})
}

// handlePeeringPeersRemove godoc
// @Summary      Remove peers on Peering Service
// @Description  This endpoint can be used to remove a Peer from the Peering Service
// @Tags         admin,peering,peers
// @Produce      json
// @Router       /admin/peering/peers [delete]
func (s *Server) handlePeeringPeersRemove(c echo.Context) error {
	var params []peer.ID

	if err := c.Bind(&params); err != nil {
		log.Errorf("handlePeeringPeersRemove error: %s", err)
		return &util.HttpError{
			Code:   http.StatusBadRequest,
			Reason: util.ERR_PEERING_PEERS_REMOVE_ERROR,
		}
	}

	for _, peerId := range params {
		s.Node.Peering.RemovePeer(peerId)
	}
	return c.JSON(http.StatusOK, util.PeeringPeerRemoveMessage{Message: "Removed the following Peers from Peering", PeersRemove: params})
}

// handlePeeringPeersList godoc
// @Summary      List all Peering peers
// @Description  This endpoint can be used to list all peers on Peering Service
// @Tags         admin,peering,peers
// @Produce      json
// @Router       /admin/peering/peers [get]
func (s *Server) handlePeeringPeersList(c echo.Context) error {
	var connectionCheck []peering.PeeringPeer
	for _, peerAddrInfo := range s.Node.Peering.ListPeers() {

		var peerAddrInfoAddrsStr []string
		for _, addrInfo := range peerAddrInfo.Addrs {
			peerAddrInfoAddrsStr = append(peerAddrInfoAddrsStr, addrInfo.String())
		}
		connectionCheck = append(connectionCheck, peering.PeeringPeer{
			ID:        peerAddrInfo.ID.Pretty(),
			Addrs:     peerAddrInfoAddrsStr,
			Connected: (s.Node.Host.Network().Connectedness(peerAddrInfo.ID) == network.Connected),
		})
	}
	return c.JSON(http.StatusOK, connectionCheck)
}

// handlePeeringStart godoc
// @Summary      Start Peering
// @Description  This endpoint can be used to start the Peering Service
// @Tags         admin,peering,peers
// @Produce      json
// @Router       /admin/peering/start [post]
func (s *Server) handlePeeringStart(c echo.Context) error {
	err := s.Node.Peering.Start()
	if err != nil {
		log.Errorf("handlePeeringStart error: %s", err)
		return &util.HttpError{
			Code:   http.StatusBadRequest,
			Reason: util.ERR_PEERING_PEERS_START_ERROR,
		}
	}
	return c.JSON(http.StatusOK, util.GenericResponse{Message: "Peering Started."})
}

// handlePeeringStop godoc
// @Summary      Stop Peering
// @Description  This endpoint can be used to stop the Peering Service
// @Tags         admin,peering,peers
// @Produce      json
// @Router       /admin/peering/stop [post]
func (s *Server) handlePeeringStop(c echo.Context) error {
	err := s.Node.Peering.Stop()
	if err != nil {
		log.Errorf("handlePeeringStop error: %s", err)
		return &util.HttpError{
			Code:   http.StatusBadRequest,
			Reason: util.ERR_PEERING_PEERS_STOP_ERROR,
		}
	}
	return c.JSON(http.StatusOK, util.GenericResponse{Message: "Peering Stopped."})
}

// handlePeeringStatus godoc
// @Summary      Check Peering Status
// @Description  This endpoint can be used to check the Peering status
// @Tags         admin,peering,peers
// @Produce      json
// @Router       /admin/peering/status [get]
func (s *Server) handlePeeringStatus(c echo.Context) error {
	type StateResponse struct {
		State string `json:"state"`
	}
	return c.JSON(http.StatusOK, StateResponse{State: ""})
}

// handleAddIpfs godoc
// @Summary      Add IPFS object
// @Description  This endpoint is used to add an IPFS object to the network. The object can be a file or a directory.
// @Tags         content
// @Produce      json
// @Param        body body util.ContentAddIpfsBody true "IPFS Body"
// @Router       /content/add-ipfs [post]
func (s *Server) handleAddIpfs(c echo.Context, u *util.User) error {
	ctx := c.Request().Context()

	if err := util.ErrorIfContentAddingDisabled(s.isContentAddingDisabled(u)); err != nil {
		return err
	}

	var params util.ContentAddIpfsBody
	if err := c.Bind(&params); err != nil {
		return err
	}

	filename := params.Name
	if filename == "" {
		filename = params.Root
	}

	var cols []*collections.CollectionRef
	if params.CollectionID != "" {
		var srchCol collections.Collection
		if err := s.DB.First(&srchCol, "uuid = ? and user_id = ?", params.CollectionID, u.ID).Error; err != nil {
			return err
		}

		// if dir is "" or nil, put the file on the root dir (/filename)
		defaultPath := "/" + filename
		colp := defaultPath
		if params.CollectionDir != "" {
			p, err := sanitizePath(params.CollectionDir)
			if err != nil {
				return err
			}
			colp = p
		}

		// default: colp ends in / (does not include filename e.g. /hello/)
		path := colp + filename

		// if path does not end in /, it includes the filename
		if !strings.HasSuffix(colp, "/") {
			path = colp
			filename = filepath.Base(colp)
		}

		cols = []*collections.CollectionRef{
			{
				Collection: srchCol.ID,
				Path:       &path,
			},
		}
	}

	var origins []*peer.AddrInfo
	for _, p := range params.Peers {
		ai, err := peer.AddrInfoFromString(p)
		if err != nil {
			return err
		}
		origins = append(origins, ai)
	}

	rcid, err := cid.Decode(params.Root)
	if err != nil {
		return err
	}

	if c.QueryParam("ignore-dupes") == "true" {
		var count int64
		if err := s.DB.Model(util.Content{}).Where("cid = ? and user_id = ?", rcid.Bytes(), u.ID).Count(&count).Error; err != nil {
			return err
		}
		if count > 0 {
			return c.JSON(302, map[string]string{"message": "content with given cid already preserved"})
		}
	}

	makeDeal := true
	pinstatus, err := s.CM.pinContent(ctx, u.ID, rcid, filename, cols, origins, 0, nil, makeDeal)
	if err != nil {
		return err
	}
	return c.JSON(http.StatusAccepted, pinstatus)
}

// handleAddCar godoc
// @Summary      Add Car object
// @Description  This endpoint is used to add a car object to the network. The object can be a file or a directory.
// @Tags         content
// @Produce      json
// @Param        body body string true "Car"
// @Param 		 filename query string false "Filename"
// @Param 		 commp query string false "Commp"
// @Param 		 size query string false "Size"
// @Router       /content/add-car [post]
func (s *Server) handleAddCar(c echo.Context, u *util.User) error {
	ctx := c.Request().Context()

	if err := util.ErrorIfContentAddingDisabled(s.isContentAddingDisabled(u)); err != nil {
		return err
	}
	if s.CM.localContentAddingDisabled {
		return s.redirectContentAdding(c, u)
	}

	// if splitting is disabled and uploaded content size is greater than content size limit
	// reject the upload, as it will only get stuck and deals will never be made for it
	// if !u.FlagSplitContent() {
	// 	bdWriter := &bytes.Buffer{}
	// 	bdReader := io.TeeReader(c.Request().Body, bdWriter)

	// 	bdSize, err := io.Copy(ioutil.Discard, bdReader)
	// 	if err != nil {
	// 		return err
	// 	}

	// 	if bdSize > util.DefaultContentSizeLimit {
	// 		return &util.HttpError{
	// 			Code:    http.StatusBadRequest,
	// 			Reason:  util.ERR_CONTENT_SIZE_OVER_LIMIT,
	// 			Details: fmt.Sprintf("content size %d bytes, is over upload size of limit %d bytes, and content splitting is not enabled, please reduce the content size", bdSize, util.DefaultContentSizeLimit),
	// 		}
	// 	}

	// 	c.Request().Body = ioutil.NopCloser(bdWriter)
	// }

	bsid, sbs, err := s.StagingMgr.AllocNew()
	if err != nil {
		return err
	}

	defer func() {
		go func() {
			if err := s.StagingMgr.CleanUp(bsid); err != nil {
				log.Errorf("failed to clean up staging blockstore: %s", err)
			}
		}()
	}()

	defer c.Request().Body.Close()
	header, err := s.loadCar(ctx, sbs, c.Request().Body)
	if err != nil {
		return err
	}

	if len(header.Roots) != 1 {
		// if someone wants this feature, let me know
		return c.JSON(400, map[string]string{"error": "cannot handle uploading car files with multiple roots"})
	}
	rootCID := header.Roots[0]

	if c.QueryParam("ignore-dupes") == "true" {
		isDup, err := s.isDupCIDContent(c, rootCID, u)
		if err != nil || isDup {
			return err
		}
	}

	// TODO: how to specify filename?
	filename := rootCID.String()
	if qpname := c.QueryParam("filename"); qpname != "" {
		filename = qpname
	}

	bserv := blockservice.New(sbs, nil)
	dserv := merkledag.NewDAGService(bserv)

	cont, err := s.CM.addDatabaseTracking(ctx, u, dserv, rootCID, filename, s.CM.Replication)
	if err != nil {
		return err
	}

	if err := s.dumpBlockstoreTo(ctx, sbs, s.Node.Blockstore); err != nil {
		return xerrors.Errorf("failed to move data from staging to main blockstore: %w", err)
	}

	go func() {
		// TODO: we should probably have a queue to throw these in instead of putting them out in goroutines...
		s.CM.toCheck(cont.ID)
	}()

	go func() {
		if err := s.Node.Provider.Provide(rootCID); err != nil {
			log.Warnf("failed to announce providers: %s", err)
		}
	}()

	return c.JSON(http.StatusOK, &util.ContentAddResponse{
		Cid:          rootCID.String(),
		RetrievalURL: util.CreateRetrievalURL(rootCID.String()),
		EstuaryId:    cont.ID,
		Providers:    s.CM.pinDelegatesForContent(*cont),
	})
}

func (s *Server) loadCar(ctx context.Context, bs blockstore.Blockstore, r io.Reader) (*car.CarHeader, error) {
	_, span := s.tracer.Start(ctx, "loadCar")
	defer span.End()

	return car.LoadCar(ctx, bs, r)
}

// handleAdd godoc
// @Summary      Add new content
// @Description  This endpoint is used to upload new content.
// @Tags         content
// @Produce      json
// @Accept       multipart/form-data
// @Param        file formData file true "File to upload"
// @Param        coluuid path string false "Collection UUID"
// @Param        dir path string false "Directory"
// @Success      200  {object}  util.ContentAddResponse
// @Router       /content/add [post]
func (s *Server) handleAdd(c echo.Context, u *util.User) error {
	ctx, span := s.tracer.Start(c.Request().Context(), "handleAdd", trace.WithAttributes(attribute.Int("user", int(u.ID))))
	defer span.End()

	if err := util.ErrorIfContentAddingDisabled(s.isContentAddingDisabled(u)); err != nil {
		return err
	}

	if s.CM.localContentAddingDisabled {
		return s.redirectContentAdding(c, u)
	}

	form, err := c.MultipartForm()
	if err != nil {
		return err
	}
	defer form.RemoveAll()

	mpf, err := c.FormFile("data")
	if err != nil {
		return err
	}

	// if splitting is disabled and uploaded content size is greater than content size limit
	// reject the upload, as it will only get stuck and deals will never be made for it
	if !u.FlagSplitContent() && mpf.Size > s.CM.contentSizeLimit {
		return &util.HttpError{
			Code:    http.StatusBadRequest,
			Reason:  util.ERR_CONTENT_SIZE_OVER_LIMIT,
			Details: fmt.Sprintf("content size %d bytes, is over upload size limit of %d bytes, and content splitting is not enabled, please reduce the content size", mpf.Size, s.CM.contentSizeLimit),
		}
	}

	filename := mpf.Filename
	if fvname := c.FormValue("filename"); fvname != "" {
		filename = fvname
	}

	fi, err := mpf.Open()
	if err != nil {
		return err
	}

	defer fi.Close()

	replication := s.CM.Replication
	replVal := c.FormValue("replication")
	if replVal != "" {
		parsed, err := strconv.Atoi(replVal)
		if err != nil {
			log.Errorf("failed to parse replication value in form data, assuming default for now: %s", err)
		} else {
			replication = parsed
		}
	}

	coluuid := c.QueryParam("coluuid")
	var col *collections.Collection
	if coluuid != "" {
		var srchCol collections.Collection
		if err := s.DB.First(&srchCol, "uuid = ? and user_id = ?", coluuid, u.ID).Error; err != nil {
			return err
		}

		col = &srchCol
	}

	defaultPath := "/"
	path := defaultPath
	if cp := c.QueryParam(ColDir); cp != "" {
		sp, err := sanitizePath(cp)
		if err != nil {
			return err
		}

		path = sp
	}

	bsid, bs, err := s.StagingMgr.AllocNew()
	if err != nil {
		return err
	}

	defer func() {
		go func() {
			if err := s.StagingMgr.CleanUp(bsid); err != nil {
				log.Errorf("failed to clean up staging blockstore: %s", err)
			}
		}()
	}()

	bserv := blockservice.New(bs, nil)
	dserv := merkledag.NewDAGService(bserv)

	nd, err := s.importFile(ctx, dserv, fi)
	if err != nil {
		return err
	}

	if c.QueryParam("ignore-dupes") == "true" {
		isDup, err := s.isDupCIDContent(c, nd.Cid(), u)
		if err != nil || isDup {
			return err
		}
	}

	content, err := s.CM.addDatabaseTracking(ctx, u, dserv, nd.Cid(), filename, replication)
	if err != nil {
		return xerrors.Errorf("encountered problem computing object references: %w", err)
	}
	fullPath := filepath.Join(path, content.Name)

	if col != nil {
		log.Infof("COLLECTION CREATION: %d, %d", col.ID, content.ID)
		if err := s.DB.Create(&collections.CollectionRef{
			Collection: col.ID,
			Content:    content.ID,
			Path:       &fullPath,
		}).Error; err != nil {
			log.Errorf("failed to add content to requested collection: %s", err)
		}
	}

	if err := s.dumpBlockstoreTo(ctx, bs, s.Node.Blockstore); err != nil {
		return xerrors.Errorf("failed to move data from staging to main blockstore: %w", err)
	}

	go func() {
		s.CM.toCheck(content.ID)
	}()

	if c.QueryParam("lazy-provide") != "true" {
		subctx, cancel := context.WithTimeout(ctx, time.Second*10)
		defer cancel()
		if err := s.Node.FullRT.Provide(subctx, nd.Cid(), true); err != nil {
			span.RecordError(fmt.Errorf("provide error: %w", err))
			log.Errorf("fullrt provide call errored: %s", err)
		}
	}

	go func() {
		if err := s.Node.Provider.Provide(nd.Cid()); err != nil {
			log.Warnf("failed to announce providers: %s", err)
		}
	}()

	return c.JSON(http.StatusOK, &util.ContentAddResponse{
		Cid:          nd.Cid().String(),
		RetrievalURL: util.CreateRetrievalURL(nd.Cid().String()),
		EstuaryId:    content.ID,
		Providers:    s.CM.pinDelegatesForContent(*content),
	})
}

// redirectContentAdding is called when localContentAddingDisabled is true
// it finds available shuttles and adds the desired content in one of them
func (s *Server) redirectContentAdding(c echo.Context, u *util.User) error {
	uep, err := s.getPreferredUploadEndpoints(u)
	if err != nil {
		return fmt.Errorf("failed to get preferred upload endpoints: %s", err)
	}
	if len(uep) <= 0 {
		return &util.HttpError{
			Code:    http.StatusBadRequest,
			Reason:  util.ERR_CONTENT_ADDING_DISABLED,
			Details: "uploading content to this node is not allowed at the moment",
		}
	}
	// propagate any query params
	//#nosec G404: ignore weak random number generator
	req, err := http.NewRequest("POST", uep[rand.Intn(len(uep))], c.Request().Body)
	if err != nil {
		return err
	}
	req.Header = c.Request().Header.Clone()
	req.URL.RawQuery = c.Request().URL.Query().Encode()

	resp, err := http.DefaultClient.Do(req)
	if err != nil {
		return err
	}

	c.Response().WriteHeader(resp.StatusCode)

	_, err = io.Copy(c.Response().Writer, resp.Body)
	if err != nil {
		return err
	}

	return nil
}

func (s *Server) importFile(ctx context.Context, dserv ipld.DAGService, fi io.Reader) (ipld.Node, error) {
	_, span := s.tracer.Start(ctx, "importFile")
	defer span.End()

	return util.ImportFile(dserv, fi)
}

var noDataTimeout = time.Minute * 10

func (cm *ContentManager) addDatabaseTrackingToContent(ctx context.Context, cont uint, dserv ipld.NodeGetter, root cid.Cid, cb func(int64)) error {
	ctx, span := cm.tracer.Start(ctx, "computeObjRefsUpdate")
	defer span.End()

	ctx, cancel := context.WithCancel(ctx)
	defer cancel()

	gotData := make(chan struct{}, 1)
	go func() {
		nodata := time.NewTimer(noDataTimeout)
		defer nodata.Stop()

		for {
			select {
			case <-nodata.C:
				cancel()
			case <-gotData:
				nodata.Reset(noDataTimeout)
			case <-ctx.Done():
				return
			}
		}
	}()

	var objlk sync.Mutex
	var objects []*util.Object
	cset := cid.NewSet()

	defer func() {
		cm.inflightCidsLk.Lock()
		_ = cset.ForEach(func(c cid.Cid) error {
			v, ok := cm.inflightCids[c]
			if !ok || v <= 0 {
				log.Errorf("cid should be inflight but isn't: %s", c)
			}

			cm.inflightCids[c]--
			if cm.inflightCids[c] == 0 {
				delete(cm.inflightCids, c)
			}
			return nil
		})
		cm.inflightCidsLk.Unlock()
	}()

	err := merkledag.Walk(ctx, func(ctx context.Context, c cid.Cid) ([]*ipld.Link, error) {
		// cset.Visit gets called first, so if we reach here we should immediately track the CID
		cm.inflightCidsLk.Lock()
		cm.inflightCids[c]++
		cm.inflightCidsLk.Unlock()

		node, err := dserv.Get(ctx, c)
		if err != nil {
			return nil, err
		}

		cb(int64(len(node.RawData())))

		select {
		case gotData <- struct{}{}:
		case <-ctx.Done():
		}

		objlk.Lock()
		objects = append(objects, &util.Object{
			Cid:  util.DbCID{CID: c},
			Size: len(node.RawData()),
		})
		objlk.Unlock()

		if c.Type() == cid.Raw {
			return nil, nil
		}

		return util.FilterUnwalkableLinks(node.Links()), nil
	}, root, cset.Visit, merkledag.Concurrent())

	if err != nil {
		return err
	}
	return cm.addObjectsToDatabase(ctx, cont, dserv, root, objects, constants.ContentLocationLocal)
}

func (cm *ContentManager) addDatabaseTracking(ctx context.Context, u *util.User, dserv ipld.NodeGetter, root cid.Cid, filename string, replication int) (*util.Content, error) {
	ctx, span := cm.tracer.Start(ctx, "computeObjRefs")
	defer span.End()

	content := &util.Content{
		Cid:         util.DbCID{CID: root},
		Name:        filename,
		Active:      false,
		Pinning:     true,
		UserID:      u.ID,
		Replication: replication,
		Location:    constants.ContentLocationLocal,
	}

	if err := cm.DB.Create(content).Error; err != nil {
		return nil, xerrors.Errorf("failed to track new content in database: %w", err)
	}

	if err := cm.addDatabaseTrackingToContent(ctx, content.ID, dserv, root, func(int64) {}); err != nil {
		return nil, err
	}

	return content, nil
}

func (s *Server) dumpBlockstoreTo(ctx context.Context, from, to blockstore.Blockstore) error {
	ctx, span := s.tracer.Start(ctx, "blockstoreCopy")
	defer span.End()

	// TODO: smarter batching... im sure ive written this logic before, just gotta go find it
	keys, err := from.AllKeysChan(ctx)
	if err != nil {
		return err
	}

	var batch []blocks.Block

	for k := range keys {
		blk, err := from.Get(ctx, k)
		if err != nil {
			return err
		}

		batch = append(batch, blk)

		if len(batch) > 500 {
			if err := to.PutMany(ctx, batch); err != nil {
				return err
			}
			batch = batch[:0]
		}
	}

	if len(batch) > 0 {
		if err := to.PutMany(ctx, batch); err != nil {
			return err
		}
	}
	return nil
}

// handleEnsureReplication godoc
// @Summary      Ensure Replication
// @Description  This endpoint ensures that the content is replicated to the specified number of providers
// @Tags         content
// @Produce      json
// @Param        datacid path string true "Data CID"
// @Router       /content/ensure-replication/{datacid} [get]
func (s *Server) handleEnsureReplication(c echo.Context) error {
	data, err := cid.Decode(c.Param("datacid"))
	if err != nil {
		return err
	}

	var content util.Content
	if err := s.DB.Find(&content, "cid = ?", data.Bytes()).Error; err != nil {
		return err
	}

	fmt.Println("Content: ", content.Cid.CID, data)

	s.CM.toCheck(content.ID)
	return nil
}

// handleListContent godoc
// @Summary      List all pinned content
// @Description  This endpoint lists all content
// @Tags         content
// @Produce      json
// @Success 	200 {array} string
// @Router       /content/list [get]
func (s *Server) handleListContent(c echo.Context, u *util.User) error {
	var contents []util.Content
	if err := s.DB.Find(&contents, "active and user_id = ?", u.ID).Error; err != nil {
		return err
	}

	return c.JSON(http.StatusOK, contents)
}

type expandedContent struct {
	util.Content
	AggregatedFiles int64 `json:"aggregatedFiles"`
}

// handleListContentWithDeals godoc
// @Summary      Content with deals
// @Description  This endpoint lists all content with deals
// @Tags         content
// @Produce      json
// @Param limit query int false "Limit"
// @Param offset query int false "Offset"
// @Router       /content/deals [get]
func (s *Server) handleListContentWithDeals(c echo.Context, u *util.User) error {

	var limit int = 20
	if limstr := c.QueryParam("limit"); limstr != "" {
		l, err := strconv.Atoi(limstr)
		if err != nil {
			return err
		}
		limit = l
	}

	var offset int
	if offstr := c.QueryParam("offset"); offstr != "" {
		o, err := strconv.Atoi(offstr)
		if err != nil {
			return err
		}
		offset = o
	}

	var contents []util.Content
	if err := s.DB.Limit(limit).Offset(offset).Order("id desc").Find(&contents, "active and user_id = ? and not aggregated_in > 0", u.ID).Error; err != nil {
		return err
	}

	out := make([]expandedContent, 0, len(contents))
	for _, cont := range contents {
		if !s.CM.contentInStagingZone(c.Request().Context(), cont) {
			ec := expandedContent{
				Content: cont,
			}
			if cont.Aggregate {
				if err := s.DB.Model(util.Content{}).Where("aggregated_in = ?", cont.ID).Count(&ec.AggregatedFiles).Error; err != nil {
					return err
				}

			}
			out = append(out, ec)
		}
	}

	return c.JSON(http.StatusOK, out)
}

type onChainDealState struct {
	SectorStartEpoch abi.ChainEpoch `json:"sectorStartEpoch"`
	LastUpdatedEpoch abi.ChainEpoch `json:"lastUpdatedEpoch"`
	SlashEpoch       abi.ChainEpoch `json:"slashEpoch"`
}

type dealStatus struct {
	Deal           contentDeal             `json:"deal"`
	TransferStatus *filclient.ChannelState `json:"transfer"`
	OnChainState   *onChainDealState       `json:"onChainState"`
}

// handleContentStatus godoc
// @Summary      Content Status
// @Description  This endpoint returns the status of a content
// @Tags         content
// @Produce      json
// @Param id path int true "Content ID"
// @Router       /content/status/{id} [get]
func (s *Server) handleContentStatus(c echo.Context, u *util.User) error {
	ctx := c.Request().Context()
	contID, err := strconv.Atoi(c.Param("id"))
	if err != nil {
		return err
	}

	var content util.Content
	if err := s.DB.First(&content, "id = ?", contID).Error; err != nil {
		return err
	}

	if err := util.IsContentOwner(u.ID, content.UserID); err != nil {
		return err
	}

	var deals []contentDeal
	if err := s.DB.Find(&deals, "content = ?", content.ID).Error; err != nil {
		return err
	}

	ds := make([]dealStatus, len(deals))
	var wg sync.WaitGroup
	for i := range deals {
		wg.Add(1)
		go func(i int) {
			defer wg.Done()
			d := deals[i]
			dstatus := dealStatus{
				Deal: d,
			}

			chanst, err := s.CM.GetTransferStatus(ctx, &d, content.Cid.CID, content.Location)
			if err != nil {
				log.Errorf("failed to get transfer status: %s", err)
			}

			dstatus.TransferStatus = chanst

			if d.DealID > 0 {
				markDeal, err := s.Api.StateMarketStorageDeal(ctx, abi.DealID(d.DealID), types.EmptyTSK)
				if err != nil {
					log.Warnw("failed to get deal info from market actor", "dealID", d.DealID, "error", err)
				} else {
					dstatus.OnChainState = &onChainDealState{
						SectorStartEpoch: markDeal.State.SectorStartEpoch,
						LastUpdatedEpoch: markDeal.State.LastUpdatedEpoch,
						SlashEpoch:       markDeal.State.SlashEpoch,
					}
				}
			}

			ds[i] = dstatus
		}(i)
	}

	wg.Wait()

	sort.Slice(ds, func(i, j int) bool {
		return ds[i].Deal.CreatedAt.Before(ds[j].Deal.CreatedAt)
	})

	var failCount int64
	if err := s.DB.Model(&dfeRecord{}).Where("content = ?", content.ID).Count(&failCount).Error; err != nil {
		return err
	}

	return c.JSON(http.StatusOK, map[string]interface{}{
		"content":       content,
		"deals":         ds,
		"failuresCount": failCount,
	})
}

// handleGetDealStatus godoc
// @Summary      Get Deal Status
// @Description  This endpoint returns the status of a deal
// @Tags         deals
// @Produce      json
// @Param deal path int true "Deal ID"
// @Router       /deals/status/{deal} [get]
func (s *Server) handleGetDealStatus(c echo.Context, u *util.User) error {
	ctx := c.Request().Context()

	val, err := strconv.Atoi(c.Param("deal"))
	if err != nil {
		return err
	}

	dstatus, err := s.dealStatusByID(ctx, uint(val))
	if err != nil {
		return err
	}

	return c.JSON(http.StatusOK, dstatus)
}

// handleGetDealStatusByPropCid godoc
// @Summary      Get Deal Status by PropCid
// @Description  Get Deal Status by PropCid
// @Tags         deals
// @Produce      json
// @Param 		propcid path string true "PropCid"
// @Router       /deal/status-by-proposal/{propcid} [get]
func (s *Server) handleGetDealStatusByPropCid(c echo.Context, u *util.User) error {
	ctx := c.Request().Context()

	propcid, err := cid.Decode(c.Param("propcid"))
	if err != nil {
		return err
	}

	var deal contentDeal
	if err := s.DB.First(&deal, "prop_cid = ?", propcid.Bytes()).Error; err != nil {
		return err
	}

	dstatus, err := s.dealStatusByID(ctx, deal.ID)
	if err != nil {
		return err
	}

	return c.JSON(http.StatusOK, dstatus)
}

func (s *Server) dealStatusByID(ctx context.Context, dealid uint) (*dealStatus, error) {
	var deal contentDeal
	if err := s.DB.First(&deal, "id = ?", dealid).Error; err != nil {
		return nil, err
	}

	var content util.Content
	if err := s.DB.First(&content, "id = ?", deal.Content).Error; err != nil {
		return nil, err
	}

	chanst, err := s.CM.GetTransferStatus(ctx, &deal, content.Cid.CID, content.Location)
	if err != nil {
		log.Errorf("failed to get transfer status: %s", err)
	}

	dstatus := dealStatus{
		Deal:           deal,
		TransferStatus: chanst,
	}

	if deal.DealID > 0 {
		markDeal, err := s.Api.StateMarketStorageDeal(ctx, abi.DealID(deal.DealID), types.EmptyTSK)
		if err != nil {
			log.Warnw("failed to get deal info from market actor", "dealID", deal.DealID, "error", err)
		} else {
			dstatus.OnChainState = &onChainDealState{
				SectorStartEpoch: markDeal.State.SectorStartEpoch,
				LastUpdatedEpoch: markDeal.State.LastUpdatedEpoch,
				SlashEpoch:       markDeal.State.SlashEpoch,
			}
		}
	}

	return &dstatus, nil
}

type getContentResponse struct {
	Content      *util.Content  `json:"content"`
	AggregatedIn *util.Content  `json:"aggregatedIn,omitempty"`
	Selector     string         `json:"selector,omitempty"`
	Deals        []*contentDeal `json:"deals"`
}

func (s *Server) calcSelector(aggregatedIn uint, contentID uint) (string, error) {
	// sort the known content IDs aggregated in a CAR, and use the index in the sorted list
	// to build the CAR sub-selector

	var ordinal uint
	result := s.DB.Raw(`SELECT ordinal - 1 FROM (
				SELECT
					id, ROW_NUMBER() OVER ( ORDER BY CAST(id AS TEXT) ) AS ordinal
				FROM contents
				WHERE aggregated_in = ?
			) subq
				WHERE id = ?
			`, aggregatedIn, contentID).Scan(&ordinal)

	if result.Error != nil {
		return "", result.Error
	}

	return fmt.Sprintf("/Links/%d/Hash", ordinal), nil
}

// handleGetContentByCid godoc
// @Summary      Get Content by Cid
// @Description  This endpoint returns the content associated with a CID
// @Tags         public
// @Produce      json
// @Param 		cid path string true "Cid"
// @Router       /public/by-cid/{cid} [get]
func (s *Server) handleGetContentByCid(c echo.Context) error {
	obj, err := cid.Decode(c.Param("cid"))
	if err != nil {
		return errors.Wrapf(err, "invalid cid")
	}

	v0 := cid.Undef
	dec, err := multihash.Decode(obj.Hash())
	if err == nil {
		if dec.Code == multihash.SHA2_256 || dec.Length == 32 {
			v0 = cid.NewCidV0(obj.Hash())
		}
	}
	v1 := cid.NewCidV1(obj.Prefix().Codec, obj.Hash())

	var contents []util.Content
	if err := s.DB.Find(&contents, "(cid=? or cid=?) and active", v0.Bytes(), v1.Bytes()).Error; err != nil {
		return err
	}

	out := make([]getContentResponse, 0)
	for i, cont := range contents {
		resp := getContentResponse{
			Content: &contents[i],
		}

		id := cont.ID

		if cont.AggregatedIn > 0 {
			var aggr util.Content
			if err := s.DB.First(&aggr, "id = ?", cont.AggregatedIn).Error; err != nil {
				return err
			}

			resp.AggregatedIn = &aggr

			// no need to early return here, the selector is mostly cosmetic atm
			if selector, err := s.calcSelector(cont.AggregatedIn, cont.ID); err == nil {
				resp.Selector = selector
			}

			id = cont.AggregatedIn
		}

		var deals []*contentDeal
		if err := s.DB.Find(&deals, "content = ? and deal_id > 0 and not failed", id).Error; err != nil {
			return err
		}

		resp.Deals = deals

		out = append(out, resp)
	}

	return c.JSON(http.StatusOK, out)
}

// handleQueryAsk godoc
// @Summary      Query Ask
// @Description  This endpoint returns the ask for a given CID
// @Tags         deals
// @Produce      json
// @Param 		 miner path string true "CID"
// @Router       /deal/query/{miner} [get]
// @router       /public/miners/storage/query/{miner} [get]
func (s *Server) handleQueryAsk(c echo.Context) error {
	addr, err := address.NewFromString(c.Param("miner"))
	if err != nil {
		return err
	}

	ask, err := s.CM.getAsk(c.Request().Context(), addr, 0)
	if err != nil {
		return c.JSON(500, map[string]string{"error": err.Error()})
	}
	return c.JSON(http.StatusOK, ask)
}

type dealRequest struct {
	ContentID uint `json:"content_id"`
}

// handleMakeDeal godoc
// @Summary      Make Deal
// @Description  This endpoint makes a deal for a given content and miner
// @Tags         deals
// @Produce      json
// @Param miner path string true "Miner"
// @Param dealRequest body string true "Deal Request"
// @Router       /deals/make/{miner} [post]
func (s *Server) handleMakeDeal(c echo.Context, u *util.User) error {
	ctx := c.Request().Context()

	if u.Perm < util.PermLevelAdmin {
		return &util.HttpError{
			Code:    http.StatusForbidden,
			Reason:  util.ERR_NOT_AUTHORIZED,
			Details: "user not authorized",
		}
	}

	addr, err := address.NewFromString(c.Param("miner"))
	if err != nil {
		return errors.Wrapf(err, "invalid miner address")
	}

	var req dealRequest
	if err := c.Bind(&req); err != nil {
		return err
	}

	if req.ContentID == 0 {
		return &util.HttpError{
			Code:    http.StatusBadRequest,
			Reason:  util.ERR_INVALID_INPUT,
			Details: "supply a valid value for content_id",
		}
	}

	var cont util.Content
	if err := s.DB.First(&cont, "id = ?", req.ContentID).Error; err != nil {
		if xerrors.Is(err, gorm.ErrRecordNotFound) {
			return &util.HttpError{
				Code:    http.StatusNotFound,
				Reason:  util.ERR_CONTENT_NOT_FOUND,
				Details: fmt.Sprintf("content: %d was not found", req.ContentID),
			}
		}
	}

	id, err := s.CM.makeDealWithMiner(ctx, cont, addr)
	if err != nil {
		return err
	}

	return c.JSON(http.StatusOK, map[string]interface{}{
		"deal": id,
	})
}

// handleTransferStatus godoc
// @Summary      Transfer Status
// @Description  This endpoint returns the status of a transfer
// @Tags         deals
// @Produce      json
// @Router       /deal/transfer/status [post]
func (s *Server) handleTransferStatus(c echo.Context) error {
	var chanid datatransfer.ChannelID
	if err := c.Bind(&chanid); err != nil {
		return err
	}

	status, err := s.FilClient.TransferStatus(context.TODO(), &chanid)
	if err != nil {
		return err
	}

	return c.JSON(http.StatusOK, status)
}

func (s *Server) handleTransferStatusByID(c echo.Context) error {
	status, err := s.FilClient.TransferStatusByID(context.TODO(), c.Param("id"))
	if err != nil {
		return err
	}

	return c.JSON(http.StatusOK, status)
}

// handleTransferInProgress godoc
// @Summary      Transfer In Progress
// @Description  This endpoint returns the in-progress transfers
// @Tags         deals
// @Produce      json
// @Router       /deal/transfer/in-progress [get]
func (s *Server) handleTransferInProgress(c echo.Context) error {
	ctx := context.TODO()

	transfers, err := s.FilClient.TransfersInProgress(ctx)
	if err != nil {
		return err
	}

	return c.JSON(http.StatusOK, transfers)
}

func (s *Server) handleMinerTransferDiagnostics(c echo.Context) error {
	m, err := address.NewFromString(c.Param("miner"))
	if err != nil {
		return err
	}

	minerTransferDiagnostics, err := s.FilClient.MinerTransferDiagnostics(c.Request().Context(), m)
	if err != nil {
		return err
	}

	return c.JSON(http.StatusOK, minerTransferDiagnostics)
}

func (s *Server) handleTransferRestart(c echo.Context) error {
	ctx := c.Request().Context()

	dealid, err := strconv.Atoi(c.Param("deal"))
	if err != nil {
		return err
	}

	var deal contentDeal
	if err := s.DB.First(&deal, "id = ?", dealid).Error; err != nil {
		return err
	}

	var cont util.Content
	if err := s.DB.First(&cont, "id = ?", deal.Content).Error; err != nil {
		return err
	}

	if deal.Failed {
		return fmt.Errorf("cannot restart transfer, deal failed")
	}

	if deal.DealID > 0 {
		return fmt.Errorf("cannot restart transfer, already finished")
	}

	if deal.DTChan == "" {
		return fmt.Errorf("cannot restart transfer, no channel id")
	}

	chanid, err := deal.ChannelID()
	if err != nil {
		return err
	}

	if err := s.CM.RestartTransfer(ctx, cont.Location, chanid, deal); err != nil {
		return err
	}
	return nil
}

// handleDealStatus godoc
// @Summary      Deal Status
// @Description  This endpoint returns the status of a deal
// @Tags         deals
// @Produce      json
// @Param miner path string true "Miner"
// @Param propcid path string true "Proposal CID"
// @Router       /deal/status/{miner}/{propcid} [get]
func (s *Server) handleDealStatus(c echo.Context) error {
	ctx := c.Request().Context()

	addr, err := address.NewFromString(c.Param("miner"))
	if err != nil {
		return err
	}

	propCid, err := cid.Decode(c.Param("propcid"))
	if err != nil {
		return err
	}

	var d contentDeal
	if err := s.DB.First(&d, "prop_cid = ?", propCid.Bytes()).Error; err != nil {
		return err
	}

	// Get deal UUID, if there is one for the deal.
	// (There should be a UUID for deals made with deal protocol v1.2.0)
	var dealUUID *uuid.UUID
	if d.DealUUID != "" {
		parsed, err := uuid.Parse(d.DealUUID)
		if err != nil {
			return fmt.Errorf("parsing deal uuid %s: %w", d.DealUUID, err)
		}
		dealUUID = &parsed
	}
	status, err := s.FilClient.DealStatus(ctx, addr, propCid, dealUUID)
	if err != nil {
		return xerrors.Errorf("getting deal status: %w", err)
	}

	return c.JSON(http.StatusOK, status)
}

// handleGetProposal godoc
// @Summary      Get Proposal
// @Description  This endpoint returns the proposal for a deal
// @Tags         deals
// @Produce      json
// @Param propcid path string true "Proposal CID"
// @Router       /deal/proposal/{propcid} [get]
func (s *Server) handleGetProposal(c echo.Context) error {
	propCid, err := cid.Decode(c.Param("propcid"))
	if err != nil {
		return err
	}

	var proprec proposalRecord
	if err := s.DB.First(&proprec, "prop_cid = ?", propCid.Bytes()).Error; err != nil {
		return err
	}

	var prop market.ClientDealProposal
	if err := prop.UnmarshalCBOR(bytes.NewReader(proprec.Data)); err != nil {
		return err
	}

	return c.JSON(http.StatusOK, prop)
}

// handleGetDealInfo godoc
// @Summary      Get Deal Info
// @Description  This endpoint returns the deal info for a deal
// @Tags         deals
// @Produce      json
// @Param 	  	 dealid path int true "Deal ID"
// @Router       /deal/info/{dealid} [get]
func (s *Server) handleGetDealInfo(c echo.Context) error {
	dealid, err := strconv.ParseInt(c.Param("dealid"), 10, 64)
	if err != nil {
		return err
	}

	deal, err := s.Api.StateMarketStorageDeal(c.Request().Context(), abi.DealID(dealid), types.EmptyTSK)
	if err != nil {
		return err
	}

	return c.JSON(http.StatusOK, deal)
}

type getInvitesResp struct {
	Code      string `json:"code"`
	Username  string `json:"createdBy"`
	ClaimedBy string `json:"claimedBy"`
}

func (s *Server) handleAdminGetInvites(c echo.Context) error {
	var invites []getInvitesResp
	if err := s.DB.Model(&util.InviteCode{}).
		Select("code, username, (?) as claimed_by", s.DB.Table("users").Select("username").Where("id = invite_codes.claimed_by")).
		//Where("claimed_by IS NULL").
		Joins("left join users on users.id = invite_codes.created_by").
		Scan(&invites).Error; err != nil {
		return err
	}

	return c.JSON(http.StatusOK, invites)
}

func (s *Server) handleAdminCreateInvite(c echo.Context, u *util.User) error {
	code := c.Param("code")
	invite := &util.InviteCode{
		Code:      code,
		CreatedBy: u.ID,
	}
	if err := s.DB.Create(invite).Error; err != nil {
		return err
	}

	return c.JSON(http.StatusOK, map[string]string{
		"code": invite.Code,
	})
}

func (s *Server) handleAdminBalance(c echo.Context) error {
	balance, err := s.FilClient.Balance(c.Request().Context())
	if err != nil {
		return err
	}

	return c.JSON(http.StatusOK, balance)
}

func (s *Server) handleAdminAddEscrow(c echo.Context) error {
	amt, err := types.ParseFIL(c.Param("amt"))
	if err != nil {
		return err
	}

	resp, err := s.FilClient.LockMarketFunds(context.TODO(), amt)
	if err != nil {
		return err
	}

	return c.JSON(http.StatusOK, resp)
}

type adminStatsResponse struct {
	TotalDealAttempted   int64 `json:"totalDealsAttempted"`
	TotalDealsSuccessful int64 `json:"totalDealsSuccessful"`
	TotalDealsFailed     int64 `json:"totalDealsFailed"`

	NumMiners int64 `json:"numMiners"`
	NumUsers  int64 `json:"numUsers"`
	NumFiles  int64 `json:"numFiles"`

	NumRetrievals      int64 `json:"numRetrievals"`
	NumRetrFailures    int64 `json:"numRetrievalFailures"`
	NumStorageFailures int64 `json:"numStorageFailures"`

	PinQueueSize int `json:"pinQueueSize"`
}

func (s *Server) handleAdminStats(c echo.Context) error {

	var dealsTotal int64
	if err := s.DB.Model(&contentDeal{}).Count(&dealsTotal).Error; err != nil {
		return err
	}

	var dealsSuccessful int64
	if err := s.DB.Model(&contentDeal{}).Where("deal_id > 0").Count(&dealsSuccessful).Error; err != nil {
		return err
	}

	var dealsFailed int64
	if err := s.DB.Model(&contentDeal{}).Where("failed").Count(&dealsFailed).Error; err != nil {
		return err
	}

	var numMiners int64
	if err := s.DB.Model(&storageMiner{}).Count(&numMiners).Error; err != nil {
		return err
	}

	var numUsers int64
	if err := s.DB.Model(&util.User{}).Count(&numUsers).Error; err != nil {
		return err
	}

	var numFiles int64
	if err := s.DB.Model(&util.Content{}).Where("active").Count(&numFiles).Error; err != nil {
		return err
	}

	var numRetrievals int64
	if err := s.DB.Model(&retrievalSuccessRecord{}).Count(&numRetrievals).Error; err != nil {
		return err
	}

	var numRetrievalFailures int64
	if err := s.DB.Model(&util.RetrievalFailureRecord{}).Count(&numRetrievalFailures).Error; err != nil {
		return err
	}

	var numStorageFailures int64
	if err := s.DB.Model(&dfeRecord{}).Count(&numStorageFailures).Error; err != nil {
		return err
	}

	return c.JSON(http.StatusOK, &adminStatsResponse{
		TotalDealAttempted:   dealsTotal,
		TotalDealsSuccessful: dealsSuccessful,
		TotalDealsFailed:     dealsFailed,
		NumMiners:            numMiners,
		NumUsers:             numUsers,
		NumFiles:             numFiles,
		NumRetrievals:        numRetrievals,
		NumRetrFailures:      numRetrievalFailures,
		NumStorageFailures:   numStorageFailures,
		PinQueueSize:         s.CM.pinMgr.PinQueueSize(),
	})
}

// handleGetSystemConfig godoc
// @Summary      Get systems(estuary/shuttle) config
// @Description  This endpoint is used to get system configs.
// @Tags       	 admin
// @Produce      json
// @Router       /admin/system/config [get]
func (s *Server) handleGetSystemConfig(c echo.Context, u *util.User) error {
	var shts []interface{}
	for _, sh := range s.CM.shuttles {
		if sh.hostname == "" {
			log.Warnf("failed to get shuttle(%s) config, shuttle hostname is not set", sh.handle)
			continue
		}

		out, err := s.getShuttleConfig(sh.hostname, u.AuthToken.Token)
		if err != nil {
			log.Warnf("failed to get shuttle config: %s", err)
			continue
		}
		shts = append(shts, out)
	}

	resp := map[string]interface{}{
		"data": map[string]interface{}{
			"primary":  s.cfg,
			"shuttles": shts,
		},
	}
	return c.JSON(http.StatusOK, resp)
}

type minerResp struct {
	Addr            address.Address `json:"addr"`
	Name            string          `json:"name"`
	Suspended       bool            `json:"suspended"`
	SuspendedReason string          `json:"suspendedReason,omitempty"`
	Version         string          `json:"version"`
}

// handleAdminGetMiners godoc
// @Summary      Get all miners
// @Description  This endpoint returns all miners
// @Tags         public,net
// @Produce      json
// @Router       /public/miners [get]
func (s *Server) handleAdminGetMiners(c echo.Context) error {
	var miners []storageMiner
	if err := s.DB.Find(&miners).Error; err != nil {
		return err
	}

	out := make([]minerResp, len(miners))
	for i, m := range miners {
		out[i].Addr = m.Address.Addr
		out[i].Suspended = m.Suspended
		out[i].SuspendedReason = m.SuspendedReason
		out[i].Name = m.Name
		out[i].Version = m.Version
	}

	return c.JSON(http.StatusOK, out)
}

func (s *Server) handlePublicGetMinerStats(c echo.Context) error {
	_, stats, err := s.CM.sortedMinerList()
	if err != nil {
		return err
	}

	return c.JSON(http.StatusOK, stats)
}

func (s *Server) handleAdminGetMinerStats(c echo.Context) error {
	sml, err := s.CM.computeSortedMinerList()
	if err != nil {
		return err
	}

	return c.JSON(http.StatusOK, sml)
}

type minerSetInfoParams struct {
	Name string `json:"name"`
}

func (s *Server) handleMinersSetInfo(c echo.Context, u *util.User) error {
	m, err := address.NewFromString(c.Param("miner"))
	if err != nil {
		return err
	}

	var sm storageMiner
	if err := s.DB.First(&sm, "address = ?", m.String()).Error; err != nil {
		return err
	}

	if !(u.Perm >= util.PermLevelAdmin || sm.Owner == u.ID) {
		return &util.HttpError{
			Code:   http.StatusUnauthorized,
			Reason: util.ERR_MINER_NOT_OWNED,
		}
	}

	var params minerSetInfoParams
	if err := c.Bind(&params); err != nil {
		return err
	}

	if err := s.DB.Model(storageMiner{}).Where("address = ?", m.String()).Update("name", params.Name).Error; err != nil {
		return err
	}

	return c.JSON(http.StatusOK, map[string]string{})
}

func (s *Server) handleAdminRemoveMiner(c echo.Context) error {
	m, err := address.NewFromString(c.Param("miner"))
	if err != nil {
		return err
	}

	if err := s.DB.Unscoped().Where("address = ?", m.String()).Delete(&storageMiner{}).Error; err != nil {
		return err
	}

	return c.JSON(http.StatusOK, map[string]string{})
}

type suspendMinerBody struct {
	Reason string `json:"reason"`
}

func (s *Server) handleSuspendMiner(c echo.Context, u *util.User) error {
	m, err := address.NewFromString(c.Param("miner"))
	if err != nil {
		return err
	}

	var sm storageMiner
	if err := s.DB.First(&sm, "address = ?", m.String()).Error; err != nil {
		return err
	}

	if !(u.Perm >= util.PermLevelAdmin || sm.Owner == u.ID) {
		return &util.HttpError{
			Code:   http.StatusUnauthorized,
			Reason: util.ERR_MINER_NOT_OWNED,
		}
	}

	var body suspendMinerBody
	if err := c.Bind(&body); err != nil {
		return err
	}

	if err := s.DB.Model(&storageMiner{}).Where("address = ?", m.String()).Updates(map[string]interface{}{
		"suspended":        true,
		"suspended_reason": body.Reason,
	}).Error; err != nil {
		return err
	}

	return c.JSON(http.StatusOK, map[string]string{})
}

func (s *Server) handleUnsuspendMiner(c echo.Context, u *util.User) error {
	m, err := address.NewFromString(c.Param("miner"))
	if err != nil {
		return err
	}

	var sm storageMiner
	if err := s.DB.First(&sm, "address = ?", m.String()).Error; err != nil {
		return err
	}

	if !(u.Perm >= util.PermLevelAdmin || sm.Owner == u.ID) {
		return &util.HttpError{
			Code:   http.StatusUnauthorized,
			Reason: util.ERR_MINER_NOT_OWNED,
		}
	}

	if err := s.DB.Model(&storageMiner{}).Where("address = ?", m.String()).Update("suspended", false).Error; err != nil {
		return err
	}

	return c.JSON(http.StatusOK, map[string]string{})
}

func (s *Server) handleAdminAddMiner(c echo.Context) error {
	m, err := address.NewFromString(c.Param("miner"))
	if err != nil {
		return err
	}

	name := c.QueryParam("name")

	if err := s.DB.Clauses(&clause.OnConflict{UpdateAll: true}).Create(&storageMiner{
		Address: util.DbAddr{Addr: m},
		Name:    name,
	}).Error; err != nil {
		return err
	}

	return c.JSON(http.StatusOK, map[string]string{})
}

type contentDealStats struct {
	NumDeals     int `json:"numDeals"`
	NumConfirmed int `json:"numConfirmed"`
	NumFailed    int `json:"numFailed"`

	TotalSpending     abi.TokenAmount `json:"totalSpending"`
	ConfirmedSpending abi.TokenAmount `json:"confirmedSpending"`
}

func (s *Server) handleDealStats(c echo.Context) error {
	ctx, span := s.tracer.Start(c.Request().Context(), "handleDealStats")
	defer span.End()

	var alldeals []contentDeal
	if err := s.DB.Find(&alldeals).Error; err != nil {
		return err
	}

	sbc := make(map[uint]*contentDealStats)

	for _, d := range alldeals {
		maddr, err := d.MinerAddr()
		if err != nil {
			return err
		}

		// Get deal UUID, if there is one for the deal.
		// (There should be a UUID for deals made with deal protocol v1.2.0)
		var dealUUID *uuid.UUID
		if d.DealUUID != "" {
			parsed, err := uuid.Parse(d.DealUUID)
			if err != nil {
				return fmt.Errorf("parsing deal uuid %s: %w", d.DealUUID, err)
			}
			dealUUID = &parsed
		}
		st, err := s.FilClient.DealStatus(ctx, maddr, d.PropCid.CID, dealUUID)
		if err != nil {
			log.Errorf("checking deal status failed (%s): %s", maddr, err)
			continue
		}
		if st.Proposal == nil {
			log.Errorf("deal status proposal is empty (%s): %s", maddr, d.PropCid.CID)
			continue
		}

		fee := st.Proposal.TotalStorageFee()

		cds, ok := sbc[d.Content]
		if !ok {
			cds = &contentDealStats{
				TotalSpending:     abi.NewTokenAmount(0),
				ConfirmedSpending: abi.NewTokenAmount(0),
			}
			sbc[d.Content] = cds
		}

		if d.Failed {
			cds.NumFailed++
			continue
		}

		cds.TotalSpending = types.BigAdd(cds.TotalSpending, fee)
		cds.NumDeals++

		if d.DealID != 0 {
			cds.ConfirmedSpending = types.BigAdd(cds.ConfirmedSpending, fee)
			cds.NumConfirmed++
		}
	}

	return c.JSON(http.StatusOK, sbc)
}

type lmdbStat struct {
	PSize         uint   `json:"pSize"`
	Depth         uint   `json:"depth"`
	BranchPages   uint64 `json:"branchPages"`
	LeafPages     uint64 `json:"leafPages"`
	OverflowPages uint64 `json:"overflowPages"`
	Entries       uint64 `json:"entries"`
}

type diskSpaceInfo struct {
	BstoreSize uint64 `json:"bstoreSize"`
	BstoreFree uint64 `json:"bstoreFree"`

	LmdbUsage uint64 `json:"lmdbUsage"`

	LmdbStat lmdbStat `json:"lmdbStat"`
}

func (s *Server) handleDiskSpaceCheck(c echo.Context) error {
	/*
		lmst, err := s.Node.Lmdb.Stat()
		if err != nil {
			return err
		}
	*/

	var st unix.Statfs_t
	if err := unix.Statfs(s.Node.Config.Blockstore, &st); err != nil {
		return err
	}

	return c.JSON(http.StatusOK, &diskSpaceInfo{
		BstoreSize: st.Blocks * uint64(st.Bsize),
		BstoreFree: st.Bavail * uint64(st.Bsize),
		/*
			LmdbUsage:  uint64(lmst.PSize) * (lmst.BranchPages + lmst.OverflowPages + lmst.LeafPages),
			LmdbStat: lmdbStat{
				PSize:         lmst.PSize,
				Depth:         lmst.Depth,
				BranchPages:   lmst.BranchPages,
				LeafPages:     lmst.LeafPages,
				OverflowPages: lmst.OverflowPages,
				Entries:       lmst.Entries,
			},
		*/
	})
}

func (s *Server) handleGetRetrievalInfo(c echo.Context) error {
	var infos []retrievalSuccessRecord
	if err := s.DB.Find(&infos).Error; err != nil {
		return err
	}

	var failures []util.RetrievalFailureRecord
	if err := s.DB.Find(&failures).Error; err != nil {
		return err
	}

	return c.JSON(http.StatusOK, map[string]interface{}{
		"records":  infos,
		"failures": failures,
	})
}

func (s *Server) handleRetrievalCheck(c echo.Context) error {
	ctx := c.Request().Context()
	contid, err := strconv.Atoi(c.Param("content"))
	if err != nil {
		return err
	}
	if err := s.retrieveContent(ctx, uint(contid)); err != nil {
		return err
	}

	return c.JSON(http.StatusOK, "We did a thing")

}

type estimateDealBody struct {
	Size         uint64 `json:"size"`
	Replication  int    `json:"replication"`
	DurationBlks int    `json:"durationBlks"`
	Verified     bool   `json:"verified"`
}

type priceEstimateResponse struct {
	TotalStr string `json:"totalFil"`
	Total    string `json:"totalAttoFil"`
	Asks     []*minerStorageAsk
}

// handleEstimateDealCost godoc
// @Summary      Estimate the cost of a deal
// @Description  This endpoint estimates the cost of a deal
// @Tags         deals
// @Produce      json
// @Param body body main.estimateDealBody true "The size of the deal in bytes, the replication factor, and the duration of the deal in blocks"
// @Router       /deal/estimate [post]
func (s *Server) handleEstimateDealCost(c echo.Context) error {
	ctx := c.Request().Context()

	var body estimateDealBody
	if err := c.Bind(&body); err != nil {
		return err
	}

	pieceSize := padreader.PaddedSize(body.Size)

	estimate, err := s.CM.estimatePrice(ctx, body.Replication, pieceSize.Padded(), abi.ChainEpoch(body.DurationBlks), body.Verified)
	if err != nil {
		return err
	}

	return c.JSON(http.StatusOK, &priceEstimateResponse{
		TotalStr: types.FIL(*estimate.Total).String(),
		Total:    estimate.Total.String(),
		Asks:     estimate.Asks,
	})
}

// handleGetMinerFailures godoc
// @Summary      Get all miners
// @Description  This endpoint returns all miners
// @Tags         public,net
// @Produce      json
// @Param miner path string false "Filter by miner"
// @Router       /public/miners/failures/{miner} [get]
func (s *Server) handleGetMinerFailures(c echo.Context) error {
	maddr, err := address.NewFromString(c.Param("miner"))
	if err != nil {
		return err
	}

	var merrs []dfeRecord
	if err := s.DB.Limit(1000).Order("created_at desc").Find(&merrs, "miner = ?", maddr.String()).Error; err != nil {
		return err
	}

	return c.JSON(http.StatusOK, merrs)
}

type minerStatsResp struct {
	Miner           address.Address `json:"miner"`
	Name            string          `json:"name"`
	Version         string          `json:"version"`
	UsedByEstuary   bool            `json:"usedByEstuary"`
	DealCount       int64           `json:"dealCount"`
	ErrorCount      int64           `json:"errorCount"`
	Suspended       bool            `json:"suspended"`
	SuspendedReason string          `json:"suspendedReason"`

	ChainInfo *minerChainInfo `json:"chainInfo"`
}

type minerChainInfo struct {
	PeerID    string   `json:"peerId"`
	Addresses []string `json:"addresses"`

	Owner  string `json:"owner"`
	Worker string `json:"worker"`
}

// handleGetMinerStats godoc
// @Summary      Get miner stats
// @Description  This endpoint returns miner stats
// @Tags         public,miner
// @Produce      json
// @Param miner path string false "Filter by miner"
// @Router       /public/miners/stats/{miner} [get]
func (s *Server) handleGetMinerStats(c echo.Context) error {
	ctx, span := s.tracer.Start(c.Request().Context(), "handleGetMinerStats")
	defer span.End()

	maddr, err := address.NewFromString(c.Param("miner"))
	if err != nil {
		return err
	}

	minfo, err := s.Api.StateMinerInfo(ctx, maddr, types.EmptyTSK)
	if err != nil {
		return err
	}

	ci := minerChainInfo{
		Owner:  minfo.Owner.String(),
		Worker: minfo.Worker.String(),
	}

	if minfo.PeerId != nil {
		ci.PeerID = minfo.PeerId.String()
	}
	for _, a := range minfo.Multiaddrs {
		ma, err := multiaddr.NewMultiaddrBytes(a)
		if err != nil {
			return err
		}
		ci.Addresses = append(ci.Addresses, ma.String())
	}

	var m storageMiner
	if err := s.DB.First(&m, "address = ?", maddr.String()).Error; err != nil {
		if xerrors.Is(err, gorm.ErrRecordNotFound) {
			return c.JSON(http.StatusOK, &minerStatsResp{
				Miner:         maddr,
				UsedByEstuary: false,
			})
		}
		return err
	}

	var dealscount int64
	if err := s.DB.Model(&contentDeal{}).Where("miner = ?", maddr.String()).Count(&dealscount).Error; err != nil {
		return err
	}

	var errorcount int64
	if err := s.DB.Model(&dfeRecord{}).Where("miner = ?", maddr.String()).Count(&errorcount).Error; err != nil {
		return err
	}

	return c.JSON(http.StatusOK, &minerStatsResp{
		Miner:           maddr,
		UsedByEstuary:   true,
		DealCount:       dealscount,
		ErrorCount:      errorcount,
		Suspended:       m.Suspended,
		SuspendedReason: m.SuspendedReason,
		Name:            m.Name,
		Version:         m.Version,
		ChainInfo:       &ci,
	})
}

type minerDealsResp struct {
	ID               uint       `json:"id"`
	CreatedAt        time.Time  `json:"created_at"`
	UpdatedAt        time.Time  `json:"updated_at"`
	Content          uint       `json:"content"`
	PropCid          util.DbCID `json:"propCid"`
	Miner            string     `json:"miner"`
	DealID           int64      `json:"dealId"`
	Failed           bool       `json:"failed"`
	Verified         bool       `json:"verified"`
	FailedAt         time.Time  `json:"failedAt,omitempty"`
	DTChan           string     `json:"dtChan"`
	TransferStarted  time.Time  `json:"transferStarted"`
	TransferFinished time.Time  `json:"transferFinished"`
	OnChainAt        time.Time  `json:"onChainAt"`
	SealedAt         time.Time  `json:"sealedAt"`
	ContentCid       util.DbCID `json:"contentCid"`
}

// handleGetMinerDeals godoc
// @Summary      Get all miners deals
// @Description  This endpoint returns all miners deals
// @Tags         public,miner
// @Produce      json
// @Param miner path string false "Filter by miner"
// @Router       /public/miners/deals/{miner} [get]
func (s *Server) handleGetMinerDeals(c echo.Context) error {
	maddr, err := address.NewFromString(c.Param("miner"))
	if err != nil {
		return err
	}

	q := s.DB.Model(contentDeal{}).Order("created_at desc").
		Joins("left join contents on contents.id = content_deals.content").
		Where("miner = ?", maddr.String())

	if c.QueryParam("ignore-failed") != "" {
		q = q.Where("not content_deals.failed")
	}

	var deals []minerDealsResp
	if err := q.Select("contents.cid as content_cid, content_deals.*").Scan(&deals).Error; err != nil {
		return err
	}

	return c.JSON(http.StatusOK, deals)
}

type bandwidthResponse struct {
	TotalOut int64 `json:"totalOut"`
}

// handleGetContentBandwidth godoc
// @Summary      Get content bandwidth
// @Description  This endpoint returns content bandwidth
// @Tags         content
// @Produce      json
// @Param 		 content path string true "Content ID"
// @Router       /content/bw-usage/{content} [get]
func (s *Server) handleGetContentBandwidth(c echo.Context, u *util.User) error {
	contID, err := strconv.Atoi(c.Param("content"))
	if err != nil {
		return err
	}

	var content util.Content
	if err := s.DB.First(&content, contID).Error; err != nil {
		return err
	}

	if err := util.IsContentOwner(u.ID, content.UserID); err != nil {
		return err
	}

	// select SUM(size * reads) from obj_refs left join objects on obj_refs.object = objects.id where obj_refs.content = 42;
	var bw int64
	if err := s.DB.Model(util.ObjRef{}).
		Select("SUM(size * reads)").
		Where("obj_refs.content = ?", content.ID).
		Joins("left join objects on obj_refs.object = objects.id").
		Scan(&bw).Error; err != nil {
		return err
	}

	return c.JSON(http.StatusOK, &bandwidthResponse{
		TotalOut: bw,
	})
}

// handleGetAggregatedForContent godoc
// @Summary      Get aggregated content stats
// @Description  This endpoint returns aggregated content stats
// @Tags         content
// @Produce      json
// @Param content path string true "Content ID"
// @Success 	200 {object} string
// @Router       /content/aggregated/{content} [get]
func (s *Server) handleGetAggregatedForContent(c echo.Context, u *util.User) error {
	contID, err := strconv.Atoi(c.Param("content"))
	if err != nil {
		return err
	}

	var content util.Content
	if err := s.DB.First(&content, "id = ?", contID).Error; err != nil {
		return err
	}

	if err := util.IsContentOwner(u.ID, content.UserID); err != nil {
		return err
	}

	var sub []util.Content
	if err := s.DB.Find(&sub, "aggregated_in = ?", contID).Error; err != nil {
		return err
	}
	return c.JSON(http.StatusOK, sub)
}

// handleGetContentFailures godoc
// @Summary      List all failures for a content
// @Description  This endpoint returns all failures for a content
// @Tags         content
// @Produce      json
// @Param content path string true "Content ID"
// @Success 	200 {object} string
// @Router       /content/failures/{content} [get]
func (s *Server) handleGetContentFailures(c echo.Context, u *util.User) error {
	cont, err := strconv.Atoi(c.Param("content"))
	if err != nil {
		return err
	}

	var errs []dfeRecord
	if err := s.DB.Find(&errs, "content = ?", cont).Error; err != nil {
		return err
	}

	return c.JSON(http.StatusOK, errs)
}

func (s *Server) handleAdminGetStagingZones(c echo.Context) error {
	s.CM.bucketLk.Lock()
	defer s.CM.bucketLk.Unlock()

	return c.JSON(http.StatusOK, s.CM.buckets)
}

func (s *Server) handleGetOffloadingCandidates(c echo.Context) error {
	conts, err := s.CM.getRemovalCandidates(c.Request().Context(), c.QueryParam("all") == "true", c.QueryParam("location"), nil)
	if err != nil {
		return err
	}

	return c.JSON(http.StatusOK, conts)
}

func (s *Server) handleRunOffloadingCollection(c echo.Context) error {
	var body struct {
		Execute        bool   `json:"execute"`
		SpaceRequested int64  `json:"spaceRequested"`
		Location       string `json:"location"`
		Users          []uint `json:"users"`
	}

	if err := c.Bind(&body); err != nil {
		return err
	}

	res, err := s.CM.ClearUnused(c.Request().Context(), body.SpaceRequested, body.Location, body.Users, !body.Execute)
	if err != nil {
		return err
	}

	return c.JSON(http.StatusOK, res)
}

func (s *Server) handleOffloadContent(c echo.Context) error {
	cont, err := strconv.Atoi(c.Param("content"))
	if err != nil {
		return err
	}

	removed, err := s.CM.OffloadContents(c.Request().Context(), []uint{uint(cont)})
	if err != nil {
		return err
	}

	return c.JSON(http.StatusOK, map[string]interface{}{
		"blocksRemoved": removed,
	})
}

type moveContentBody struct {
	Contents    []uint `json:"contents"`
	Destination string `json:"destination"`
}

func (s *Server) handleMoveContent(c echo.Context) error {
	ctx := c.Request().Context()
	var body moveContentBody
	if err := c.Bind(&body); err != nil {
		return err
	}

	var contents []util.Content
	if err := s.DB.Find(&contents, "id in ?", body.Contents).Error; err != nil {
		return err
	}

	if len(contents) != len(body.Contents) {
		log.Warnf("got back fewer contents than requested: %d != %d", len(contents), len(body.Contents))
	}

	var shuttle Shuttle
	if err := s.DB.First(&shuttle, "handle = ?", body.Destination).Error; err != nil {
		return err
	}

	if err := s.CM.sendConsolidateContentCmd(ctx, shuttle.Handle, contents); err != nil {
		return err
	}

	return c.JSON(http.StatusOK, map[string]string{})
}

func (s *Server) handleRefreshContent(c echo.Context) error {
	cont, err := strconv.Atoi(c.Param("content"))
	if err != nil {
		return err
	}

	if err := s.CM.RefreshContent(c.Request().Context(), uint(cont)); err != nil {
		return c.JSON(500, map[string]string{"error": err.Error()})
	}

	return c.JSON(http.StatusOK, map[string]string{})
}

func (s *Server) handleReadLocalContent(c echo.Context) error {
	cont, err := strconv.Atoi(c.Param("content"))
	if err != nil {
		return err
	}

	var content util.Content
	if err := s.DB.First(&content, "id = ?", cont).Error; err != nil {
		return err
	}

	bserv := blockservice.New(s.Node.Blockstore, offline.Exchange(s.Node.Blockstore))
	dserv := merkledag.NewDAGService(bserv)

	ctx := context.Background()
	nd, err := dserv.Get(ctx, content.Cid.CID)
	if err != nil {
		return c.JSON(400, map[string]string{
			"error": err.Error(),
		})
	}
	r, err := uio.NewDagReader(ctx, nd, dserv)
	if err != nil {
		return c.JSON(400, map[string]string{
			"error": err.Error(),
		})
	}

	_, err = io.Copy(c.Response(), r)
	if err != nil {
		return err
	}
	return nil
}

func (s *Server) checkTokenAuth(token string) (*util.User, error) {
	var authToken util.AuthToken
	if err := s.DB.First(&authToken, "token = ?", token).Error; err != nil {
		if xerrors.Is(err, gorm.ErrRecordNotFound) {
			return nil, &util.HttpError{
				Code:    http.StatusUnauthorized,
				Reason:  util.ERR_INVALID_TOKEN,
				Details: "api key does not exist",
			}
		}
		return nil, err
	}

	if authToken.Expiry.Before(time.Now()) {
		return nil, &util.HttpError{
			Code:    http.StatusUnauthorized,
			Reason:  util.ERR_TOKEN_EXPIRED,
			Details: fmt.Sprintf("token for user %d expired %s", authToken.User, authToken.Expiry),
		}
	}

	var user util.User
	if err := s.DB.First(&user, "id = ?", authToken.User).Error; err != nil {
		if xerrors.Is(err, gorm.ErrRecordNotFound) {
			return nil, &util.HttpError{
				Code:    http.StatusUnauthorized,
				Reason:  util.ERR_INVALID_TOKEN,
				Details: "no user exists for the spicified api key",
			}
		}
		return nil, err
	}

	user.AuthToken = authToken
	return &user, nil
}

func (s *Server) AuthRequired(level int) echo.MiddlewareFunc {
	return func(next echo.HandlerFunc) echo.HandlerFunc {
		return func(c echo.Context) error {

			//	Check first if the Token is available. We should not continue if the
			//	token isn't even available.
			auth, err := util.ExtractAuth(c)
			if err != nil {
				return err
			}

			ctx, span := s.tracer.Start(c.Request().Context(), "authCheck")
			defer span.End()
			c.SetRequest(c.Request().WithContext(ctx))

			u, err := s.checkTokenAuth(auth)
			if err != nil {
				return err
			}

			span.SetAttributes(attribute.Int("user", int(u.ID)))

			if u.AuthToken.UploadOnly && level >= util.PermLevelUser {
				log.Warnw("api key is upload only", "user", u.ID, "perm", u.Perm, "required", level)

				return &util.HttpError{
					Code:    http.StatusForbidden,
					Reason:  util.ERR_NOT_AUTHORIZED,
					Details: "api key is upload only",
				}
			}

			if u.Perm >= level {
				c.Set("user", u)
				return next(c)
			}

			log.Warnw("user not authorized", "user", u.ID, "perm", u.Perm, "required", level)

			return &util.HttpError{
				Code:    http.StatusForbidden,
				Reason:  util.ERR_NOT_AUTHORIZED,
				Details: "user not authorized",
			}
		}
	}
}

type registerBody struct {
	Username   string `json:"username"`
	Password   string `json:"passwordHash"`
	InviteCode string `json:"inviteCode"`
}

func (s *Server) handleRegisterUser(c echo.Context) error {
	var reg registerBody
	if err := c.Bind(&reg); err != nil {
		return err
	}

	var invite util.InviteCode
	if err := s.DB.First(&invite, "code = ?", reg.InviteCode).Error; err != nil {
		if xerrors.Is(err, gorm.ErrRecordNotFound) {
			return &util.HttpError{
				Code:   http.StatusNotFound,
				Reason: util.ERR_INVALID_INVITE,
			}
		}
		return err
	}

	if invite.ClaimedBy != 0 {
		return &util.HttpError{
			Code:   http.StatusBadRequest,
			Reason: util.ERR_INVITE_ALREADY_USED,
		}
	}

	username := strings.ToLower(reg.Username)

	var exist *util.User
	if err := s.DB.First(&exist, "username = ?", username).Error; err != nil {
		if !xerrors.Is(err, gorm.ErrRecordNotFound) {
			return err
		}
		exist = nil
	}

	if exist != nil {
		return &util.HttpError{
			Code:   http.StatusBadRequest,
			Reason: util.ERR_USERNAME_TAKEN,
		}
	}

	salt := uuid.New().String()

	newUser := &util.User{
		Username: username,
		UUID:     uuid.New().String(),
		Salt:     salt,
		PassHash: util.GetPasswordHash(reg.Password, salt),
		Perm:     util.PermLevelUser,
	}

	if err := s.DB.Create(newUser).Error; err != nil {
		return &util.HttpError{
			Code:   http.StatusInternalServerError,
			Reason: util.ERR_USER_CREATION_FAILED,
		}
	}

	authToken := &util.AuthToken{
		Token:  "EST" + uuid.New().String() + "ARY",
		User:   newUser.ID,
		Expiry: time.Now().Add(time.Hour * 24 * 7),
	}

	if err := s.DB.Create(authToken).Error; err != nil {
		return err
	}

	invite.ClaimedBy = newUser.ID
	if err := s.DB.Save(&invite).Error; err != nil {
		return err
	}

	return c.JSON(http.StatusOK, &loginResponse{
		Token:  authToken.Token,
		Expiry: authToken.Expiry,
	})
}

type loginBody struct {
	Username string `json:"username"`
	Password string `json:"passwordHash"`
}

type loginResponse struct {
	Token  string    `json:"token"`
	Expiry time.Time `json:"expiry"`
}

func (s *Server) handleLoginUser(c echo.Context) error {
	var body loginBody
	if err := c.Bind(&body); err != nil {
		return err
	}

	var user util.User
	if err := s.DB.First(&user, "username = ?", strings.ToLower(body.Username)).Error; err != nil {
		if xerrors.Is(err, gorm.ErrRecordNotFound) {
			return &util.HttpError{
				Code:   http.StatusForbidden,
				Reason: util.ERR_USER_NOT_FOUND,
			}
		}
		return err
	}

	//	validate password
	if ((user.Salt != "") && user.PassHash != util.GetPasswordHash(body.Password, user.Salt)) ||
		((user.Salt == "") && (user.PassHash != body.Password)) {
		return &util.HttpError{
			Code:   http.StatusForbidden,
			Reason: util.ERR_INVALID_PASSWORD,
		}
	}

	authToken, err := s.newAuthTokenForUser(&user, time.Now().Add(time.Hour*24*30), nil)
	if err != nil {
		return err
	}

	return c.JSON(http.StatusOK, &loginResponse{
		Token:  authToken.Token,
		Expiry: authToken.Expiry,
	})
}

type changePasswordParams struct {
	NewPassword string `json:"newPasswordHash"`
}

func (s *Server) handleUserChangePassword(c echo.Context, u *util.User) error {
	var params changePasswordParams
	if err := c.Bind(&params); err != nil {
		return err
	}

	salt := uuid.New().String()

	updatedUserColumns := &util.User{
		Salt:     salt,
		PassHash: util.GetPasswordHash(params.NewPassword, salt),
	}

	if err := s.DB.Model(util.User{}).Where("id = ?", u.ID).Updates(updatedUserColumns).Error; err != nil {
		return err
	}

	return c.JSON(http.StatusOK, map[string]string{})
}

type changeAddressParams struct {
	Address string `json:"address"`
}

func (s *Server) handleUserChangeAddress(c echo.Context, u *util.User) error {
	var params changeAddressParams
	if err := c.Bind(&params); err != nil {
		return err
	}

	addr, err := address.NewFromString(params.Address)
	if err != nil {
		log.Warnf("invalid filecoin address in change address request body: %w", err)

		return &util.HttpError{
			Code:   http.StatusUnauthorized,
			Reason: "invalid address in request body",
		}
	}

	if err := s.DB.Model(util.User{}).Where("id = ?", u.ID).Update("address", addr.String()).Error; err != nil {
		return err
	}

	return c.JSON(http.StatusOK, map[string]string{})
}

type userStatsResponse struct {
	TotalSize int64 `json:"totalSize"`
	NumPins   int64 `json:"numPins"`
}

// handleGetUserStats godoc
// @Summary      Create API keys for a user
// @Description  This endpoint is used to create API keys for a user.
// @Tags         User
// @Produce      json
// @Success      200  {object}  userStatsResponse
// @Router       /user/stats [get]
func (s *Server) handleGetUserStats(c echo.Context, u *util.User) error {
	var stats userStatsResponse
	if err := s.DB.Raw(` SELECT
						(SELECT SUM(size) FROM contents where user_id = ? AND aggregated_in = 0 AND active) as total_size,
						(SELECT COUNT(1) FROM contents where user_id = ? AND active) as num_pins`,
		u.ID, u.ID).Scan(&stats).Error; err != nil {
		return err
	}

	return c.JSON(http.StatusOK, stats)
}

func (s *Server) newAuthTokenForUser(user *util.User, expiry time.Time, perms []string) (*util.AuthToken, error) {
	if len(perms) > 1 {
		return nil, fmt.Errorf("invalid perms")
	}

	var uploadOnly bool
	if len(perms) == 1 {
		switch perms[0] {
		case "all":
			uploadOnly = false
		case "upload":
			uploadOnly = true
		default:
			return nil, fmt.Errorf("invalid perm: %q", perms[0])
		}
	}

	authToken := &util.AuthToken{
		Token:      "EST" + uuid.New().String() + "ARY",
		User:       user.ID,
		Expiry:     expiry,
		UploadOnly: uploadOnly,
	}

	if err := s.DB.Create(authToken).Error; err != nil {
		return nil, err
	}

	return authToken, nil
}

func (s *Server) handleGetViewer(c echo.Context, u *util.User) error {
	uep, err := s.getPreferredUploadEndpoints(u)
	if err != nil {
		return err
	}

	return c.JSON(http.StatusOK, &util.ViewerResponse{
		ID:       u.ID,
		Username: u.Username,
		Perms:    u.Perm,
		Address:  u.Address.Addr.String(),
		Miners:   s.getMinersOwnedByUser(u),
		Settings: util.UserSettings{
			Replication:           s.CM.Replication,
			Verified:              s.cfg.Deal.IsVerified,
			DealDuration:          s.cfg.Deal.Duration,
			MaxStagingWait:        s.cfg.StagingBucket.MaxLifeTime,
			FileStagingThreshold:  s.cfg.StagingBucket.IndividualDealThreshold,
			ContentAddingDisabled: s.isContentAddingDisabled(u),
			DealMakingDisabled:    s.CM.dealMakingDisabled(),
			UploadEndpoints:       uep,
			Flags:                 u.Flags,
		},
		AuthExpiry: u.AuthToken.Expiry,
	})
}

func (s *Server) getMinersOwnedByUser(u *util.User) []string {
	var miners []storageMiner
	if err := s.DB.Find(&miners, "owner = ?", u.ID).Error; err != nil {
		log.Errorf("failed to query miners for user %d: %s", u.ID, err)
		return nil
	}

	var out []string
	for _, m := range miners {
		out = append(out, m.Address.Addr.String())
	}

	return out
}

func (s *Server) getPreferredUploadEndpoints(u *util.User) ([]string, error) {

	// TODO: this should be a lotttttt smarter
	s.CM.shuttlesLk.Lock()
	defer s.CM.shuttlesLk.Unlock()
	var shuttles []Shuttle
	for hnd, sh := range s.CM.shuttles {
		if sh.ContentAddingDisabled {
			log.Debugf("shuttle %+v content adding is disabled", sh)
			continue
		}

		if sh.hostname == "" {
			log.Debugf("shuttle %+v has empty hostname", sh)
			continue
		}

		var shuttle Shuttle
		if err := s.DB.First(&shuttle, "handle = ?", hnd).Error; err != nil {
			log.Errorf("failed to look up shuttle by handle: %s", err)
			continue
		}

		if !shuttle.Open {
			log.Debugf("shuttle %+v is not open, skipping", shuttle)
			continue
		}

		shuttles = append(shuttles, shuttle)
	}

	sort.Slice(shuttles, func(i, j int) bool {
		return shuttles[i].Priority > shuttles[j].Priority
	})

	var out []string
	for _, sh := range shuttles {
		host := "https://" + sh.Host
		if strings.HasPrefix(sh.Host, "http://") || strings.HasPrefix(sh.Host, "https://") {
			host = sh.Host
		}
		out = append(out, host+"/content/add")
	}
	if !s.CM.localContentAddingDisabled {
		out = append(out, s.CM.hostname+"/content/add")
	}

	return out, nil
}

func (s *Server) handleHealth(c echo.Context) error {
	return c.JSON(http.StatusOK, map[string]string{
		"status": "ok",
	})
}

type getApiKeysResp struct {
	Token  string    `json:"token"`
	Expiry time.Time `json:"expiry"`
}

// handleUserRevokeApiKey godoc
// @Summary      Revoke a User API Key.
// @Description  This endpoint is used to revoke a user API key. In estuary, every user is assigned with an API key, this API key is generated and issued for each user and is primarily use to access all estuary features. This endpoint can be used to revoke the API key thats assigned to the user.
// @Tags         User
// @Produce      json
// @Param        key path string true "Key"
// @Router       /user/api-keys/{key} [delete]
func (s *Server) handleUserRevokeApiKey(c echo.Context, u *util.User) error {
	kval := c.Param("key")

	if err := s.DB.Delete(&util.AuthToken{}, "\"user\" = ? AND token = ?", u.ID, kval).Error; err != nil {
		return err
	}

	return c.NoContent(200)
}

// handleUserCreateApiKey godoc
// @Summary      Create API keys for a user
// @Description  This endpoint is used to create API keys for a user. In estuary, each user is given an API key to access all features.
// @Tags         User
// @Produce      json
// @Success      200  {object}  getApiKeysResp
// @Failure      400  {object}  util.HttpError
// @Failure      404  {object}  util.HttpError
// @Failure      500  {object}  util.HttpError
// @Router       /user/api-keys [post]
func (s *Server) handleUserCreateApiKey(c echo.Context, u *util.User) error {
	expiry := time.Now().Add(time.Hour * 24 * 30)
	if exp := c.QueryParam("expiry"); exp != "" {
		if exp == "false" {
			expiry = time.Now().Add(time.Hour * 24 * 365 * 100) // 100 years is forever enough
		} else {
			dur, err := time.ParseDuration(exp)
			if err != nil {
				return err
			}
			expiry = time.Now().Add(dur)
		}
	}

	var perms []string
	if p := c.QueryParam("perms"); p != "" {
		perms = strings.Split(p, ",")
	}

	authToken, err := s.newAuthTokenForUser(u, expiry, perms)
	if err != nil {
		return err
	}

	return c.JSON(http.StatusOK, &getApiKeysResp{
		Token:  authToken.Token,
		Expiry: authToken.Expiry,
	})
}

// handleUserGetApiKeys godoc
// @Summary      Get API keys for a user
// @Description  This endpoint is used to get API keys for a user. In estuary, each user can be given multiple API keys (tokens). This endpoint can be used to retrieve all available API keys for a given user.
// @Tags         User
// @Produce      json
// @Success      200  {object}  []getApiKeysResp
// @Failure      400  {object}  util.HttpError
// @Failure      404  {object}  util.HttpError
// @Failure      500  {object}  util.HttpError
// @Router       /user/api-keys [get]
func (s *Server) handleUserGetApiKeys(c echo.Context, u *util.User) error {
	var keys []util.AuthToken
	if err := s.DB.Find(&keys, "auth_tokens.user = ?", u.ID).Error; err != nil {
		return err
	}

	out := []getApiKeysResp{}
	for _, k := range keys {
		out = append(out, getApiKeysResp{
			Token:  k.Token,
			Expiry: k.Expiry,
		})
	}

	return c.JSON(http.StatusOK, out)
}

type createCollectionBody struct {
	Name        string `json:"name"`
	Description string `json:"description"`
}

// handleCreateCollection godoc
// @Summary      Create a new collection
// @Description  This endpoint is used to create a new collection. A collection is a representaion of a group of objects added on the estuary. This endpoint can be used to create a new collection.
// @Tags         collections
// @Produce      json
// @Param        body     body     createCollectionBody  true        "Collection name and description"
// @Success      200  {object}  collections.Collection
// @Failure      400  {object}  util.HttpError
// @Failure      404  {object}  util.HttpError
// @Failure      500  {object}  util.HttpError
// @Router       /collections/ [post]
func (s *Server) handleCreateCollection(c echo.Context, u *util.User) error {
	var body createCollectionBody
	if err := c.Bind(&body); err != nil {
		return err
	}

	col := &collections.Collection{
		UUID:        uuid.New().String(),
		Name:        body.Name,
		Description: body.Description,
		UserID:      u.ID,
	}

	if err := s.DB.Create(col).Error; err != nil {
		return err
	}

	return c.JSON(http.StatusOK, col)
}

// handleListCollections godoc
// @Summary      List all collections
// @Description  This endpoint is used to list all collections. Whenever a user logs on estuary, it will list all collections that the user has access to. This endpoint provides a way to list all collections to the user.
// @Tags         collections
// @Produce      json
// @Param        id   path      int  true  "User ID"
// @Success      200  {object}  []main.Collection
// @Failure      400  {object}  util.HttpError
// @Failure      404  {object}  util.HttpError
// @Failure      500  {object}  util.HttpError
// @Router       /collections/ [get]
func (s *Server) handleListCollections(c echo.Context, u *util.User) error {
	var cols []collections.Collection
	if err := s.DB.Find(&cols, "user_id = ?", u.ID).Error; err != nil {
		return err
	}

	return c.JSON(http.StatusOK, cols)
}

// handleAddContentsToCollection godoc
// @Summary      Add contents to a collection
// @Description  This endpoint adds already-pinned contents (that have ContentIDs) to a collection.
// @Tags         collections
// @Accept       json
// @Produce      json
// @Param        body     body     []uint  true     "Content IDs to add to collection"
// @Success      200  {object}  map[string]string
// @Router       /collections/{coluuid} [post]
func (s *Server) handleAddContentsToCollection(c echo.Context, u *util.User) error {
	coluuid := c.Param("coluuid")

	var contentIDs []uint
	if err := c.Bind(&contentIDs); err != nil {
		return err
	}

	if len(contentIDs) > 128 {
		return fmt.Errorf("too many contents specified: %d (max 128)", len(contentIDs))
	}

	var col collections.Collection
	if err := s.DB.First(&col, "uuid = ? and user_id = ?", coluuid, u.ID).Error; err != nil {
		return fmt.Errorf("no collection found by that uuid for your user: %w", err)
	}

	var contents []util.Content
	if err := s.DB.Find(&contents, "id in ? and user_id = ?", contentIDs, u.ID).Error; err != nil {
		return err
	}

	if len(contents) != len(contentIDs) {
		return fmt.Errorf("%d specified content(s) were not found or user missing permissions", len(contentIDs)-len(contents))
	}

<<<<<<< HEAD
	var colrefs []collections.CollectionRef
=======
	defaultPath := "/"
	var colrefs []CollectionRef
>>>>>>> 52abb499
	for _, cont := range contents {
		colrefs = append(colrefs, collections.CollectionRef{
			Collection: col.ID,
			Content:    cont.ID,
			Path:       &defaultPath,
		})
	}

	if err := s.DB.Create(colrefs).Error; err != nil {
		return err
	}

	return c.JSON(http.StatusOK, map[string]string{})
}

// handleCommitCollection godoc
// @Summary      Produce a CID of the collection contents
// @Description  This endpoint is used to save the contents in a collection, producing a top-level CID that references all the current CIDs in the collection.
// @Param        coluuid     path     string  true     "coluuid"
// @Tags         collections
// @Produce      json
// @Success      200  {object}  string
// @Router       /collections/{coluuid}/commit [post]
func (s *Server) handleCommitCollection(c echo.Context, u *util.User) error {
	colid := c.Param("coluuid")

	var col collections.Collection
	if err := s.DB.First(&col, "uuid = ? and user_id = ?", colid, u.ID).Error; err != nil {
		return err
	}

	contents := []util.ContentWithPath{}
	if err := s.DB.Model(collections.CollectionRef{}).
		Where("collection = ?", col.ID).
		Joins("left join contents on contents.id = collection_refs.content").
		Select("contents.*, collection_refs.path").
		Scan(&contents).Error; err != nil {
		return err
	}

	// transform listen addresses (/ip/1.2.3.4/tcp/80) into full p2p multiaddresses
	// e.g. /ip/1.2.3.4/tcp/80/p2p/12D3KooWCVTKbuvrZ9ton6zma5LNhCEeZyuFtxcDzDTmWh2qPtWM
	fullP2pMultiAddrs := []multiaddr.Multiaddr{}
	for _, listenAddr := range s.Node.Host.Addrs() {
		fullP2pAddr := fmt.Sprintf("%s/p2p/%s", listenAddr, s.Node.Host.ID())
		fullP2pMultiAddr, err := multiaddr.NewMultiaddr(fullP2pAddr)
		if err != nil {
			return err
		}
		fullP2pMultiAddrs = append(fullP2pMultiAddrs, fullP2pMultiAddr)
	}

	// transform multiaddresses into AddrInfo objects
	var origins []*peer.AddrInfo
	for _, p := range fullP2pMultiAddrs {
		ai, err := peer.AddrInfoFromP2pAddr(p)
		if err != nil {
			return err
		}
		origins = append(origins, ai)
	}

	bserv := blockservice.New(s.Node.Blockstore, nil)
	dserv := merkledag.NewDAGService(bserv)

	// create DAG respecting directory structure
	collectionNode := unixfs.EmptyDirNode()
	for _, c := range contents {
		dirs, err := util.DirsFromPath(c.Path, c.Name)
		if err != nil {
			return err
		}

		lastDirNode, err := util.EnsurePathIsLinked(dirs, collectionNode, dserv)
		if err != nil {
			return err
		}
		err = lastDirNode.AddRawLink(c.Name, &ipld.Link{
			Size: uint64(c.Size),
			Cid:  c.Cid.CID,
		})
		if err != nil {
			return err
		}
	}

	if err := dserv.Add(context.Background(), collectionNode); err != nil {
		return err
	} // add new CID to local blockstore

	// update DB with new collection CID
	col.CID = collectionNode.Cid().String()
	if err := s.DB.Model(collections.Collection{}).Where("id = ?", col.ID).UpdateColumn("c_id", collectionNode.Cid().String()).Error; err != nil {
		return err
	}

	ctx := c.Request().Context()
	makeDeal := false

	pinstatus, err := s.CM.pinContent(ctx, u.ID, collectionNode.Cid(), collectionNode.Cid().String(), nil, origins, 0, nil, makeDeal)
	if err != nil {
		return err
	}
	return c.JSON(http.StatusOK, pinstatus)
}

// handleGetCollectionContents godoc
// @Summary      Get contents in a collection
// @Description  This endpoint is used to get contents in a collection. If no colpath query param is passed
// @Tags         collections
// @Produce      json
// @Success      200  {object}  string
// @Param        coluuid query string true "Collection UUID"
// @Param        dir query string false "Directory"
// @Router       /collections/{coluuid} [get]
func (s *Server) handleGetCollectionContents(c echo.Context, u *util.User) error {
	coluuid := c.Param("coluuid")

	var col collections.Collection
	if err := s.DB.First(&col, "uuid = ? and user_id = ?", coluuid, u.ID).Error; err != nil {
		return err
	}

	// TODO: optimize this a good deal
	var refs []util.ContentWithPath
	if err := s.DB.Model(collections.CollectionRef{}).
		Where("collection = ?", col.ID).
		Joins("left join contents on contents.id = collection_refs.content").
		Select("contents.*, collection_refs.path as path").
		Scan(&refs).Error; err != nil {
		return err
	}

	queryDir := c.QueryParam(ColDir)
	if queryDir == "" {
		return c.JSON(http.StatusOK, refs)
	}

	// if queryDir is set, do the content listing
	queryDir = filepath.Clean(queryDir)

	dirs := make(map[string]bool)
	var out []collectionListResponse
	for _, r := range refs {
		if r.Path == "" || r.Name == "" {
			continue
		}

		relp, err := getRelativePath(r, queryDir)
		if err != nil {
			return c.JSON(http.StatusInternalServerError, fmt.Errorf("errored while calculating relative contentPath queryDir=%s, contentPath=%s", queryDir, r.Path))
		}

		// if the relative contentPath requires pathing up, its definitely not in this queryDir
		if strings.HasPrefix(relp, "..") {
			continue
		}

		if relp == "." { // Query directory is the complete path containing the content.
			// trying to list a CID queryDir, not allowed
			if r.Type == util.Directory {
				return c.JSON(http.StatusBadRequest, fmt.Errorf("listing CID directories is not allowed"))
			}

			out = append(out, collectionListResponse{
				Name:      r.Name,
				Size:      r.Size,
				ContID:    r.ID,
				Cid:       &util.DbCID{CID: r.Cid.CID},
				Dir:       queryDir,
				ColUuid:   coluuid,
				UpdatedAt: r.UpdatedAt,
			})
		} else { // Query directory has a subdirectory, which contains the actual content.

			// if CID is a queryDir, set type as Dir and mark Dir as listed so we don't list it again
			//if r.Type == util.Directory {
			//	if !dirs[relp] {
			//		dirs[relp] = true
			//		out = append(out, collectionListResponse{
			//			Name:    relp,
			//			Type:    Dir,
			//			Size:    r.Size,
			//			ContID:  r.ID,
			//			Cid:     &r.Cid,
			//			Dir:     queryDir,
			//			ColUuid: coluuid,
			//		})
			//	}
			//	continue
			//}

			// if relative contentPath has a /, the file is in a subdirectory
			// print the directory the file is in if we haven't already
			var subDir string
			if strings.Contains(relp, "/") {
				parts := strings.Split(relp, "/")
				subDir = parts[0]
			} else {
				subDir = relp
			}
			if !dirs[subDir] {
				dirs[subDir] = true
				out = append(out, collectionListResponse{
					Name:    subDir,
					Type:    Dir,
					Dir:     queryDir,
					ColUuid: coluuid,
				})
				continue
			}
		}

		//var contentType CidType
		//contentType = File
		//if r.Type == util.Directory {
		//	contentType = Dir
		//}
		//out = append(out, collectionListResponse{
		//	Name:    r.Name,
		//	Type:    contentType,
		//	Size:    r.Size,
		//	ContID:  r.ID,
		//	Cid:     &util.DbCID{CID: r.Cid.CID},
		//	Dir:     queryDir,
		//	ColUuid: coluuid,
		//})
	}
	return c.JSON(http.StatusOK, out)
}

func getRelativePath(r util.ContentWithPath, queryDir string) (string, error) {
	contentPath := r.Path
	relp, err := filepath.Rel(queryDir, contentPath)
	return relp, err
}

// handleDeleteCollection godoc
// @Summary      Deletes a collection
// @Description  This endpoint is used to delete an existing collection.
// @Tags         collections
// @Param        coluuid path string true "Collection ID"
// @Router       /collections/{coluuid} [delete]
func (s *Server) handleDeleteCollection(c echo.Context, u *util.User) error {
	coluuid := c.Param("coluuid")

	var col collections.Collection
	if err := s.DB.First(&col, "uuid = ?", coluuid).Error; err != nil {
		if xerrors.Is(err, gorm.ErrRecordNotFound) {
			return &util.HttpError{
				Code:    http.StatusNotFound,
				Reason:  util.ERR_CONTENT_NOT_FOUND,
				Details: fmt.Sprintf("collection with ID(%s) was not found", coluuid),
			}
		}
	}

	if err := util.IsCollectionOwner(u.ID, col.UserID); err != nil {
		return err
	}

	if err := s.DB.Delete(&col).Error; err != nil {
		return err
	}
	return c.NoContent(http.StatusOK)
}

type deleteContentFromCollectionBody struct {
	By    string `json:"by"`
	Value string `json:"value"`
}

// handleDeleteContentFromCollection godoc
// @Summary      Deletes a content from a collection
// @Description  This endpoint is used to delete an existing content from an existing collection. If two or more files with the same contentid exist in the collection, delete the one in the specified path
// @Tags         collections
// @Param        coluuid path string true "Collection ID"
// @Param        contentid path string true "Content ID"
// @Param        by body string true "Variable to use when filtering for files (must be either 'path' or 'content_id')"
// @Param        value body string true "Value of content_id or path to look for"
// @Produce      json
// @Success      200  {object}  string
// @Failure      400  {object}  util.HttpError
// @Router       /collections/{coluuid}/content [delete]
func (s *Server) handleDeleteContentFromCollection(c echo.Context, u *util.User) error {
	var body deleteContentFromCollectionBody
	if err := c.Bind(&body); err != nil {
		return err
	}
	coluuid := c.Param("coluuid")

	// check if 'by' is either 'path' or 'content_id'
	if body.By != "path" && body.By != "content_id" {
		return &util.HttpError{
			Code:    http.StatusNotFound,
			Reason:  util.ERR_INVALID_FILTER,
			Details: fmt.Sprintf("invalid 'by' value, must be either 'content_id' or 'path', got %s", body.By),
		}
	}

	col, err := collections.GetCollection(coluuid, s.DB, u)
	if err != nil {
		return err
	}

	refs := []collections.CollectionRef{}
	if body.By == "path" {
		path := body.Value
		refs, err = collections.GetContentsInPath(coluuid, path, s.DB, u)
		if err != nil {
			return err
		}
	} else if body.By == "content_id" {
		contentid := body.Value
		content, err := util.GetContent(contentid, s.DB, u)
		if err != nil {
			return err
		}
		if err := s.DB.Model(collections.CollectionRef{}).
			Where("collection = ?", col.ID).
			Where("content = ?", content.ID).
			Scan(&refs).Error; err != nil {
			return err
		}
	} else {
		return fmt.Errorf("unkown error on content delete")
	}

	// delete found refs
	if err := s.DB.Delete(&refs).Error; err != nil {
		return err
	}
	return c.NoContent(http.StatusOK)
}

func (s *Server) tracingMiddleware(next echo.HandlerFunc) echo.HandlerFunc {
	return func(c echo.Context) error {

		r := c.Request()

		attrs := []attribute.KeyValue{
			semconv.HTTPMethodKey.String(r.Method),
			semconv.HTTPRouteKey.String(r.URL.Path),
			semconv.HTTPClientIPKey.String(r.RemoteAddr),
			semconv.HTTPRequestContentLengthKey.Int64(c.Request().ContentLength),
		}

		if reqid := r.Header.Get("EstClientReqID"); reqid != "" {
			if len(reqid) > 64 {
				reqid = reqid[:64]
			}
			attrs = append(attrs, attribute.String("ClientReqID", reqid))
		}

		tctx, span := s.tracer.Start(context.Background(),
			"HTTP "+r.Method+" "+c.Path(),
			trace.WithAttributes(attrs...),
		)
		defer span.End()

		r = r.WithContext(tctx)
		c.SetRequest(r)

		err := next(c)
		if err != nil {
			span.SetStatus(codes.Error, err.Error())
			span.RecordError(err)
		} else {
			span.SetStatus(codes.Ok, "")
		}

		span.SetAttributes(
			semconv.HTTPStatusCodeKey.Int(c.Response().Status),
			semconv.HTTPResponseContentLengthKey.Int64(c.Response().Size),
		)

		return err
	}
}

type adminUserResponse struct {
	Id       uint   `json:"id"`
	Username string `json:"username"`

	SpaceUsed int `json:"spaceUsed"`
	NumFiles  int `json:"numFiles"`
}

// handleAdminGetUsers godoc
// @Summary      Get all users
// @Description  This endpoint is used to get all users.
// @Tags       	 admin
// @Produce      json
// @Router       /admin/users [get]
func (s *Server) handleAdminGetUsers(c echo.Context) error {
	var resp []adminUserResponse
	if err := s.DB.Model(util.Content{}).
		Select("user_id as id,(?) as username,SUM(size) as space_used,count(*) as num_files", s.DB.Model(&util.User{}).Select("username").Where("id = user_id")).
		Group("user_id").Scan(&resp).Error; err != nil {
		return err
	}

	sort.Slice(resp, func(i, j int) bool {
		return resp[i].Id < resp[j].Id
	})

	return c.JSON(http.StatusOK, resp)
}

type publicStatsResponse struct {
	TotalStorage       sql.NullInt64 `json:"totalStorage"`
	TotalFilesStored   sql.NullInt64 `json:"totalFiles"`
	DealsOnChain       sql.NullInt64 `json:"dealsOnChain"`
	TotalObjectsRef    sql.NullInt64 `json:"totalObjectsRef"`
	TotalBytesUploaded sql.NullInt64 `json:"totalBytesUploaded"`
	TotalUsers         sql.NullInt64 `json:"totalUsers"`
	TotalStorageMiner  sql.NullInt64 `json:"totalStorageMiners"`
}

// handlePublicStats godoc
// @Summary      Public stats
// @Description  This endpoint is used to get public stats.
// @Tags         public
// @Produce      json
// @Router       /public/stats [get]
func (s *Server) handlePublicStats(c echo.Context) error {
	val, err := s.cacher.Get("public/stats", time.Minute*2, func() (interface{}, error) {
		return s.computePublicStats()
	})
	if err != nil {
		return err
	}

	//	handle the extensive looks up differently. Cache them for 1 hour.
	valExt, err := s.cacher.Get("public/stats/ext", time.Minute*60, func() (interface{}, error) {
		return s.computePublicStatsWithExtensiveLookups()
	})

	// reuse the original stats and add the ones from the extensive lookup function.
	val.(*publicStatsResponse).TotalObjectsRef = valExt.(*publicStatsResponse).TotalObjectsRef
	val.(*publicStatsResponse).TotalBytesUploaded = valExt.(*publicStatsResponse).TotalBytesUploaded
	val.(*publicStatsResponse).TotalUsers = valExt.(*publicStatsResponse).TotalUsers
	val.(*publicStatsResponse).TotalStorageMiner = valExt.(*publicStatsResponse).TotalStorageMiner

	if err != nil {
		return err
	}

	jsonResponse := map[string]interface{}{
		"totalStorage":       val.(*publicStatsResponse).TotalStorage.Int64,
		"totalFilesStored":   val.(*publicStatsResponse).TotalFilesStored.Int64,
		"dealsOnChain":       val.(*publicStatsResponse).DealsOnChain.Int64,
		"totalObjectsRef":    val.(*publicStatsResponse).TotalObjectsRef.Int64,
		"totalBytesUploaded": val.(*publicStatsResponse).TotalBytesUploaded.Int64,
		"totalUsers":         val.(*publicStatsResponse).TotalUsers.Int64,
		"totalStorageMiner":  val.(*publicStatsResponse).TotalStorageMiner.Int64,
	}

	return c.JSON(http.StatusOK, jsonResponse)
}

func (s *Server) computePublicStats() (*publicStatsResponse, error) {
	var stats publicStatsResponse
	if err := s.DB.Model(util.Content{}).Where("active and not aggregated_in > 0").Select("SUM(size) as total_storage").Scan(&stats).Error; err != nil {
		return nil, err
	}

	if err := s.DB.Model(util.Content{}).Where("active and not aggregate").Count(&stats.TotalFilesStored.Int64).Error; err != nil {
		return nil, err
	}

	if err := s.DB.Model(contentDeal{}).Where("not failed and deal_id > 0").Count(&stats.DealsOnChain.Int64).Error; err != nil {
		return nil, err
	}

	return &stats, nil
}

func (s *Server) computePublicStatsWithExtensiveLookups() (*publicStatsResponse, error) {
	var stats publicStatsResponse

	//	this can be resource expensive but we are already caching it.
	if err := s.DB.Table("obj_refs").Count(&stats.TotalObjectsRef.Int64).Error; err != nil {
		return nil, err
	}

	if err := s.DB.Table("objects").Select("SUM(size)").Find(&stats.TotalBytesUploaded.Int64).Error; err != nil {
		return nil, err
	}

	if err := s.DB.Model(util.User{}).Count(&stats.TotalUsers.Int64).Error; err != nil {
		return nil, err
	}

	if err := s.DB.Table("storage_miners").Count(&stats.TotalStorageMiner.Int64).Error; err != nil {
		return nil, err
	}

	return &stats, nil
}

func (s *Server) handleGetBucketDiag(c echo.Context) error {
	return c.JSON(http.StatusOK, s.CM.getStagingZoneSnapshot(c.Request().Context()))
}

// handleGetStagingZoneForUser godoc
// @Summary      Get staging zone for user
// @Description  This endpoint is used to get staging zone for user.
// @Tags         content
// @Produce      json
// @Router       /content/staging-zones [get]
func (s *Server) handleGetStagingZoneForUser(c echo.Context, u *util.User) error {
	return c.JSON(http.StatusOK, s.CM.getStagingZonesForUser(c.Request().Context(), u.ID))
}

// handleUserExportData godoc
// @Summary      Export user data
// @Description  This endpoint is used to get API keys for a user.
// @Tags         User
// @Produce      json
// @Success      200  {object}  string
// @Router       /user/export [get]
func (s *Server) handleUserExportData(c echo.Context, u *util.User) error {
	export, err := s.exportUserData(u.ID)
	if err != nil {
		return err
	}

	return c.JSON(http.StatusOK, export)
}

// handleNetPeers godoc
// @Summary      Net Peers
// @Description  This endpoint is used to get net peers
// @Tags         public,net
// @Produce      json
// @Success      200  {array}  string
// @Router       /public/net/peers [get]
func (s *Server) handleNetPeers(c echo.Context) error {
	return c.JSON(http.StatusOK, s.Node.Host.Network().Peers())
}

// handleNetAddrs godoc
// @Summary      Net Addrs
// @Description  This endpoint is used to get net addrs
// @Tags         public,net
// @Produce      json
// @Success      200  {array}  string
// @Router       /public/net/addrs [get]
func (s *Server) handleNetAddrs(c echo.Context) error {
	id := s.Node.Host.ID()
	addrs := s.Node.Host.Addrs()

	return c.JSON(http.StatusOK, map[string]interface{}{
		"id":        id,
		"addresses": addrs,
	})
}

type dealMetricsInfo struct {
	Time              time.Time `json:"time"`
	DealsOnChain      int       `json:"dealsOnChain"`
	DealsOnChainBytes int64     `json:"dealsOnChainBytes"`
	DealsAttempted    int       `json:"dealsAttempted"`
	DealsSealed       int       `json:"dealsSealed"`
	DealsSealedBytes  int64     `json:"dealsSealedBytes"`
	DealsFailed       int       `json:"dealsFailed"`
}

type metricsDealJoin struct {
	CreatedAt        time.Time `json:"created_at"`
	Failed           bool      `json:"failed"`
	FailedAt         time.Time `json:"failed_at"`
	DealID           int64     `json:"deal_id"`
	Size             int64     `json:"size"`
	TransferStarted  time.Time `json:"transferStarted"`
	TransferFinished time.Time `json:"transferFinished"`
	OnChainAt        time.Time `json:"onChainAt"`
	SealedAt         time.Time `json:"sealedAt"`
}

// handleMetricsDealOnChain godoc
// @Summary      Get deal metrics
// @Description  This endpoint is used to get deal metrics
// @Tags         public,metrics
// @Produce      json
// @Router       /public/metrics/deals-on-chain [get]
func (s *Server) handleMetricsDealOnChain(c echo.Context) error {
	val, err := s.cacher.Get("public/metrics", time.Minute*2, func() (interface{}, error) {
		return s.computeDealMetrics()
	})

	if err != nil {
		return err
	}

	//	Make sure we don't return a nil val.
	dealMetrics := val.([]*dealMetricsInfo)
	if len(dealMetrics) < 1 {
		return c.JSON(http.StatusOK, []*dealMetricsInfo{})
	}

	return c.JSON(http.StatusOK, val)
}

func (s *Server) computeDealMetrics() ([]*dealMetricsInfo, error) {
	var deals []*metricsDealJoin
	if err := s.DB.Model(contentDeal{}).
		Joins("left join contents on content_deals.content = contents.id").
		Select("content_deals.failed as failed, failed_at, deal_id, size, transfer_started, transfer_finished, on_chain_at, sealed_at").
		Scan(&deals).Error; err != nil {
		return nil, err
	}

	coll := make(map[time.Time]*dealMetricsInfo)
	onchainbuckets := make(map[time.Time][]*metricsDealJoin)
	attempts := make(map[time.Time][]*metricsDealJoin)
	sealed := make(map[time.Time][]*metricsDealJoin)
	beginning := time.Now().Add(time.Hour * -100000)
	failed := make(map[time.Time][]*metricsDealJoin)

	for _, d := range deals {
		created := d.CreatedAt.Round(time.Hour * 24)
		attempts[created] = append(attempts[created], d)

		if !(d.DealID == 0 || d.Failed) {
			if d.OnChainAt.Before(beginning) {
				d.OnChainAt = time.Time{}
			}

			btime := d.OnChainAt.Round(time.Hour * 24)
			onchainbuckets[btime] = append(onchainbuckets[btime], d)
		}

		if d.SealedAt.After(beginning) {
			sbuck := d.SealedAt.Round(time.Hour * 24)
			sealed[sbuck] = append(sealed[sbuck], d)
		}

		if d.Failed {
			fbuck := d.FailedAt.Round(time.Hour * 24)
			failed[fbuck] = append(failed[fbuck], d)
		}
	}

	for bt, deals := range onchainbuckets {
		dmi := &dealMetricsInfo{
			Time:         bt,
			DealsOnChain: len(deals),
		}
		for _, d := range deals {
			dmi.DealsOnChainBytes += d.Size
		}

		coll[bt] = dmi
	}

	for bt, deals := range attempts {
		dmi, ok := coll[bt]
		if !ok {
			dmi = &dealMetricsInfo{
				Time: bt,
			}
			coll[bt] = dmi
		}

		dmi.DealsAttempted = len(deals)
	}

	for bt, deals := range sealed {
		dmi, ok := coll[bt]
		if !ok {
			dmi = &dealMetricsInfo{
				Time: bt,
			}
			coll[bt] = dmi
		}

		dmi.DealsSealed = len(deals)
		for _, d := range deals {
			dmi.DealsSealedBytes += d.Size
		}
	}

	for bt, deals := range failed {
		dmi, ok := coll[bt]
		if !ok {
			dmi = &dealMetricsInfo{
				Time: bt,
			}
			coll[bt] = dmi
		}

		dmi.DealsFailed = len(deals)
	}

	var out []*dealMetricsInfo
	for _, dmi := range coll {
		out = append(out, dmi)
	}

	sort.Slice(out, func(i, j int) bool {
		return out[i].Time.Before(out[j].Time)
	})

	return out, nil
}

type dealQuery struct {
	DealID    int64
	Contentid uint
	Cid       util.DbCID
	Aggregate bool
}

type dealPairs struct {
	Deals []int64   `json:"deals"`
	Cids  []cid.Cid `json:"cids"`
}

// handleGetAllDealsForUser godoc
// @Summary      Get all deals for a user
// @Description  This endpoint is used to get all deals for a user
// @Tags         content
// @Produce      json
// @Param        begin query string true "Begin"
// @Param        duration query string true "Duration"
// @Param        all query string true "All"
// @Router       /content/all-deals [get]
func (s *Server) handleGetAllDealsForUser(c echo.Context, u *util.User) error {

	begin := time.Now().Add(time.Hour * 24)
	duration := time.Hour * 24

	if beg := c.QueryParam("begin"); beg != "" {
		ts, err := time.Parse("2006-01-02T15:04", beg)
		if err != nil {
			return err
		}
		begin = ts
	}

	if dur := c.QueryParam("duration"); dur != "" {
		dur, err := time.ParseDuration(dur)
		if err != nil {
			return err
		}

		duration = dur
	}

	all := (c.QueryParam("all") != "")

	var deals []dealQuery
	if err := s.DB.Model(contentDeal{}).
		Where("deal_id > 0 AND (? OR (on_chain_at >= ? AND on_chain_at <= ?)) AND user_id = ?", all, begin, begin.Add(duration), u.ID).
		Joins("left join contents on content_deals.content = contents.id").
		Select("deal_id, contents.id as contentid, cid, aggregate").
		Scan(&deals).Error; err != nil {
		return err
	}

	contmap := make(map[uint][]dealQuery)
	for _, d := range deals {
		contmap[d.Contentid] = append(contmap[d.Contentid], d)
	}

	var out []dealPairs
	for cont, deals := range contmap {
		var dp dealPairs
		if deals[0].Aggregate {
			var conts []util.Content
			if err := s.DB.Model(util.Content{}).Where("aggregated_in = ?", cont).Select("cid").Scan(&conts).Error; err != nil {
				return err
			}

			for _, c := range conts {
				dp.Cids = append(dp.Cids, c.Cid.CID)
			}
		} else {
			dp.Cids = []cid.Cid{deals[0].Cid.CID}
		}

		for _, d := range deals {
			dp.Deals = append(dp.Deals, d.DealID)
		}
		out = append(out, dp)
	}

	return c.JSON(http.StatusOK, out)
}

type setDealMakingBody struct {
	Enabled bool `json:"enabled"`
}

func (s *Server) handleSetDealMaking(c echo.Context) error {
	var body setDealMakingBody
	if err := c.Bind(&body); err != nil {
		return err
	}

	s.CM.setDealMakingEnabled(body.Enabled)
	return c.JSON(http.StatusOK, map[string]string{})
}

func (s *Server) handleContentHealthCheck(c echo.Context) error {
	ctx := c.Request().Context()
	val, err := strconv.Atoi(c.Param("id"))
	if err != nil {
		return err
	}

	var cont util.Content
	if err := s.DB.First(&cont, "id = ?", val).Error; err != nil {
		return err
	}

	var u util.User
	if err := s.DB.First(&u, "id = ?", cont.UserID).Error; err != nil {
		return err
	}

	var deals []contentDeal
	if err := s.DB.Find(&deals, "content = ? and not failed", cont.ID).Error; err != nil {
		return err
	}

	var fixedAggregateSize bool
	if cont.Aggregate && cont.Size == 0 {
		// if this is an aggregate and its size is zero, then that means we
		// failed at some point while updating the aggregate, we can fix that
		var children []util.Content
		if err := s.DB.Find(&children, "aggregated_in = ?", cont.ID).Error; err != nil {
			return err
		}

		nd, err := s.CM.createAggregate(ctx, children)
		if err != nil {
			return fmt.Errorf("failed to create aggregate: %w", err)
		}

		// just to be safe, put it into the blockstore again
		if err := s.Node.Blockstore.Put(ctx, nd); err != nil {
			return err
		}

		size, err := nd.Size()
		if err != nil {
			return err
		}

		// now, update size and cid
		if err := s.DB.Model(util.Content{}).Where("id = ?", cont.ID).UpdateColumns(map[string]interface{}{
			"cid":  util.DbCID{CID: nd.Cid()},
			"size": size,
		}).Error; err != nil {
			return err
		}
		fixedAggregateSize = true
	}

	if cont.Location != constants.ContentLocationLocal {
		return c.JSON(http.StatusOK, map[string]interface{}{
			"deals":              deals,
			"content":            cont,
			"error":              "requested content was not local to this instance, cannot check health right now",
			"fixedAggregateSize": fixedAggregateSize,
		})
	}

	_, rootFetchErr := s.Node.Blockstore.Get(ctx, cont.Cid.CID)
	if rootFetchErr != nil {
		log.Errorf("failed to fetch root: %s", rootFetchErr)
	}

	if cont.Aggregate && rootFetchErr != nil {
		// if this is an aggregate and we dont have the root, thats funky, but we can regenerate the root
		var children []util.Content
		if err := s.DB.Find(&children, "aggregated_in = ?", cont.ID).Error; err != nil {
			return err
		}

		nd, err := s.CM.createAggregate(ctx, children)
		if err != nil {
			return fmt.Errorf("failed to create aggregate: %w", err)
		}

		if nd.Cid() != cont.Cid.CID {
			return fmt.Errorf("recreated aggregate cid does not match one recorded in db: %s != %s", nd.Cid(), cont.Cid.CID)
		}

		if err := s.Node.Blockstore.Put(ctx, nd); err != nil {
			return err
		}
	}

	var aggrLocs map[string]int
	var fixedAggregateLocation bool
	if c.QueryParam("check-locations") != "" && cont.Aggregate {
		// TODO: check if the contents of the aggregate are somewhere other than where the aggregate root is
		var aggr []util.Content
		if err := s.DB.Find(&aggr, "aggregated_in = ?", cont.ID).Error; err != nil {
			return err
		}

		aggrLocs = make(map[string]int)
		for _, child := range aggr {
			aggrLocs[child.Location]++
		}

		switch len(aggrLocs) {
		case 0:
			log.Warnf("content %d has nothing aggregated in it", cont.ID)
		case 1:
			loc := aggr[0].Location

			if loc != cont.Location {
				// should be safe to send a re-aggregate command to the shuttle in question
				var ids []uint
				for _, c := range aggr {
					ids = append(ids, c.ID)
				}

				dir, err := s.CM.createAggregate(ctx, aggr)
				if err != nil {
					return err
				}

				if err := s.CM.sendAggregateCmd(ctx, loc, cont, ids, dir.RawData()); err != nil {
					return err
				}

				fixedAggregateLocation = true
			}
		default:
			// well that sucks
			log.Warnf("content %d has messed up aggregation", cont.ID)
		}
	}

	var exch exchange.Interface
	if c.QueryParam("fetch") != "" {
		exch = s.Node.Bitswap
	}

	bserv := blockservice.New(s.Node.Blockstore, exch)
	dserv := merkledag.NewDAGService(bserv)

	cset := cid.NewSet()
	err = merkledag.Walk(ctx, func(ctx context.Context, c cid.Cid) ([]*ipld.Link, error) {
		node, err := dserv.Get(ctx, c)
		if err != nil {
			return nil, err
		}

		if c.Type() == cid.Raw {
			return nil, nil
		}

		return util.FilterUnwalkableLinks(node.Links()), nil
	}, cont.Cid.CID, cset.Visit, merkledag.Concurrent())

	errstr := ""
	if err != nil {
		errstr = err.Error()
	}

	out := map[string]interface{}{
		"user":               u.Username,
		"content":            cont,
		"deals":              deals,
		"traverseError":      errstr,
		"foundBlocks":        cset.Len(),
		"fixedAggregateSize": fixedAggregateSize,
	}
	if aggrLocs != nil {
		out["aggregatedContentLocations"] = aggrLocs
		out["fixedAggregateLocation"] = fixedAggregateLocation
	}
	return c.JSON(http.StatusOK, out)
}

func (s *Server) handleContentHealthCheckByCid(c echo.Context) error {
	ctx := c.Request().Context()
	cc, err := cid.Decode(c.Param("cid"))
	if err != nil {
		return err
	}

	var roots []util.Content
	if err := s.DB.Find(&roots, "cid = ?", cc.Bytes()).Error; err != nil {
		return err
	}

	var obj util.Object
	if err := s.DB.First(&obj, "cid = ?", cc.Bytes()).Error; err != nil {
		return c.JSON(404, map[string]interface{}{
			"error":                "object not found in database",
			"cid":                  cc.String(),
			"matchingRootContents": roots,
		})
	}

	var contents []util.Content
	if err := s.DB.Model(util.ObjRef{}).Joins("left join contents on obj_refs.content = contents.id").Where("object = ?", obj.ID).Select("contents.*").Scan(&contents).Error; err != nil {
		log.Errorf("failed to find contents for cid: %s", err)
	}

	_, rootFetchErr := s.Node.Blockstore.Get(ctx, cc)
	if rootFetchErr != nil {
		log.Errorf("failed to fetch root: %s", rootFetchErr)
	}

	var exch exchange.Interface
	if c.QueryParam("fetch") != "" {
		exch = s.Node.Bitswap
	}

	bserv := blockservice.New(s.Node.Blockstore, exch)
	dserv := merkledag.NewDAGService(bserv)

	cset := cid.NewSet()
	err = merkledag.Walk(ctx, func(ctx context.Context, c cid.Cid) ([]*ipld.Link, error) {
		node, err := dserv.Get(ctx, c)
		if err != nil {
			return nil, err
		}

		if c.Type() == cid.Raw {
			return nil, nil
		}

		return util.FilterUnwalkableLinks(node.Links()), nil
	}, cc, cset.Visit, merkledag.Concurrent())

	errstr := ""
	if err != nil {
		errstr = err.Error()
	}

	rferrstr := ""
	if rootFetchErr != nil {
		rferrstr = rootFetchErr.Error()
	}

	return c.JSON(http.StatusOK, map[string]interface{}{
		"contents":             contents,
		"cid":                  cc,
		"traverseError":        errstr,
		"foundBlocks":          cset.Len(),
		"rootFetchErr":         rferrstr,
		"matchingRootContents": roots,
	})
}

func (s *Server) handleShuttleInit(c echo.Context) error {
	shuttle := &Shuttle{
		Handle: "SHUTTLE" + uuid.New().String() + "HANDLE",
		Token:  "SECRET" + uuid.New().String() + "SECRET",
		Open:   false,
	}
	if err := s.DB.Create(shuttle).Error; err != nil {
		return err
	}

	return c.JSON(http.StatusOK, &util.InitShuttleResponse{
		Handle: shuttle.Handle,
		Token:  shuttle.Token,
	})
}

func (s *Server) handleShuttleList(c echo.Context) error {
	var shuttles []Shuttle
	if err := s.DB.Find(&shuttles).Error; err != nil {
		return err
	}

	var out []util.ShuttleListResponse
	for _, d := range shuttles {
		out = append(out, util.ShuttleListResponse{
			Handle:         d.Handle,
			Token:          d.Token,
			LastConnection: d.LastConnection,
			Online:         s.CM.shuttleIsOnline(d.Handle),
			AddrInfo:       s.CM.shuttleAddrInfo(d.Handle),
			Hostname:       s.CM.shuttleHostName(d.Handle),
			StorageStats:   s.CM.shuttleStorageStats(d.Handle),
		})
	}

	return c.JSON(http.StatusOK, out)
}

func (s *Server) handleShuttleConnection(c echo.Context) error {
	auth, err := util.ExtractAuth(c)
	if err != nil {
		return err
	}

	var shuttle Shuttle
	if err := s.DB.First(&shuttle, "token = ?", auth).Error; err != nil {
		return err
	}

	websocket.Handler(func(ws *websocket.Conn) {
		ws.MaxPayloadBytes = 128 << 20

		done := make(chan struct{})
		defer close(done)
		defer ws.Close()
		var hello drpc.Hello
		if err := websocket.JSON.Receive(ws, &hello); err != nil {
			log.Errorf("failed to read hello message from client: %s", err)
			return
		}

		cmds, unreg, err := s.CM.registerShuttleConnection(shuttle.Handle, &hello)
		if err != nil {
			log.Errorf("failed to register shuttle: %s", err)
			return
		}
		defer unreg()

		go func() {
			for {
				select {
				case cmd := <-cmds:
					// Write
					err := websocket.JSON.Send(ws, cmd)
					if err != nil {
						log.Errorf("failed to write command to shuttle: %s", err)
						return
					}
				case <-done:
					return
				}
			}
		}()

		go s.RestartAllTransfersForLocation(context.TODO(), shuttle.Handle)

		for {
			var msg drpc.Message
			if err := websocket.JSON.Receive(ws, &msg); err != nil {
				log.Errorf("failed to read message from shuttle: %s", err)
				return
			}

			go func(msg *drpc.Message) {
				msg.Handle = shuttle.Handle
				s.CM.IncomingRPCMessages <- msg
			}(&msg)
		}
	}).ServeHTTP(c.Response(), c.Request())
	return nil
}

// handleAutoretrieveInit godoc
// @Summary      Register autoretrieve server
// @Description  This endpoint registers a new autoretrieve server
// @Tags         autoretrieve
// @Param        addresses body string true "Autoretrieve's comma-separated list of addresses"
// @Param        pubKey body string true "Autoretrieve's public key"
// @Produce      json
// @Router       /admin/autoretrieve/init [post]
func (s *Server) handleAutoretrieveInit(c echo.Context) error {
	// validate peerid and peer multi addresses
	addresses := strings.Split(c.FormValue("addresses"), ",")
	addrInfo, err := autoretrieve.ValidatePeerInfo(c.FormValue("pubKey"), addresses)
	if err != nil {
		return err
	}

	ar := &autoretrieve.Autoretrieve{
		Handle:            "AUTORETRIEVE" + uuid.New().String() + "HANDLE",
		Token:             "SECRET" + uuid.New().String() + "SECRET",
		LastConnection:    time.Now(),
		LastAdvertisement: time.Time{},
		PubKey:            c.FormValue("pubKey"),
		Addresses:         c.FormValue("addresses"), // cant store []string in gorm
	}
	if err := s.DB.Create(ar).Error; err != nil {
		return err
	}

	return c.JSON(200, &autoretrieve.AutoretrieveInitResponse{
		Handle:            ar.Handle,
		Token:             ar.Token,
		LastConnection:    ar.LastConnection,
		AddrInfo:          addrInfo,
		AdvertiseInterval: s.Node.ArEngine.TickInterval.String(),
	})
}

// handleAutoretrieveList godoc
// @Summary      List autoretrieve servers
// @Description  This endpoint lists all registered autoretrieve servers
// @Tags         autoretrieve
// @Produce      json
// @Router       /admin/autoretrieve/list [get]
func (s *Server) handleAutoretrieveList(c echo.Context) error {
	var autoretrieves []autoretrieve.Autoretrieve
	if err := s.DB.Find(&autoretrieves).Error; err != nil {
		return err
	}

	var out []autoretrieve.AutoretrieveListResponse

	for _, ar := range autoretrieves {
		// any of the multiaddresses of the peer should work to get addrInfo
		// we get the first one
		addresses := strings.Split(ar.Addresses, ",")
		addrInfo, err := peer.AddrInfoFromString(addresses[0])
		if err != nil {
			return err
		}

		out = append(out, autoretrieve.AutoretrieveListResponse{
			Handle:            ar.Handle,
			LastConnection:    ar.LastConnection,
			LastAdvertisement: ar.LastAdvertisement,
			AddrInfo:          addrInfo,
		})
	}

	return c.JSON(http.StatusOK, out)
}

// handleAutoretrieveHeartbeat godoc
// @Summary      Marks autoretrieve server as up
// @Description  This endpoint updates the lastConnection field for autoretrieve
// @Tags         autoretrieve
// @Param        token header string true "Autoretrieve's auth token"
// @Produce      json
// @Router       /autoretrieve/heartbeat [post]
func (s *Server) handleAutoretrieveHeartbeat(c echo.Context) error {
	auth, err := util.ExtractAuth(c)
	if err != nil {
		return err
	}

	var ar autoretrieve.Autoretrieve
	if err := s.DB.First(&ar, "token = ?", auth).Error; err != nil {
		return err
	}

	ar.LastConnection = time.Now()
	if err := s.DB.Save(&ar).Error; err != nil {
		return err
	}

	// any of the multiaddresses of the peer should work to get addrInfo
	// we get the first one
	addresses := strings.Split(ar.Addresses, ",")
	addrInfo, err := peer.AddrInfoFromString(addresses[0])
	if err != nil {
		return err
	}

	out := autoretrieve.HeartbeatAutoretrieveResponse{
		Handle:            ar.Handle,
		LastConnection:    ar.LastConnection,
		LastAdvertisement: ar.LastAdvertisement,
		AddrInfo:          addrInfo,
		AdvertiseInterval: s.Node.ArEngine.TickInterval.String(),
	}

	return c.JSON(http.StatusOK, out)
}

type allDealsQuery struct {
	Miner  string
	Cid    util.DbCID
	DealID int64
}

func (s *Server) handleDebugGetAllDeals(c echo.Context) error {
	var out []allDealsQuery
	if err := s.DB.Model(contentDeal{}).Where("deal_id > 0 and not content_deals.failed").
		Joins("left join contents on content_deals.content = contents.id").
		Select("miner, contents.cid as cid, deal_id").
		Scan(&out).
		Error; err != nil {
		return err
	}
	return c.JSON(http.StatusOK, out)
}

type logLevelBody struct {
	System string `json:"system"`
	Level  string `json:"level"`
}

func (s *Server) handleLogLevel(c echo.Context) error {
	var body logLevelBody
	if err := c.Bind(&body); err != nil {
		return err
	}

	//#nosec G104 - it's not common to treat SetLogLevel error return
	logging.SetLogLevel(body.System, body.Level)

	return c.JSON(http.StatusOK, map[string]interface{}{})
}

// handlePublicStorageFailures godoc
// @Summary      Get storage failures
// @Description  This endpoint returns a list of storage failures
// @Tags         deals
// @Produce      json
// @Router       /public/deals/failures [get]
func (s *Server) handlePublicStorageFailures(c echo.Context) error {
	recs, err := s.getStorageFailure(c, nil)
	if err != nil {
		return err
	}
	return c.JSON(http.StatusOK, recs)
}

// handleStorageFailures godoc
// @Summary      Get storage failures for user
// @Description  This endpoint returns a list of storage failures for user
// @Tags         deals
// @Produce      json
// @Router       /deals/failures [get]
func (s *Server) handleStorageFailures(c echo.Context, u *util.User) error {
	recs, err := s.getStorageFailure(c, u)
	if err != nil {
		return err
	}
	return c.JSON(http.StatusOK, recs)
}

func (s *Server) getStorageFailure(c echo.Context, u *util.User) ([]dfeRecord, error) {
	limit := 2000
	if limstr := c.QueryParam("limit"); limstr != "" {
		nlim, err := strconv.Atoi(limstr)
		if err != nil {
			return nil, err
		}
		limit = nlim
	}

	q := s.DB.Model(dfeRecord{}).Limit(limit).Order("created_at desc")
	if u != nil {
		q = q.Where("user_id=?", u.ID)
	}

	if bef := c.QueryParam("before"); bef != "" {
		beftime, err := time.Parse(time.RFC3339, bef)
		if err != nil {
			return nil, err
		}
		q = q.Where("created_at <= ?", beftime)
	}

	var recs []dfeRecord
	if err := q.Scan(&recs).Error; err != nil {
		return nil, err
	}
	return recs, nil
}

// handleCreateContent godoc
// @Summary      Add a new content
// @Description  This endpoint adds a new content
// @Tags         content
// @Produce      json
// @Param        body body string true "Content"
// @Router       /content/create [post]
func (s *Server) handleCreateContent(c echo.Context, u *util.User) error {
	var req util.ContentCreateBody
	if err := c.Bind(&req); err != nil {
		return err
	}

	rootCID, err := cid.Decode(req.Root)
	if err != nil {
		return err
	}

	if c.QueryParam("ignore-dupes") == "true" {
		isDup, err := s.isDupCIDContent(c, rootCID, u)
		if err != nil || isDup {
			return err
		}
	}

	var col collections.Collection
	if req.CollectionID != "" {
		if err := s.DB.First(&col, "uuid = ?", req.CollectionID).Error; err != nil {
			return err
		}

		if err := util.IsCollectionOwner(u.ID, col.UserID); err != nil {
			return err
		}
	}

	content := &util.Content{
		Cid:         util.DbCID{CID: rootCID},
		Name:        req.Name,
		Active:      false,
		Pinning:     true,
		UserID:      u.ID,
		Replication: s.CM.Replication,
		Location:    req.Location,
	}

	if err := s.DB.Create(content).Error; err != nil {
		return err
	}

	if req.CollectionID != "" {
		if req.CollectionDir == "" {
			req.CollectionDir = "/"
		}

		sp, err := sanitizePath(req.CollectionDir)
		if err != nil {
			return err
		}

		path := &sp
		if err := s.DB.Create(&collections.CollectionRef{
			Collection: col.ID,
			Content:    content.ID,
			Path:       path,
		}).Error; err != nil {
			return err
		}
	}

	return c.JSON(http.StatusOK, util.ContentCreateResponse{
		ID: content.ID,
	})
}

type claimMinerBody struct {
	Miner address.Address `json:"miner"`
	Claim string          `json:"claim"`
	Name  string          `json:"name"`
}

func (s *Server) handleUserClaimMiner(c echo.Context, u *util.User) error {
	ctx := c.Request().Context()

	var cmb claimMinerBody
	if err := c.Bind(&cmb); err != nil {
		return err
	}

	var sm []storageMiner
	if err := s.DB.Find(&sm, "address = ?", cmb.Miner.String()).Error; err != nil {
		return err
	}

	minfo, err := s.Api.StateMinerInfo(ctx, cmb.Miner, types.EmptyTSK)
	if err != nil {
		return err
	}

	acckey, err := s.Api.StateAccountKey(ctx, minfo.Worker, types.EmptyTSK)
	if err != nil {
		return err
	}

	sigb, err := hex.DecodeString(cmb.Claim)
	if err != nil {
		return err
	}

	if len(sigb) < 2 {
		return &util.HttpError{
			Code:   http.StatusBadRequest,
			Reason: util.ERR_INVALID_INPUT,
		}
	}

	sig := &crypto.Signature{
		Type: crypto.SigType(sigb[0]),
		Data: sigb[1:],
	}

	msg := s.msgForMinerClaim(cmb.Miner, u.ID)

	if err := sigs.Verify(sig, acckey, msg); err != nil {
		return err
	}

	if len(sm) == 0 {
		// This is a new miner, need to run some checks first
		if err := s.checkNewMiner(ctx, cmb.Miner); err != nil {
			return c.JSON(http.StatusBadRequest, map[string]interface{}{
				"success": false,
				"error":   err.Error(),
			})
		}

		if err := s.DB.Create(&storageMiner{
			Address: util.DbAddr{Addr: cmb.Miner},
			Name:    cmb.Name,
			Owner:   u.ID,
		}).Error; err != nil {
			return err
		}

	} else {
		if err := s.DB.Model(storageMiner{}).Where("id = ?", sm[0].ID).UpdateColumn("owner", u.ID).Error; err != nil {
			return err
		}
	}

	return c.JSON(http.StatusOK, map[string]interface{}{
		"success": true,
	})
}

func (s *Server) checkNewMiner(ctx context.Context, addr address.Address) error {
	minfo, err := s.Api.StateMinerInfo(ctx, addr, types.EmptyTSK)
	if err != nil {
		return err
	}

	if minfo.PeerId == nil {
		return fmt.Errorf("miner has no peer ID set")
	}

	if len(minfo.Multiaddrs) == 0 {
		return fmt.Errorf("miner has no addresses set on chain")
	}

	pow, err := s.Api.StateMinerPower(ctx, addr, types.EmptyTSK)
	if err != nil {
		return fmt.Errorf("could not check miners power: %w", err)
	}

	if types.BigCmp(pow.MinerPower.QualityAdjPower, types.NewInt(1<<40)) < 0 {
		return fmt.Errorf("miner must have at least 1TiB of power to be considered by estuary")
	}

	ask, err := s.FilClient.GetAsk(ctx, addr)
	if err != nil {
		return fmt.Errorf("failed to get ask from miner: %w", err)
	}

	if !ask.Ask.Ask.VerifiedPrice.Equals(big.NewInt(0)) {
		return fmt.Errorf("miners verified deal price is not zero")
	}

	return nil
}

func (s *Server) handleUserGetClaimMinerMsg(c echo.Context, u *util.User) error {
	m, err := address.NewFromString(c.Param("miner"))
	if err != nil {
		return err
	}

	return c.JSON(http.StatusOK, map[string]string{
		"hexmsg": hex.EncodeToString(s.msgForMinerClaim(m, u.ID)),
	})
}

func (s *Server) msgForMinerClaim(miner address.Address, uid uint) []byte {
	return []byte(fmt.Sprintf("---- user %d owns miner %s ----", uid, miner))
}

type progressResponse struct {
	GoodContents []uint
	InProgress   []uint
	NoDeals      []uint

	TotalTopLevel int64
	TotalPinning  int64
}

type contCheck struct {
	ID       uint
	NumDeals int
}

func (s *Server) handleAdminGetProgress(c echo.Context) error {
	var out progressResponse
	if err := s.DB.Model(util.Content{}).Where("not aggregated_in > 0 AND (pinning OR active) AND not failed").Count(&out.TotalTopLevel).Error; err != nil {
		return err
	}

	if err := s.DB.Model(util.Content{}).Where("pinning and not failed").Count(&out.TotalPinning).Error; err != nil {
		return err
	}

	var conts []contCheck
	if err := s.DB.Model(util.Content{}).Where("not aggregated_in > 0 and active").
		Select("id, (?) as num_deals",
			s.DB.Model(contentDeal{}).
				Where("content = contents.id and deal_id > 0 and not failed").
				Select("count(1)"),
		).Scan(&conts).Error; err != nil {
		return err
	}

	for _, c := range conts {
		if c.NumDeals >= s.CM.Replication {
			out.GoodContents = append(out.GoodContents, c.ID)
		} else if c.NumDeals > 0 {
			out.InProgress = append(out.InProgress, c.ID)
		} else {
			out.NoDeals = append(out.NoDeals, c.ID)
		}
	}

	return c.JSON(http.StatusOK, out)
}

func (s *Server) handleAdminBreakAggregate(c echo.Context) error {
	ctx := c.Request().Context()
	aggr, err := strconv.Atoi(c.Param("content"))
	if err != nil {
		return err
	}

	var cont util.Content
	if err := s.DB.First(&cont, "id = ?", aggr).Error; err != nil {
		return err
	}

	if !cont.Aggregate {
		return fmt.Errorf("content %d is not an aggregate", aggr)
	}

	var children []util.Content
	if err := s.DB.Find(&children, "aggregated_in = ?", aggr).Error; err != nil {
		return err
	}

	if c.QueryParam("check-missing-children") != "" {
		var childRes []map[string]interface{}
		bserv := blockservice.New(s.Node.Blockstore, nil)
		dserv := merkledag.NewDAGService(bserv)

		for _, c := range children {

			cset := cid.NewSet()
			err := merkledag.Walk(ctx, func(ctx context.Context, c cid.Cid) ([]*ipld.Link, error) {
				node, err := dserv.Get(ctx, c)
				if err != nil {
					return nil, err
				}

				if c.Type() == cid.Raw {
					return nil, nil
				}

				return util.FilterUnwalkableLinks(node.Links()), nil
			}, cont.Cid.CID, cset.Visit, merkledag.Concurrent())
			res := map[string]interface{}{
				"content":     c,
				"foundBlocks": cset.Len(),
			}
			if err != nil {
				res["walkErr"] = err.Error()
			}
			childRes = append(childRes, res)
		}

		return c.JSON(http.StatusOK, map[string]interface{}{
			"children": childRes,
		})
	}

	if err := s.DB.Model(util.Content{}).Where("aggregated_in = ?", aggr).UpdateColumns(map[string]interface{}{
		"aggregated_in": 0,
	}).Error; err != nil {
		return err
	}

	if err := s.DB.Model(util.Content{}).Where("id = ?", aggr).UpdateColumns(map[string]interface{}{
		"active": false,
	}).Error; err != nil {
		return err
	}

	return c.JSON(http.StatusOK, map[string]string{})
}

type publicNodeInfo struct {
	PrimaryAddress address.Address `json:"primaryAddress"`
}

// handleGetPublicNodeInfo godoc
// @Summary      Get public node info
// @Description  This endpoint returns information about the node
// @Tags         public
// @Produce      json
// @Router       /public/info [get]
func (s *Server) handleGetPublicNodeInfo(c echo.Context) error {
	return c.JSON(http.StatusOK, &publicNodeInfo{
		PrimaryAddress: s.FilClient.ClientAddr,
	})
}

type retrievalCandidate struct {
	Miner   address.Address
	RootCid cid.Cid
	DealID  uint
}

func (s *Server) handleGetRetrievalCandidates(c echo.Context) error {
	// Read the cid from the client request
	cid, err := cid.Decode(c.Param("cid"))
	if err != nil {
		return c.JSON(http.StatusBadRequest, map[string]string{
			"error": "invalid cid",
		})
	}

	var candidateInfos []struct {
		Miner  string
		Cid    util.DbCID
		DealID uint
	}
	if err := s.DB.
		Table("content_deals").
		Where("content IN (?) AND NOT content_deals.failed",
			s.DB.Table("contents").Select("CASE WHEN @aggregated_in = 0 THEN id ELSE aggregated_in END").Where("id in (?)",
				s.DB.Table("obj_refs").Select("content").Where(
					"object IN (?)", s.DB.Table("objects").Select("id").Where("cid = ?", util.DbCID{CID: cid}),
				),
			),
		).
		Joins("JOIN contents ON content_deals.content = contents.id").
		Select("miner, cid, deal_id").
		Scan(&candidateInfos).Error; err != nil {
		return err
	}

	var candidates []retrievalCandidate
	for _, candidateInfo := range candidateInfos {
		maddr, err := address.NewFromString(candidateInfo.Miner)
		if err != nil {
			return err
		}

		candidates = append(candidates, retrievalCandidate{
			Miner:   maddr,
			RootCid: candidateInfo.Cid.CID,
			DealID:  candidateInfo.DealID,
		})
	}

	return c.JSON(http.StatusOK, candidates)
}

func (s *Server) handleShuttleCreateContent(c echo.Context) error {
	var req util.ShuttleCreateContentBody
	if err := c.Bind(&req); err != nil {
		return err
	}

	log.Debugw("handle shuttle create content", "root", req.Root, "user", req.User, "dsr", req.DagSplitRoot, "name", req.Name)

	root, err := cid.Decode(req.Root)
	if err != nil {
		return c.JSON(http.StatusBadRequest, map[string]interface{}{
			"error": map[string]interface{}{
				"reason": err,
			},
		})
	}

	content := &util.Content{
		Cid:         util.DbCID{CID: root},
		Name:        req.Name,
		Active:      false,
		Pinning:     true,
		UserID:      req.User,
		Replication: s.CM.Replication,
		Location:    req.Location,
	}

	if req.DagSplitRoot != 0 {
		content.DagSplit = true
		content.SplitFrom = req.DagSplitRoot
	}

	if err := s.DB.Create(content).Error; err != nil {
		return err
	}

	return c.JSON(http.StatusOK, util.ContentCreateResponse{
		ID: content.ID,
	})
}

func (s *Server) withAutoretrieveAuth() echo.MiddlewareFunc {
	return func(next echo.HandlerFunc) echo.HandlerFunc {
		return func(c echo.Context) error {
			auth, err := util.ExtractAuth(c)
			if err != nil {
				return err
			}

			var ar autoretrieve.Autoretrieve
			if err := s.DB.First(&ar, "token = ?", auth).Error; err != nil {
				log.Warnw("Autoretrieve server not authorized", "token", auth)
				return &util.HttpError{
					Code:    http.StatusUnauthorized,
					Reason:  util.ERR_NOT_AUTHORIZED,
					Details: "token not authorized",
				}
			}
			return next(c)
		}
	}
}

func (s *Server) withShuttleAuth() echo.MiddlewareFunc {
	return func(next echo.HandlerFunc) echo.HandlerFunc {
		return func(c echo.Context) error {
			auth, err := util.ExtractAuth(c)
			if err != nil {
				return err
			}

			var sh Shuttle
			if err := s.DB.First(&sh, "token = ?", auth).Error; err != nil {
				log.Warnw("Shuttle not authorized", "token", auth)
				return &util.HttpError{
					Code:   http.StatusUnauthorized,
					Reason: util.ERR_NOT_AUTHORIZED,
				}
			}
			return next(c)
		}
	}
}

func (s *Server) handleShuttleRepinAll(c echo.Context) error {
	handle := c.Param("shuttle")

	rows, err := s.DB.Model(util.Content{}).Where("location = ? and not offloaded", handle).Rows()
	if err != nil {
		return err
	}

	defer rows.Close()
	for rows.Next() {
		var cont util.Content
		if err := s.DB.ScanRows(rows, &cont); err != nil {
			return err
		}

		if err := s.CM.sendShuttleCommand(c.Request().Context(), handle, &drpc.Command{
			Op: drpc.CMD_AddPin,
			Params: drpc.CmdParams{
				AddPin: &drpc.AddPin{
					DBID:   cont.ID,
					UserId: cont.UserID,
					Cid:    cont.Cid.CID,
				},
			},
		}); err != nil {
			return err
		}
	}
	return nil
}

// this is required as ipfs pinning spec has strong requirements on response format
func openApiMiddleware(next echo.HandlerFunc) echo.HandlerFunc {
	return func(c echo.Context) error {
		err := next(c)
		if err == nil {
			return nil
		}

		var httpRespErr *util.HttpError
		if xerrors.As(err, &httpRespErr) {
			log.Errorf("handler error: %s", err)
			return c.JSON(httpRespErr.Code, &util.HttpErrorResponse{
				Error: util.HttpError{
					Reason:  httpRespErr.Reason,
					Details: httpRespErr.Details,
				},
			})
		}

		var echoErr *echo.HTTPError
		if xerrors.As(err, &echoErr) {
			return c.JSON(echoErr.Code, &util.HttpErrorResponse{
				Error: util.HttpError{
					Reason:  http.StatusText(echoErr.Code),
					Details: echoErr.Message.(string),
				},
			})
		}

		log.Errorf("handler error: %s", err)
		return c.JSON(http.StatusInternalServerError, &util.HttpErrorResponse{
			Error: util.HttpError{
				Reason:  http.StatusText(http.StatusInternalServerError),
				Details: err.Error(),
			},
		})
	}
}

type CidType string

const (
	Raw    CidType = "raw"
	File   CidType = "file"
	Dir    CidType = "directory"
	ColDir string  = "dir"
)

type collectionListResponse struct {
	Name      string      `json:"name"`
	Type      CidType     `json:"type"`
	Size      int64       `json:"size"`
	ContID    uint        `json:"contId"`
	Cid       *util.DbCID `json:"cid,omitempty"`
	Dir       string      `json:"dir"`
	ColUuid   string      `json:"coluuid"`
	UpdatedAt time.Time   `json:"updatedAt"`
}

func sanitizePath(p string) (string, error) {
	if len(p) == 0 {
		return "", fmt.Errorf("can't sanitize empty path")
	}

	if p[0] != '/' {
		return "", fmt.Errorf("paths must start with /")
	}

	// TODO: prevent use of special weird characters

	cleanPath := filepath.Clean(p)

	// if original path ends in /, append / to cleaned path
	// needed for full path vs dir+filename magic to work in handleAddIpfs
	if strings.HasSuffix(p, "/") {
		cleanPath = cleanPath + "/"
	}
	return cleanPath, nil
}

// handleColfsAdd godoc
// @Summary      Add a file to a collection
// @Description  This endpoint adds a file to a collection
// @Tags         collections
// @Param        coluuid query string true "Collection ID"
// @Param        content query string true "Content"
// @Param        path query string true "Path to file"
// @Produce      json
// @Router       /collections/fs/add [post]
func (s *Server) handleColfsAdd(c echo.Context, u *util.User) error {
	coluuid := c.QueryParam("coluuid")
	contid := c.QueryParam("content")
	npath := c.QueryParam("path")

	var col collections.Collection
	if err := s.DB.First(&col, "uuid = ?", coluuid).Error; err != nil {
		return err
	}

	if err := util.IsCollectionOwner(u.ID, col.UserID); err != nil {
		return err
	}

	var content util.Content
	if err := s.DB.First(&content, "id = ?", contid).Error; err != nil {
		return err
	}

	if err := util.IsContentOwner(u.ID, content.UserID); err != nil {
		return err
	}

	var path *string
	if npath != "" {
		p, err := sanitizePath(npath)
		if err != nil {
			return err
		}
		path = &p
	}

	if err := s.DB.Create(&collections.CollectionRef{Collection: col.ID, Content: content.ID, Path: path}).Error; err != nil {
		return errors.Wrap(err, "failed to add content to requested collection")
	}
	return c.JSON(http.StatusOK, map[string]string{})
}

func (s *Server) handleRunGc(c echo.Context) error {
	if err := s.CM.GarbageCollect(c.Request().Context()); err != nil {
		return err
	}

	return nil
}

func (s *Server) handleGateway(c echo.Context) error {
	npath := "/" + c.Param("path")
	proto, cc, segs, err := gateway.ParsePath(npath)
	if err != nil {
		return err
	}

	redir, err := s.checkGatewayRedirect(proto, cc, segs)
	if err != nil {
		return err
	}

	if redir == "" {

		req := c.Request().Clone(c.Request().Context())
		req.URL.Path = npath

		s.gwayHandler.ServeHTTP(c.Response().Writer, req)
		return nil
	}
	return c.Redirect(307, redir)
}

const bestGateway = "dweb.link"

func (s *Server) checkGatewayRedirect(proto string, cc cid.Cid, segs []string) (string, error) {
	if proto != "ipfs" {
		return fmt.Sprintf("https://%s/%s/%s/%s", bestGateway, proto, cc, strings.Join(segs, "/")), nil
	}

	var cont util.Content
	if err := s.DB.First(&cont, "cid = ? and active and not offloaded", &util.DbCID{CID: cc}).Error; err != nil {
		if xerrors.Is(err, gorm.ErrRecordNotFound) {
			return "", nil
		}
		return "", err
	}

	if cont.Location == constants.ContentLocationLocal {
		return "", nil
	}

	if !s.CM.shuttleIsOnline(cont.Location) {
		return fmt.Sprintf("https://%s/%s/%s/%s", bestGateway, proto, cc, strings.Join(segs, "/")), nil
	}

	var shuttle Shuttle
	if err := s.DB.First(&shuttle, "handle = ?", cont.Location).Error; err != nil {
		return "", err
	}

	return fmt.Sprintf("https://%s/gw/%s/%s/%s", shuttle.Host, proto, cc, strings.Join(segs, "/")), nil
}

func (s *Server) isDupCIDContent(c echo.Context, rootCID cid.Cid, u *util.User) (bool, error) {
	var count int64
	if err := s.DB.Model(util.Content{}).Where("cid = ? and user_id = ?", rootCID.Bytes(), u.ID).Count(&count).Error; err != nil {
		return false, err
	}
	if count > 0 {
		return true, c.JSON(409, map[string]string{"message": fmt.Sprintf("this content is already preserved under cid:%s", rootCID.String())})
	}
	return false, nil
}

func (s *Server) getShuttleConfig(hostname string, authToken string) (interface{}, error) {
	u, err := url.Parse(hostname)
	if err != nil {
		return nil, errors.Errorf("failed to parse url for shuttle(%s) config: %s", hostname, err)
	}
	u.Path = ""

	req, err := http.NewRequest("GET", fmt.Sprintf("%s://%s/admin/system/config", u.Scheme, u.Host), nil)
	if err != nil {
		return nil, errors.Errorf("failed to build GET request for shuttle(%s) config: %s", hostname, err)
	}
	req.Header.Set("Authorization", "Bearer "+authToken)

	resp, err := http.DefaultClient.Do(req)
	if err != nil {
		return nil, errors.Errorf("failed to request shuttle(%s) config: %s", hostname, err)
	}
	defer resp.Body.Close()

	if resp.StatusCode != 200 {
		bodyBytes, err := ioutil.ReadAll(resp.Body)
		if err != nil {
			return nil, errors.Errorf("failed to read shuttle(%s) config err resp: %s", hostname, err)
		}
		return nil, errors.Errorf("failed to get shuttle(%s) config: %s", hostname, bodyBytes)
	}

	var out interface{}
	if err := json.NewDecoder(resp.Body).Decode(&out); err != nil {
		return nil, errors.Errorf("failed to decode shuttle config response: %s", err)
	}
	return out, nil
}

func (s *Server) isContentAddingDisabled(u *util.User) bool {
	return (s.CM.globalContentAddingDisabled && s.CM.localContentAddingDisabled) || u.StorageDisabled
}<|MERGE_RESOLUTION|>--- conflicted
+++ resolved
@@ -201,7 +201,7 @@
 	cols.POST("/:coluuid", withUser(s.handleAddContentsToCollection))
 	cols.GET("/:coluuid", withUser(s.handleGetCollectionContents))
 
-	cols.DELETE("/:coluuid/content", withUser(s.handleDeleteContentFromCollection))
+	cols.DELETE("/:coluuid/contents", withUser(s.handleDeleteContentFromCollection))
 
 	cols.POST("/:coluuid/commit", withUser(s.handleCommitCollection))
 
@@ -3337,12 +3337,8 @@
 		return fmt.Errorf("%d specified content(s) were not found or user missing permissions", len(contentIDs)-len(contents))
 	}
 
-<<<<<<< HEAD
+	defaultPath := "/"
 	var colrefs []collections.CollectionRef
-=======
-	defaultPath := "/"
-	var colrefs []CollectionRef
->>>>>>> 52abb499
 	for _, cont := range contents {
 		colrefs = append(colrefs, collections.CollectionRef{
 			Collection: col.ID,
@@ -3626,7 +3622,7 @@
 // @Produce      json
 // @Success      200  {object}  string
 // @Failure      400  {object}  util.HttpError
-// @Router       /collections/{coluuid}/content [delete]
+// @Router       /collections/{coluuid}/contents [delete]
 func (s *Server) handleDeleteContentFromCollection(c echo.Context, u *util.User) error {
 	var body deleteContentFromCollectionBody
 	if err := c.Bind(&body); err != nil {
@@ -3643,6 +3639,14 @@
 		}
 	}
 
+	if len(body.Value) == 0 {
+		return &util.HttpError{
+			Code:    http.StatusNotFound,
+			Reason:  util.ERR_VALUE_REQUIRED,
+			Details: fmt.Sprintf("invalid 'value' field, must not be empty"),
+		}
+	}
+
 	col, err := collections.GetCollection(coluuid, s.DB, u)
 	if err != nil {
 		return err
@@ -3667,8 +3671,6 @@
 			Scan(&refs).Error; err != nil {
 			return err
 		}
-	} else {
-		return fmt.Errorf("unkown error on content delete")
 	}
 
 	// delete found refs
