package main

import (
	"bytes"
	"context"
	"database/sql"
	"encoding/hex"
	"encoding/json"
	"fmt"
	"io"
	"io/ioutil"
	"math/rand"
	"net/http"
	httpprof "net/http/pprof"
	"net/url"
	"os"
	"path/filepath"
	"runtime/pprof"
	"sort"
	"strconv"
	"strings"
	"sync"
	"time"

	"github.com/application-research/estuary/node/modules/peering"
	"github.com/libp2p/go-libp2p-core/network"

	"github.com/application-research/estuary/autoretrieve"
	drpc "github.com/application-research/estuary/drpc"
	esmetrics "github.com/application-research/estuary/metrics"
	"github.com/application-research/estuary/util"
	"github.com/application-research/estuary/util/gateway"
	"github.com/application-research/filclient"
	"github.com/filecoin-project/go-address"
	datatransfer "github.com/filecoin-project/go-data-transfer"
	"github.com/filecoin-project/go-padreader"
	"github.com/filecoin-project/go-state-types/abi"
	"github.com/filecoin-project/go-state-types/big"
	"github.com/filecoin-project/go-state-types/crypto"
	"github.com/filecoin-project/lotus/chain/types"
	"github.com/filecoin-project/lotus/lib/sigs"
	"github.com/filecoin-project/specs-actors/v6/actors/builtin/market"
	"github.com/google/uuid"
	blocks "github.com/ipfs/go-block-format"
	"github.com/ipfs/go-blockservice"
	"github.com/ipfs/go-cid"
	blockstore "github.com/ipfs/go-ipfs-blockstore"
	exchange "github.com/ipfs/go-ipfs-exchange-interface"
	offline "github.com/ipfs/go-ipfs-exchange-offline"
	ipld "github.com/ipfs/go-ipld-format"
	logging "github.com/ipfs/go-log/v2"
	"github.com/ipfs/go-merkledag"
	"github.com/ipfs/go-unixfs"
	uio "github.com/ipfs/go-unixfs/io"
	"github.com/ipld/go-car"
	"github.com/labstack/echo/v4"
	"github.com/labstack/echo/v4/middleware"
	"github.com/libp2p/go-libp2p-core/peer"
	"github.com/multiformats/go-multiaddr"
	"github.com/pkg/errors"
	"github.com/prometheus/client_golang/prometheus/promhttp"
	"golang.org/x/net/websocket"
	"golang.org/x/sys/unix"
	"golang.org/x/xerrors"
	"gorm.io/gorm"
	"gorm.io/gorm/clause"

	"go.opentelemetry.io/otel/attribute"
	"go.opentelemetry.io/otel/codes"
	semconv "go.opentelemetry.io/otel/semconv/v1.7.0"
	"go.opentelemetry.io/otel/trace"

	echoSwagger "github.com/swaggo/echo-swagger"

	_ "github.com/application-research/estuary/docs"
	"github.com/multiformats/go-multihash"
)

// @title Estuary API
// @version 0.0.0
// @description This is the API for the Estuary application.
// @termsOfService http://estuary.tech

// @contact.name API Support
// @contact.url https://docs.estuary.tech/feedback

// @license.name Apache 2.0 Apache-2.0 OR MIT
// @license.url https://github.com/application-research/estuary/blob/master/LICENSE.md

// @host api.estuary.tech
// @BasePath  /
// @securityDefinitions.Bearer
// @securityDefinitions.Bearer.type apiKey
// @securityDefinitions.Bearer.in header
// @securityDefinitions.Bearer.name Authorization
func (s *Server) ServeAPI() error {

	e := echo.New()

	e.Binder = new(binder)

	if s.cfg.Logging.ApiEndpointLogging {
		e.Use(middleware.Logger())
	}

	e.Use(s.tracingMiddleware)
	e.Use(util.AppVersionMiddleware(s.cfg.AppVersion))
	e.HTTPErrorHandler = util.ErrorHandler

	e.GET("/debug/pprof/:prof", serveProfile)
	e.GET("/debug/cpuprofile", serveCpuProfile)

	phandle := promhttp.Handler()
	e.GET("/debug/metrics/prometheus", func(e echo.Context) error {
		phandle.ServeHTTP(e.Response().Writer, e.Request())
		return nil
	})

	exporter := esmetrics.Exporter()
	e.GET("/debug/metrics/opencensus", func(e echo.Context) error {
		exporter.ServeHTTP(e.Response().Writer, e.Request())
		return nil
	})

	e.Use(middleware.CORS())

	e.POST("/register", s.handleRegisterUser)
	e.POST("/login", s.handleLoginUser)
	e.GET("/health", s.handleHealth)

	e.GET("/viewer", withUser(s.handleGetViewer), s.AuthRequired(util.PermLevelUpload))

	e.GET("/retrieval-candidates/:cid", s.handleGetRetrievalCandidates)

	e.GET("/gw/:path", s.handleGateway)

	user := e.Group("/user")
	user.Use(s.AuthRequired(util.PermLevelUser))
	user.GET("/api-keys", withUser(s.handleUserGetApiKeys))
	user.POST("/api-keys", withUser(s.handleUserCreateApiKey))
	user.DELETE("/api-keys/:key", withUser(s.handleUserRevokeApiKey))
	user.GET("/export", withUser(s.handleUserExportData))
	user.PUT("/password", withUser(s.handleUserChangePassword))
	user.PUT("/address", withUser(s.handleUserChangeAddress))
	user.GET("/stats", withUser(s.handleGetUserStats))

	userMiner := user.Group("/miner")
	userMiner.POST("/claim", withUser(s.handleUserClaimMiner))
	userMiner.GET("/claim/:miner", withUser(s.handleUserGetClaimMinerMsg))
	userMiner.POST("/suspend/:miner", withUser(s.handleSuspendMiner))
	userMiner.PUT("/unsuspend/:miner", withUser(s.handleUnsuspendMiner))
	userMiner.PUT("/set-info/:miner", withUser(s.handleMinersSetInfo))

	contmeta := e.Group("/content")
	uploads := contmeta.Group("", s.AuthRequired(util.PermLevelUpload))
	uploads.POST("/add", withUser(s.handleAdd))
	uploads.POST("/add-ipfs", withUser(s.handleAddIpfs))
	uploads.POST("/add-car", util.WithContentLengthCheck(withUser(s.handleAddCar)))
	uploads.POST("/create", withUser(s.handleCreateContent))

	content := contmeta.Group("", s.AuthRequired(util.PermLevelUser))
	content.GET("/by-cid/:cid", s.handleGetContentByCid)
	content.GET("/stats", withUser(s.handleStats))
	content.GET("/ensure-replication/:datacid", s.handleEnsureReplication)
	content.GET("/status/:id", withUser(s.handleContentStatus))
	content.GET("/list", withUser(s.handleListContent))
	content.GET("/deals", withUser(s.handleListContentWithDeals))
	content.GET("/failures/:content", withUser(s.handleGetContentFailures))
	content.GET("/bw-usage/:content", withUser(s.handleGetContentBandwidth))
	content.GET("/staging-zones", withUser(s.handleGetStagingZoneForUser))
	content.GET("/aggregated/:content", withUser(s.handleGetAggregatedForContent))
	content.GET("/all-deals", withUser(s.handleGetAllDealsForUser))

	// TODO: the commented out routes here are still fairly useful, but maybe
	// need to have some sort of 'super user' permission level in order to use
	// them? Can easily cause harm using them
	deals := e.Group("/deals")
	deals.Use(s.AuthRequired(util.PermLevelUser))
	deals.GET("/status/:deal", withUser(s.handleGetDealStatus))
	deals.GET("/status-by-proposal/:propcid", withUser(s.handleGetDealStatusByPropCid))
	deals.GET("/query/:miner", s.handleQueryAsk)
	deals.POST("/make/:miner", withUser(s.handleMakeDeal))
	//deals.POST("/transfer/start/:miner/:propcid/:datacid", s.handleTransferStart)
	deals.GET("/transfer/status/:id", s.handleTransferStatusByID)
	deals.POST("/transfer/status", s.handleTransferStatus)
	deals.GET("/transfer/in-progress", s.handleTransferInProgress)
	deals.GET("/status/:miner/:propcid", s.handleDealStatus)
	deals.POST("/estimate", s.handleEstimateDealCost)
	deals.GET("/proposal/:propcid", s.handleGetProposal)
	deals.GET("/info/:dealid", s.handleGetDealInfo)
	deals.GET("/failures", withUser(s.handleStorageFailures))

	cols := e.Group("/collections")
	cols.Use(s.AuthRequired(util.PermLevelUser))
	cols.GET("/list", withUser(s.handleListCollections))
	cols.DELETE("/:coluuid", withUser(s.handleDeleteCollection))
	cols.POST("/create", withUser(s.handleCreateCollection))
	cols.POST("/add-content", withUser(s.handleAddContentsToCollection))
	cols.GET("/content", withUser(s.handleGetCollectionContents))
	cols.POST("/:coluuid/commit", withUser(s.handleCommitCollection))

	colfs := cols.Group("/fs")
	colfs.POST("/add", withUser(s.handleColfsAdd))

	pinning := e.Group("/pinning")
	pinning.Use(openApiMiddleware)
	pinning.Use(s.AuthRequired(util.PermLevelUser))
	pinning.GET("/pins", withUser(s.handleListPins))
	pinning.POST("/pins", withUser(s.handleAddPin))
	pinning.GET("/pins/:pinid", withUser(s.handleGetPin))
	pinning.POST("/pins/:pinid", withUser(s.handleReplacePin))
	pinning.DELETE("/pins/:pinid", withUser(s.handleDeletePin))

	// explicitly public, for now
	public := e.Group("/public")

	public.GET("/stats", s.handlePublicStats)
	public.GET("/by-cid/:cid", s.handleGetContentByCid)
	public.GET("/deals/failures", s.handlePublicStorageFailures)
	public.GET("/info", s.handleGetPublicNodeInfo)
	public.GET("/miners", s.handlePublicGetMinerStats)

	metrics := public.Group("/metrics")
	metrics.GET("/deals-on-chain", s.handleMetricsDealOnChain)

	netw := public.Group("/net")
	netw.GET("/peers", s.handleNetPeers)
	netw.GET("/addrs", s.handleNetAddrs)

	miners := public.Group("/miners")
	miners.GET("", s.handleAdminGetMiners)
	miners.GET("/failures/:miner", s.handleGetMinerFailures)
	miners.GET("/deals/:miner", s.handleGetMinerDeals)
	miners.GET("/stats/:miner", s.handleGetMinerStats)
	miners.GET("/storage/query/:miner", s.handleQueryAsk)

	admin := e.Group("/admin")
	admin.Use(s.AuthRequired(util.PermLevelAdmin))
	admin.GET("/balance", s.handleAdminBalance)
	admin.POST("/add-escrow/:amt", s.handleAdminAddEscrow)
	admin.GET("/dealstats", s.handleDealStats)
	admin.GET("/disk-info", s.handleDiskSpaceCheck)
	admin.GET("/stats", s.handleAdminStats)
	admin.GET("/system/config", withUser(s.handleGetSystemConfig))

	// miners
	admin.POST("/miners/add/:miner", s.handleAdminAddMiner)
	admin.POST("/miners/rm/:miner", s.handleAdminRemoveMiner)
	admin.POST("/miners/suspend/:miner", withUser(s.handleSuspendMiner))
	admin.PUT("/miners/unsuspend/:miner", withUser(s.handleUnsuspendMiner))
	admin.PUT("/miners/set-info/:miner", withUser(s.handleMinersSetInfo))
	admin.GET("/miners", s.handleAdminGetMiners)
	admin.GET("/miners/stats", s.handleAdminGetMinerStats)
	admin.GET("/miners/transfers/:miner", s.handleMinerTransferDiagnostics)

	admin.GET("/cm/progress", s.handleAdminGetProgress)
	admin.GET("/cm/all-deals", s.handleDebugGetAllDeals)
	admin.GET("/cm/read/:content", s.handleReadLocalContent)
	admin.GET("/cm/staging/all", s.handleAdminGetStagingZones)
	admin.GET("/cm/offload/candidates", s.handleGetOffloadingCandidates)
	admin.POST("/cm/offload/:content", s.handleOffloadContent)
	admin.POST("/cm/offload/collect", s.handleRunOffloadingCollection)
	admin.GET("/cm/refresh/:content", s.handleRefreshContent)
	admin.POST("/cm/gc", s.handleRunGc)
	admin.POST("/cm/move", s.handleMoveContent)
	admin.GET("/cm/buckets", s.handleGetBucketDiag)
	admin.GET("/cm/health/:id", s.handleContentHealthCheck)
	admin.GET("/cm/health-by-cid/:cid", s.handleContentHealthCheckByCid)
	admin.POST("/cm/dealmaking", s.handleSetDealMaking)
	admin.POST("/cm/break-aggregate/:content", s.handleAdminBreakAggregate)
	admin.POST("/cm/transfer/restart/:chanid", s.handleTransferRestart)
	admin.POST("/cm/repinall/:shuttle", s.handleShuttleRepinAll)

	//	peering
	adminPeering := admin.Group("/peering")
	adminPeering.POST("/peers", s.handlePeeringPeersAdd)
	adminPeering.DELETE("/peers", s.handlePeeringPeersRemove)
	adminPeering.GET("/peers", s.handlePeeringPeersList)
	adminPeering.POST("/start", s.handlePeeringStart)
	adminPeering.POST("/stop", s.handlePeeringStop)
	adminPeering.GET("/status", s.handlePeeringStatus)

	admnetw := admin.Group("/net")
	admnetw.GET("/peers", s.handleNetPeers)

	admin.GET("/retrieval/querytest/:content", s.handleRetrievalCheck)
	admin.GET("/retrieval/stats", s.handleGetRetrievalInfo)

	admin.POST("/invite/:code", withUser(s.handleAdminCreateInvite))
	admin.GET("/invites", s.handleAdminGetInvites)

	admin.GET("/fixdeals", s.handleFixupDeals)
	admin.POST("/loglevel", s.handleLogLevel)

	users := admin.Group("/users")
	users.GET("", s.handleAdminGetUsers)

	shuttle := admin.Group("/shuttle")
	shuttle.POST("/init", s.handleShuttleInit)
	shuttle.GET("/list", s.handleShuttleList)

	ar := admin.Group("/autoretrieve")
	ar.POST("/init", s.handleAutoretrieveInit)
	ar.GET("/list", s.handleAutoretrieveList)

	e.POST("/autoretrieve/heartbeat", s.handleAutoretrieveHeartbeat, s.withAutoretrieveAuth())

	e.GET("/shuttle/conn", s.handleShuttleConnection)
	e.POST("/shuttle/content/create", s.handleShuttleCreateContent, s.withShuttleAuth())

	if os.Getenv("ENABLE_SWAGGER_ENDPOINT") == "true" {
		e.GET("/swagger/*", echoSwagger.WrapHandler)
	}
	return e.Start(s.cfg.ApiListen)
}

type binder struct{}

func (b binder) Bind(i interface{}, c echo.Context) error {
	defer c.Request().Body.Close()
	return json.NewDecoder(c.Request().Body).Decode(i)
}

func serveCpuProfile(c echo.Context) error {
	if err := pprof.StartCPUProfile(c.Response()); err != nil {
		return err
	}

	defer pprof.StopCPUProfile()

	select {
	case <-c.Request().Context().Done():
		return c.Request().Context().Err()
	case <-time.After(time.Second * 30):
	}

	return nil
}

func serveProfile(c echo.Context) error {
	httpprof.Handler(c.Param("prof")).ServeHTTP(c.Response().Writer, c.Request())
	return nil
}

type statsResp struct {
	ID              uint    `json:"id"`
	Cid             cid.Cid `json:"cid"`
	Filename        string  `json:"filename"`
	BWUsed          int64   `json:"bwUsed"`
	TotalRequests   int64   `json:"totalRequests"`
	Offloaded       bool    `json:"offloaded"`
	AggregatedFiles int64   `json:"aggregatedFiles"`
}

func withUser(f func(echo.Context, *User) error) func(echo.Context) error {
	return func(c echo.Context) error {
		u, ok := c.Get("user").(*User)
		if !ok {
			return &util.HttpError{
				Code:    http.StatusUnauthorized,
				Reason:  util.ERR_INVALID_AUTH,
				Details: "endpoint not called with proper authentication",
			}
		}
		return f(c, u)
	}
}

// handleStats godoc
// @Summary      Get content statistics
// @Description  This endpoint is used to get content statistics. Every content stored in the network (estuary) is tracked by a unique ID which can be used to get information about the content. This endpoint will allow the consumer to get the collected stats of a conten
// @Tags         content
// @Param        limit path string true "limit"
// @Produce      json
// @Router       /content/stats [get]
func (s *Server) handleStats(c echo.Context, u *User) error {
	limit := 500
	if limstr := c.QueryParam("limit"); limstr != "" {
		nlim, err := strconv.Atoi(limstr)
		if err != nil {
			return err
		}

		if nlim > 0 {
			limit = nlim
		}
	}

	offset := 0
	if offstr := c.QueryParam("offset"); offstr != "" {
		noff, err := strconv.Atoi(offstr)
		if err != nil {
			return err
		}

		if noff > 0 {
			offset = noff
		}
	}

	var contents []util.Content
	if err := s.DB.Limit(limit).Offset(offset).Order("created_at desc").Find(&contents, "user_id = ? and active", u.ID).Error; err != nil {
		return err
	}

	out := make([]statsResp, 0, len(contents))
	for _, c := range contents {
		st := statsResp{
			ID:       c.ID,
			Cid:      c.Cid.CID,
			Filename: c.Filename,
		}

		if false {
			var res struct {
				Bw         int64
				TotalReads int64
			}

			if err := s.DB.Model(util.ObjRef{}).
				Select("SUM(size * reads) as bw, SUM(reads) as total_reads").
				Where("obj_refs.content = ?", c.ID).
				Joins("left join objects on obj_refs.object = objects.id").
				Scan(&res).Error; err != nil {
				return err
			}

			st.TotalRequests = res.TotalReads
			st.BWUsed = res.Bw
		}

		if c.Aggregate {
			if err := s.DB.Model(util.Content{}).Where("aggregated_in = ?", c.ID).Count(&st.AggregatedFiles).Error; err != nil {
				return err
			}
		}

		out = append(out, st)
	}

	return c.JSON(http.StatusOK, out)
}

// handlePeeringPeersAdd godoc
// @Summary      Add peers on Peering Service
// @Description  This endpoint can be used to add a Peer from the Peering Service
// @Tags         admin,peering,peers
// @Produce      json
// @Router       /admin/peering/peers [post]
func (s *Server) handlePeeringPeersAdd(c echo.Context) error {
	var params []peering.PeeringPeer
	if err := c.Bind(&params); err != nil {
		return err
	}

	//	validate the IDs and Addrs here
	var validPeersAddInfo []peer.AddrInfo
	for _, peerParam := range params {
		//	validate the PeerID
		peerParamId, err := peer.Decode(peerParam.ID)

		if err != nil {
			log.Errorf("handlePeeringPeersAdd error on Decode: %s", err)
			return c.JSON(http.StatusBadRequest,
				util.PeeringPeerAddMessage{
					Message:  "Adding Peer(s) on Peering failed, the peerID is invalid: " + peerParam.ID,
					PeersAdd: params,
				},
			)
		}

		//	validate the Addrs for each PeerID
		var multiAddrs []multiaddr.Multiaddr
		for _, addr := range peerParam.Addrs {
			a, err := multiaddr.NewMultiaddr(addr)
			if err != nil {
				log.Errorf("handlePeeringPeersAdd error: %s", err)
				return c.JSON(http.StatusBadRequest,
					util.PeeringPeerAddMessage{
						Message:  "Adding Peer(s) on Peering failed, the addr is invalid: " + addr,
						PeersAdd: params,
					},
				)
			}
			multiAddrs = append(multiAddrs, a)
		}

		//	Only add it here if all is valid.
		validPeersAddInfo = append(validPeersAddInfo,
			peer.AddrInfo{
				ID:    peerParamId,
				Addrs: multiAddrs,
			})
	}

	//	if no error return from the validation, go thru the validPeers here and add each of them
	//	to Peering.
	for _, validPeerAddInfo := range validPeersAddInfo {
		s.Node.Peering.AddPeer(validPeerAddInfo)
	}
	return c.JSON(http.StatusOK, util.PeeringPeerAddMessage{Message: "Added the following Peers on Peering", PeersAdd: params})
}

// handlePeeringPeersRemove godoc
// @Summary      Remove peers on Peering Service
// @Description  This endpoint can be used to remove a Peer from the Peering Service
// @Tags         admin,peering,peers
// @Produce      json
// @Router       /admin/peering/peers [delete]
func (s *Server) handlePeeringPeersRemove(c echo.Context) error {
	var params []peer.ID

	if err := c.Bind(&params); err != nil {
		log.Errorf("handlePeeringPeersRemove error: %s", err)
		return &util.HttpError{
			Code:   http.StatusBadRequest,
			Reason: util.ERR_PEERING_PEERS_REMOVE_ERROR,
		}
	}

	for _, peerId := range params {
		s.Node.Peering.RemovePeer(peerId)
	}
	return c.JSON(http.StatusOK, util.PeeringPeerRemoveMessage{Message: "Removed the following Peers from Peering", PeersRemove: params})
}

// handlePeeringPeersList godoc
// @Summary      List all Peering peers
// @Description  This endpoint can be used to list all peers on Peering Service
// @Tags         admin,peering,peers
// @Produce      json
// @Router       /admin/peering/peers [get]
func (s *Server) handlePeeringPeersList(c echo.Context) error {
	var connectionCheck []peering.PeeringPeer
	for _, peerAddrInfo := range s.Node.Peering.ListPeers() {

		var peerAddrInfoAddrsStr []string
		for _, addrInfo := range peerAddrInfo.Addrs {
			peerAddrInfoAddrsStr = append(peerAddrInfoAddrsStr, addrInfo.String())
		}
		connectionCheck = append(connectionCheck, peering.PeeringPeer{
			ID:        peerAddrInfo.ID.Pretty(),
			Addrs:     peerAddrInfoAddrsStr,
			Connected: (s.Node.Host.Network().Connectedness(peerAddrInfo.ID) == network.Connected),
		})
	}
	return c.JSON(http.StatusOK, connectionCheck)
}

// handlePeeringStart godoc
// @Summary      Start Peering
// @Description  This endpoint can be used to start the Peering Service
// @Tags         admin,peering,peers
// @Produce      json
// @Router       /admin/peering/start [post]
func (s *Server) handlePeeringStart(c echo.Context) error {
	err := s.Node.Peering.Start()
	if err != nil {
		log.Errorf("handlePeeringStart error: %s", err)
		return &util.HttpError{
			Code:   http.StatusBadRequest,
			Reason: util.ERR_PEERING_PEERS_START_ERROR,
		}
	}
	return c.JSON(http.StatusOK, util.GenericResponse{Message: "Peering Started."})
}

// handlePeeringStop godoc
// @Summary      Stop Peering
// @Description  This endpoint can be used to stop the Peering Service
// @Tags         admin,peering,peers
// @Produce      json
// @Router       /admin/peering/stop [post]
func (s *Server) handlePeeringStop(c echo.Context) error {
	err := s.Node.Peering.Stop()
	if err != nil {
		log.Errorf("handlePeeringStop error: %s", err)
		return &util.HttpError{
			Code:   http.StatusBadRequest,
			Reason: util.ERR_PEERING_PEERS_STOP_ERROR,
		}
	}
	return c.JSON(http.StatusOK, util.GenericResponse{Message: "Peering Stopped."})
}

// handlePeeringStatus godoc
// @Summary      Check Peering Status
// @Description  This endpoint can be used to check the Peering status
// @Tags         admin,peering,peers
// @Produce      json
// @Router       /admin/peering/status [get]
func (s *Server) handlePeeringStatus(c echo.Context) error {
	type StateResponse struct {
		State string `json:"state"`
	}
	return c.JSON(http.StatusOK, StateResponse{State: ""})
}

// handleAddIpfs godoc
// @Summary      Add IPFS object
// @Description  This endpoint is used to add an IPFS object to the network. The object can be a file or a directory.
// @Tags         content
// @Produce      json
// @Param        body body util.ContentAddIpfsBody true "IPFS Body"
// @Router       /content/add-ipfs [post]
func (s *Server) handleAddIpfs(c echo.Context, u *User) error {
	ctx := c.Request().Context()

	if err := util.ErrorIfContentAddingDisabled(s.isContentAddingDisabled(u)); err != nil {
		return err
	}

	var params util.ContentAddIpfsBody
	if err := c.Bind(&params); err != nil {
		return err
	}

	filename := params.Filename
	if filename == "" {
		filename = params.Root
	}

	var cols []*CollectionRef
	if params.CollectionID != "" {
		var srchCol Collection
		if err := s.DB.First(&srchCol, "uuid = ? and user_id = ?", params.CollectionID, u.ID).Error; err != nil {
			return err
		}

		// if dir is "" or nil, put the file on the root dir (/filename)
		defaultPath := "/" + filename
		colp := defaultPath
		if params.CollectionDir != "" {
			p, err := sanitizePath(params.CollectionDir)
			if err != nil {
				return err
			}
			colp = p
		}

		// default: colp ends in / (does not include filename e.g. /hello/)
		path := colp + filename

		// if path does not end in /, it includes the filename
		if !strings.HasSuffix(colp, "/") {
			path = colp
			filename = filepath.Base(colp)
		}

		cols = []*CollectionRef{
			{
				Collection: srchCol.ID,
				Path:       &path,
			},
		}
	}

	var origins []*peer.AddrInfo
	for _, p := range params.Peers {
		ai, err := peer.AddrInfoFromString(p)
		if err != nil {
			return err
		}
		origins = append(origins, ai)
	}

	rcid, err := cid.Decode(params.Root)
	if err != nil {
		return err
	}

	if c.QueryParam("ignore-dupes") == "true" {
		var count int64
		if err := s.DB.Model(util.Content{}).Where("cid = ? and user_id = ?", rcid.Bytes(), u.ID).Count(&count).Error; err != nil {
			return err
		}
		if count > 0 {
			return c.JSON(302, map[string]string{"message": "content with given cid already preserved"})
		}
	}

	makeDeal := true
	pinstatus, err := s.CM.pinContent(ctx, u.ID, rcid, filename, cols, origins, 0, nil, makeDeal)
	if err != nil {
		return err
	}
	return c.JSON(http.StatusAccepted, pinstatus)
}

// handleAddCar godoc
// @Summary      Add Car object
// @Description  This endpoint is used to add a car object to the network. The object can be a file or a directory.
// @Tags         content
// @Produce      json
// @Param        body body string true "Car"
// @Param 		 filename query string false "Filename"
// @Param 		 commp query string false "Commp"
// @Param 		 size query string false "Size"
// @Router       /content/add-car [post]
func (s *Server) handleAddCar(c echo.Context, u *User) error {
	ctx := c.Request().Context()

	if err := util.ErrorIfContentAddingDisabled(s.isContentAddingDisabled(u)); err != nil {
		return err
	}
	if s.CM.localContentAddingDisabled {
		return s.redirectContentAdding(c, u)
	}

	// if splitting is disabled and uploaded content size is greater than content size limit
	// reject the upload, as it will only get stuck and deals will never be made for it
	// if !u.FlagSplitContent() {
	// 	bdWriter := &bytes.Buffer{}
	// 	bdReader := io.TeeReader(c.Request().Body, bdWriter)

	// 	bdSize, err := io.Copy(ioutil.Discard, bdReader)
	// 	if err != nil {
	// 		return err
	// 	}

	// 	if bdSize > util.DefaultContentSizeLimit {
	// 		return &util.HttpError{
	// 			Code:    http.StatusBadRequest,
	// 			Reason:  util.ERR_CONTENT_SIZE_OVER_LIMIT,
	// 			Details: fmt.Sprintf("content size %d bytes, is over upload size of limit %d bytes, and content splitting is not enabled, please reduce the content size", bdSize, util.DefaultContentSizeLimit),
	// 		}
	// 	}

	// 	c.Request().Body = ioutil.NopCloser(bdWriter)
	// }

	bsid, sbs, err := s.StagingMgr.AllocNew()
	if err != nil {
		return err
	}

	defer func() {
		go func() {
			if err := s.StagingMgr.CleanUp(bsid); err != nil {
				log.Errorf("failed to clean up staging blockstore: %s", err)
			}
		}()
	}()

	defer c.Request().Body.Close()
	header, err := s.loadCar(ctx, sbs, c.Request().Body)
	if err != nil {
		return err
	}

	if len(header.Roots) != 1 {
		// if someone wants this feature, let me know
		return c.JSON(400, map[string]string{"error": "cannot handle uploading car files with multiple roots"})
	}
	rootCID := header.Roots[0]

	if c.QueryParam("ignore-dupes") == "true" {
		isDup, err := s.isDupCIDContent(c, rootCID, u)
		if err != nil || isDup {
			return err
		}
	}

	// TODO: how to specify filename?
	filename := rootCID.String()
	if qpname := c.QueryParam("filename"); qpname != "" {
		filename = qpname
	}

	bserv := blockservice.New(sbs, nil)
	dserv := merkledag.NewDAGService(bserv)

	cont, err := s.CM.addDatabaseTracking(ctx, u, dserv, rootCID, filename, s.CM.Replication)
	if err != nil {
		return err
	}

	if err := s.dumpBlockstoreTo(ctx, sbs, s.Node.Blockstore); err != nil {
		return xerrors.Errorf("failed to move data from staging to main blockstore: %w", err)
	}

	go func() {
		// TODO: we should probably have a queue to throw these in instead of putting them out in goroutines...
		s.CM.toCheck(cont.ID)
	}()

	go func() {
		if err := s.Node.Provider.Provide(rootCID); err != nil {
			log.Warnf("failed to announce providers: %s", err)
		}
	}()

	return c.JSON(http.StatusOK, &util.ContentAddResponse{
		Cid:          rootCID.String(),
		RetrievalURL: util.CreateRetrievalURL(rootCID.String()),
		EstuaryId:    cont.ID,
		Providers:    s.CM.pinDelegatesForContent(*cont),
	})
}

func (s *Server) loadCar(ctx context.Context, bs blockstore.Blockstore, r io.Reader) (*car.CarHeader, error) {
	_, span := s.tracer.Start(ctx, "loadCar")
	defer span.End()

	return car.LoadCar(ctx, bs, r)
}

// handleAdd godoc
// @Summary      Add new content
// @Description  This endpoint is used to upload new content.
// @Tags         content
// @Produce      json
// @Accept       multipart/form-data
// @Param        file formData file true "File to upload"
// @Param        coluuid path string false "Collection UUID"
// @Param        dir path string false "Directory"
// @Router       /content/add [post]
func (s *Server) handleAdd(c echo.Context, u *User) error {
	ctx, span := s.tracer.Start(c.Request().Context(), "handleAdd", trace.WithAttributes(attribute.Int("user", int(u.ID))))
	defer span.End()

	if err := util.ErrorIfContentAddingDisabled(s.isContentAddingDisabled(u)); err != nil {
		return err
	}

	if s.CM.localContentAddingDisabled {
		return s.redirectContentAdding(c, u)
	}

	form, err := c.MultipartForm()
	if err != nil {
		return err
	}
	defer form.RemoveAll()

	mpf, err := c.FormFile("data")
	if err != nil {
		return err
	}

	// if splitting is disabled and uploaded content size is greater than content size limit
	// reject the upload, as it will only get stuck and deals will never be made for it
	if !u.FlagSplitContent() && mpf.Size > s.CM.contentSizeLimit {
		return &util.HttpError{
			Code:    http.StatusBadRequest,
			Reason:  util.ERR_CONTENT_SIZE_OVER_LIMIT,
			Details: fmt.Sprintf("content size %d bytes, is over upload size limit of %d bytes, and content splitting is not enabled, please reduce the content size", mpf.Size, s.CM.contentSizeLimit),
		}
	}

	filename := mpf.Filename
	if fvname := c.FormValue("filename"); fvname != "" {
		filename = fvname
	}

	fi, err := mpf.Open()
	if err != nil {
		return err
	}

	defer fi.Close()

	replication := s.CM.Replication
	replVal := c.FormValue("replication")
	if replVal != "" {
		parsed, err := strconv.Atoi(replVal)
		if err != nil {
			log.Errorf("failed to parse replication value in form data, assuming default for now: %s", err)
		} else {
			replication = parsed
		}
	}

	coluuid := c.QueryParam("coluuid")
	var col *Collection
	if coluuid != "" {
		var srchCol Collection
		if err := s.DB.First(&srchCol, "uuid = ? and user_id = ?", coluuid, u.ID).Error; err != nil {
			return err
		}

		col = &srchCol
	}

	defaultPath := "/"
	path := defaultPath
	if cp := c.QueryParam(ColDir); cp != "" {
		sp, err := sanitizePath(cp)
		if err != nil {
			return err
		}

		path = sp
	}

	bsid, bs, err := s.StagingMgr.AllocNew()
	if err != nil {
		return err
	}

	defer func() {
		go func() {
			if err := s.StagingMgr.CleanUp(bsid); err != nil {
				log.Errorf("failed to clean up staging blockstore: %s", err)
			}
		}()
	}()

	bserv := blockservice.New(bs, nil)
	dserv := merkledag.NewDAGService(bserv)

	nd, err := s.importFile(ctx, dserv, fi)
	if err != nil {
		return err
	}

	if c.QueryParam("ignore-dupes") == "true" {
		isDup, err := s.isDupCIDContent(c, nd.Cid(), u)
		if err != nil || isDup {
			return err
		}
	}

	content, err := s.CM.addDatabaseTracking(ctx, u, dserv, nd.Cid(), filename, replication)
	if err != nil {
		return xerrors.Errorf("encountered problem computing object references: %w", err)
	}
	fullPath := filepath.Join(path, content.Filename)

	if col != nil {
		log.Infof("COLLECTION CREATION: %d, %d", col.ID, content.ID)
		if err := s.DB.Create(&CollectionRef{
			Collection: col.ID,
			Content:    content.ID,
			Path:       &fullPath,
		}).Error; err != nil {
			log.Errorf("failed to add content to requested collection: %s", err)
		}
	}

	if err := s.dumpBlockstoreTo(ctx, bs, s.Node.Blockstore); err != nil {
		return xerrors.Errorf("failed to move data from staging to main blockstore: %w", err)
	}

	go func() {
		s.CM.toCheck(content.ID)
	}()

	if c.QueryParam("lazy-provide") != "true" {
		subctx, cancel := context.WithTimeout(ctx, time.Second*10)
		defer cancel()
		if err := s.Node.FullRT.Provide(subctx, nd.Cid(), true); err != nil {
			span.RecordError(fmt.Errorf("provide error: %w", err))
			log.Errorf("fullrt provide call errored: %s", err)
		}
	}

	go func() {
		if err := s.Node.Provider.Provide(nd.Cid()); err != nil {
			log.Warnf("failed to announce providers: %s", err)
		}
	}()

	return c.JSON(http.StatusOK, &util.ContentAddResponse{
		Cid:          nd.Cid().String(),
		RetrievalURL: util.CreateRetrievalURL(nd.Cid().String()),
		EstuaryId:    content.ID,
		Providers:    s.CM.pinDelegatesForContent(*content),
	})
}

// redirectContentAdding is called when localContentAddingDisabled is true
// it finds available shuttles and adds the desired content in one of them
func (s *Server) redirectContentAdding(c echo.Context, u *User) error {
	uep, err := s.getPreferredUploadEndpoints(u)
	if err != nil {
		return fmt.Errorf("failed to get preferred upload endpoints: %s", err)
	}
	if len(uep) <= 0 {
		return &util.HttpError{
			Code:    http.StatusBadRequest,
			Reason:  util.ERR_CONTENT_ADDING_DISABLED,
			Details: "uploading content to this node is not allowed at the moment",
		}
	}
	// propagate any query params
	//#nosec G404: ignore weak random number generator
	req, err := http.NewRequest("POST", uep[rand.Intn(len(uep))], c.Request().Body)
	if err != nil {
		return err
	}
	req.Header = c.Request().Header.Clone()
	req.URL.RawQuery = c.Request().URL.Query().Encode()

	resp, err := http.DefaultClient.Do(req)
	if err != nil {
		return err
	}

	c.Response().WriteHeader(resp.StatusCode)

	_, err = io.Copy(c.Response().Writer, resp.Body)
	if err != nil {
		return err
	}

	return nil
}

func (s *Server) importFile(ctx context.Context, dserv ipld.DAGService, fi io.Reader) (ipld.Node, error) {
	_, span := s.tracer.Start(ctx, "importFile")
	defer span.End()

	return util.ImportFile(dserv, fi)
}

var noDataTimeout = time.Minute * 10

func (cm *ContentManager) addDatabaseTrackingToContent(ctx context.Context, cont uint, dserv ipld.NodeGetter, root cid.Cid, cb func(int64)) error {
	ctx, span := cm.tracer.Start(ctx, "computeObjRefsUpdate")
	defer span.End()

	ctx, cancel := context.WithCancel(ctx)
	defer cancel()

	gotData := make(chan struct{}, 1)
	go func() {
		nodata := time.NewTimer(noDataTimeout)
		defer nodata.Stop()

		for {
			select {
			case <-nodata.C:
				cancel()
			case <-gotData:
				nodata.Reset(noDataTimeout)
			case <-ctx.Done():
				return
			}
		}
	}()

	var objlk sync.Mutex
	var objects []*util.Object
	cset := cid.NewSet()

	defer func() {
		cm.inflightCidsLk.Lock()
		_ = cset.ForEach(func(c cid.Cid) error {
			v, ok := cm.inflightCids[c]
			if !ok || v <= 0 {
				log.Errorf("cid should be inflight but isn't: %s", c)
			}

			cm.inflightCids[c]--
			if cm.inflightCids[c] == 0 {
				delete(cm.inflightCids, c)
			}
			return nil
		})
		cm.inflightCidsLk.Unlock()
	}()

	err := merkledag.Walk(ctx, func(ctx context.Context, c cid.Cid) ([]*ipld.Link, error) {
		// cset.Visit gets called first, so if we reach here we should immediately track the CID
		cm.inflightCidsLk.Lock()
		cm.inflightCids[c]++
		cm.inflightCidsLk.Unlock()

		node, err := dserv.Get(ctx, c)
		if err != nil {
			return nil, err
		}

		cb(int64(len(node.RawData())))

		select {
		case gotData <- struct{}{}:
		case <-ctx.Done():
		}

		objlk.Lock()
		objects = append(objects, &util.Object{
			Cid:  util.DbCID{CID: c},
			Size: len(node.RawData()),
		})
		objlk.Unlock()

		if c.Type() == cid.Raw {
			return nil, nil
		}

		return util.FilterUnwalkableLinks(node.Links()), nil
	}, root, cset.Visit, merkledag.Concurrent())

	if err != nil {
		return err
	}
	return cm.addObjectsToDatabase(ctx, cont, dserv, root, objects, util.ContentLocationLocal)
}

func (cm *ContentManager) addDatabaseTracking(ctx context.Context, u *User, dserv ipld.NodeGetter, root cid.Cid, filename string, replication int) (*util.Content, error) {
	ctx, span := cm.tracer.Start(ctx, "computeObjRefs")
	defer span.End()

	content := &util.Content{
		Cid:         util.DbCID{CID: root},
		Filename:    filename,
		Active:      false,
		Pinning:     true,
		UserID:      u.ID,
		Replication: replication,
		Location:    util.ContentLocationLocal,
	}

	if err := cm.DB.Create(content).Error; err != nil {
		return nil, xerrors.Errorf("failed to track new content in database: %w", err)
	}

	if err := cm.addDatabaseTrackingToContent(ctx, content.ID, dserv, root, func(int64) {}); err != nil {
		return nil, err
	}

	return content, nil
}

func (s *Server) dumpBlockstoreTo(ctx context.Context, from, to blockstore.Blockstore) error {
	ctx, span := s.tracer.Start(ctx, "blockstoreCopy")
	defer span.End()

	// TODO: smarter batching... im sure ive written this logic before, just gotta go find it
	keys, err := from.AllKeysChan(ctx)
	if err != nil {
		return err
	}

	var batch []blocks.Block

	for k := range keys {
		blk, err := from.Get(ctx, k)
		if err != nil {
			return err
		}

		batch = append(batch, blk)

		if len(batch) > 500 {
			if err := to.PutMany(ctx, batch); err != nil {
				return err
			}
			batch = batch[:0]
		}
	}

	if len(batch) > 0 {
		if err := to.PutMany(ctx, batch); err != nil {
			return err
		}
	}
	return nil
}

// handleEnsureReplication godoc
// @Summary      Ensure Replication
// @Description  This endpoint ensures that the content is replicated to the specified number of providers
// @Tags         content
// @Produce      json
// @Param        datacid path string true "Data CID"
// @Router       /content/ensure-replication/{datacid} [get]
func (s *Server) handleEnsureReplication(c echo.Context) error {
	data, err := cid.Decode(c.Param("datacid"))
	if err != nil {
		return err
	}

	var content util.Content
	if err := s.DB.Find(&content, "cid = ?", data.Bytes()).Error; err != nil {
		return err
	}

	fmt.Println("Content: ", content.Cid.CID, data)

	s.CM.toCheck(content.ID)
	return nil
}

// handleListContent godoc
// @Summary      List all pinned content
// @Description  This endpoint lists all content
// @Tags         content
// @Produce      json
// @Success 	200 {array} string
// @Router       /content/list [get]
func (s *Server) handleListContent(c echo.Context, u *User) error {
	var contents []util.Content
	if err := s.DB.Find(&contents, "active and user_id = ?", u.ID).Error; err != nil {
		return err
	}

	return c.JSON(http.StatusOK, contents)
}

type expandedContent struct {
	util.Content
	AggregatedFiles int64 `json:"aggregatedFiles"`
}

// handleListContentWithDeals godoc
// @Summary      Content with deals
// @Description  This endpoint lists all content with deals
// @Tags         content
// @Produce      json
// @Param limit query int false "Limit"
// @Param offset query int false "Offset"
// @Router       /content/deals [get]
func (s *Server) handleListContentWithDeals(c echo.Context, u *User) error {

	var limit int = 20
	if limstr := c.QueryParam("limit"); limstr != "" {
		l, err := strconv.Atoi(limstr)
		if err != nil {
			return err
		}
		limit = l
	}

	var offset int
	if offstr := c.QueryParam("offset"); offstr != "" {
		o, err := strconv.Atoi(offstr)
		if err != nil {
			return err
		}
		offset = o
	}

	var contents []util.Content
	if err := s.DB.Limit(limit).Offset(offset).Order("id desc").Find(&contents, "active and user_id = ? and not aggregated_in > 0", u.ID).Error; err != nil {
		return err
	}

	out := make([]expandedContent, 0, len(contents))
	for _, cont := range contents {
		if !s.CM.contentInStagingZone(c.Request().Context(), cont) {
			ec := expandedContent{
				Content: cont,
			}
			if cont.Aggregate {
				if err := s.DB.Model(util.Content{}).Where("aggregated_in = ?", cont.ID).Count(&ec.AggregatedFiles).Error; err != nil {
					return err
				}

			}
			out = append(out, ec)
		}
	}

	return c.JSON(http.StatusOK, out)
}

type onChainDealState struct {
	SectorStartEpoch abi.ChainEpoch `json:"sectorStartEpoch"`
	LastUpdatedEpoch abi.ChainEpoch `json:"lastUpdatedEpoch"`
	SlashEpoch       abi.ChainEpoch `json:"slashEpoch"`
}

type dealStatus struct {
	Deal           contentDeal             `json:"deal"`
	TransferStatus *filclient.ChannelState `json:"transfer"`
	OnChainState   *onChainDealState       `json:"onChainState"`
}

// handleContentStatus godoc
// @Summary      Content Status
// @Description  This endpoint returns the status of a content
// @Tags         content
// @Produce      json
// @Param id path int true "Content ID"
// @Router       /content/status/{id} [get]
func (s *Server) handleContentStatus(c echo.Context, u *User) error {
	ctx := c.Request().Context()
	contID, err := strconv.Atoi(c.Param("id"))
	if err != nil {
		return err
	}

	var content util.Content
	if err := s.DB.First(&content, "id = ?", contID).Error; err != nil {
		return err
	}

	if err := util.IsContentOwner(u.ID, content.UserID); err != nil {
		return err
	}

	var deals []contentDeal
	if err := s.DB.Find(&deals, "content = ?", content.ID).Error; err != nil {
		return err
	}

	ds := make([]dealStatus, len(deals))
	var wg sync.WaitGroup
	for i := range deals {
		wg.Add(1)
		go func(i int) {
			defer wg.Done()
			d := deals[i]
			dstatus := dealStatus{
				Deal: d,
			}

			chanst, err := s.CM.GetTransferStatus(ctx, &d, &content)
			if err != nil {
				log.Errorf("failed to get transfer status: %s", err)
			}

			dstatus.TransferStatus = chanst

			if d.DealID > 0 {
				markDeal, err := s.Api.StateMarketStorageDeal(ctx, abi.DealID(d.DealID), types.EmptyTSK)
				if err != nil {
					log.Warnw("failed to get deal info from market actor", "dealID", d.DealID, "error", err)
				} else {
					dstatus.OnChainState = &onChainDealState{
						SectorStartEpoch: markDeal.State.SectorStartEpoch,
						LastUpdatedEpoch: markDeal.State.LastUpdatedEpoch,
						SlashEpoch:       markDeal.State.SlashEpoch,
					}
				}
			}

			ds[i] = dstatus
		}(i)
	}

	wg.Wait()

	sort.Slice(ds, func(i, j int) bool {
		return ds[i].Deal.CreatedAt.Before(ds[j].Deal.CreatedAt)
	})

	var failCount int64
	if err := s.DB.Model(&dfeRecord{}).Where("content = ?", content.ID).Count(&failCount).Error; err != nil {
		return err
	}

	return c.JSON(http.StatusOK, map[string]interface{}{
		"content":       content,
		"deals":         ds,
		"failuresCount": failCount,
	})
}

// handleGetDealStatus godoc
// @Summary      Get Deal Status
// @Description  This endpoint returns the status of a deal
// @Tags         deals
// @Produce      json
// @Param deal path int true "Deal ID"
// @Router       /deals/status/{deal} [get]
func (s *Server) handleGetDealStatus(c echo.Context, u *User) error {
	ctx := c.Request().Context()

	val, err := strconv.Atoi(c.Param("deal"))
	if err != nil {
		return err
	}

	dstatus, err := s.dealStatusByID(ctx, uint(val))
	if err != nil {
		return err
	}

	return c.JSON(http.StatusOK, dstatus)
}

// handleGetDealStatusByPropCid godoc
// @Summary      Get Deal Status by PropCid
// @Description  Get Deal Status by PropCid
// @Tags         deals
// @Produce      json
// @Param 		propcid path string true "PropCid"
// @Router       /deal/status-by-proposal/{propcid} [get]
func (s *Server) handleGetDealStatusByPropCid(c echo.Context, u *User) error {
	ctx := c.Request().Context()

	propcid, err := cid.Decode(c.Param("propcid"))
	if err != nil {
		return err
	}

	var deal contentDeal
	if err := s.DB.First(&deal, "prop_cid = ?", propcid.Bytes()).Error; err != nil {
		return err
	}

	dstatus, err := s.dealStatusByID(ctx, deal.ID)
	if err != nil {
		return err
	}

	return c.JSON(http.StatusOK, dstatus)
}

func (s *Server) dealStatusByID(ctx context.Context, dealid uint) (*dealStatus, error) {
	var deal contentDeal
	if err := s.DB.First(&deal, "id = ?", dealid).Error; err != nil {
		return nil, err
	}

	var content util.Content
	if err := s.DB.First(&content, "id = ?", deal.Content).Error; err != nil {
		return nil, err
	}

	chanst, err := s.CM.GetTransferStatus(ctx, &deal, &content)
	if err != nil {
		log.Errorf("failed to get transfer status: %s", err)
	}

	dstatus := dealStatus{
		Deal:           deal,
		TransferStatus: chanst,
	}

	if deal.DealID > 0 {
		markDeal, err := s.Api.StateMarketStorageDeal(ctx, abi.DealID(deal.DealID), types.EmptyTSK)
		if err != nil {
			log.Warnw("failed to get deal info from market actor", "dealID", deal.DealID, "error", err)
		} else {
			dstatus.OnChainState = &onChainDealState{
				SectorStartEpoch: markDeal.State.SectorStartEpoch,
				LastUpdatedEpoch: markDeal.State.LastUpdatedEpoch,
				SlashEpoch:       markDeal.State.SlashEpoch,
			}
		}
	}

	return &dstatus, nil
}

type getContentResponse struct {
	Content      *util.Content  `json:"content"`
	AggregatedIn *util.Content  `json:"aggregatedIn,omitempty"`
	Selector     string         `json:"selector,omitempty"`
	Deals        []*contentDeal `json:"deals"`
}

func (s *Server) calcSelector(aggregatedIn uint, contentID uint) (string, error) {
	// sort the known content IDs aggregated in a CAR, and use the index in the sorted list
	// to build the CAR sub-selector

	var ordinal uint
	result := s.DB.Raw(`SELECT ordinal - 1 FROM (
				SELECT
					id, ROW_NUMBER() OVER ( ORDER BY CAST(id AS TEXT) ) AS ordinal
				FROM contents
				WHERE aggregated_in = ?
			) subq
				WHERE id = ?
			`, aggregatedIn, contentID).Scan(&ordinal)

	if result.Error != nil {
		return "", result.Error
	}

	return fmt.Sprintf("/Links/%d/Hash", ordinal), nil
}

// handleGetContentByCid godoc
// @Summary      Get Content by Cid
// @Description  This endpoint returns the content associated with a CID
// @Tags         public
// @Produce      json
// @Param 		cid path string true "Cid"
// @Router       /public/by-cid/{cid} [get]
func (s *Server) handleGetContentByCid(c echo.Context) error {
	obj, err := cid.Decode(c.Param("cid"))
	if err != nil {
		return errors.Wrapf(err, "invalid cid")
	}

	v0 := cid.Undef
	dec, err := multihash.Decode(obj.Hash())
	if err == nil {
		if dec.Code == multihash.SHA2_256 || dec.Length == 32 {
			v0 = cid.NewCidV0(obj.Hash())
		}
	}
	v1 := cid.NewCidV1(obj.Prefix().Codec, obj.Hash())

	var contents []util.Content
	if err := s.DB.Find(&contents, "(cid=? or cid=?) and active", v0.Bytes(), v1.Bytes()).Error; err != nil {
		return err
	}

	out := make([]getContentResponse, 0)
	for i, cont := range contents {
		resp := getContentResponse{
			Content: &contents[i],
		}

		id := cont.ID

		if cont.AggregatedIn > 0 {
			var aggr util.Content
			if err := s.DB.First(&aggr, "id = ?", cont.AggregatedIn).Error; err != nil {
				return err
			}

			resp.AggregatedIn = &aggr

			// no need to early return here, the selector is mostly cosmetic atm
			if selector, err := s.calcSelector(cont.AggregatedIn, cont.ID); err == nil {
				resp.Selector = selector
			}

			id = cont.AggregatedIn
		}

		var deals []*contentDeal
		if err := s.DB.Find(&deals, "content = ? and deal_id > 0 and not failed", id).Error; err != nil {
			return err
		}

		resp.Deals = deals

		out = append(out, resp)
	}

	return c.JSON(http.StatusOK, out)
}

// handleQueryAsk godoc
// @Summary      Query Ask
// @Description  This endpoint returns the ask for a given CID
// @Tags         deals
// @Produce      json
// @Param 		 miner path string true "CID"
// @Router       /deal/query/{miner} [get]
func (s *Server) handleQueryAsk(c echo.Context) error {
	addr, err := address.NewFromString(c.Param("miner"))
	if err != nil {
		return err
	}

	ask, err := s.CM.getAsk(c.Request().Context(), addr, 0)
	if err != nil {
		return c.JSON(500, map[string]string{"error": err.Error()})
	}
	return c.JSON(http.StatusOK, ask)
}

type dealRequest struct {
	ContentID uint `json:"content_id"`
}

// handleMakeDeal godoc
// @Summary      Make Deal
// @Description  This endpoint makes a deal for a given content and miner
// @Tags         deals
// @Produce      json
// @Param miner path string true "Miner"
// @Param dealRequest body string true "Deal Request"
// @Router       /deals/make/{miner} [post]
func (s *Server) handleMakeDeal(c echo.Context, u *User) error {
	ctx := c.Request().Context()

	if u.Perm < util.PermLevelAdmin {
		return &util.HttpError{
			Code:    http.StatusForbidden,
			Reason:  util.ERR_NOT_AUTHORIZED,
			Details: "user not authorized",
		}
	}

	addr, err := address.NewFromString(c.Param("miner"))
	if err != nil {
		return errors.Wrapf(err, "invalid miner address")
	}

	var req dealRequest
	if err := c.Bind(&req); err != nil {
		return err
	}

	if req.ContentID == 0 {
		return &util.HttpError{
			Code:    http.StatusBadRequest,
			Reason:  util.ERR_INVALID_INPUT,
			Details: "supply a valid value for content_id",
		}
	}

	var cont util.Content
	if err := s.DB.First(&cont, "id = ?", req.ContentID).Error; err != nil {
		if xerrors.Is(err, gorm.ErrRecordNotFound) {
			return &util.HttpError{
				Code:    http.StatusNotFound,
				Reason:  util.ERR_CONTENT_NOT_FOUND,
				Details: fmt.Sprintf("content: %d was not found", req.ContentID),
			}
		}
	}

	id, err := s.CM.makeDealWithMiner(ctx, cont, addr)
	if err != nil {
		return err
	}

	return c.JSON(http.StatusOK, map[string]interface{}{
		"deal": id,
	})
}

// handleTransferStatus godoc
// @Summary      Transfer Status
// @Description  This endpoint returns the status of a transfer
// @Tags         deals
// @Produce      json
// @Router       /deal/transfer/status [post]
func (s *Server) handleTransferStatus(c echo.Context) error {
	var chanid datatransfer.ChannelID
	if err := c.Bind(&chanid); err != nil {
		return err
	}

	status, err := s.FilClient.TransferStatus(context.TODO(), &chanid)
	if err != nil {
		return err
	}

	return c.JSON(http.StatusOK, status)
}

func (s *Server) handleTransferStatusByID(c echo.Context) error {
	status, err := s.FilClient.TransferStatusByID(context.TODO(), c.Param("id"))
	if err != nil {
		return err
	}

	return c.JSON(http.StatusOK, status)
}

// handleTransferInProgress godoc
// @Summary      Transfer In Progress
// @Description  This endpoint returns the in-progress transfers
// @Tags         deals
// @Produce      json
// @Router       /deal/transfer/in-progress [get]
func (s *Server) handleTransferInProgress(c echo.Context) error {
	ctx := context.TODO()

	transfers, err := s.FilClient.TransfersInProgress(ctx)
	if err != nil {
		return err
	}

	return c.JSON(http.StatusOK, transfers)
}

func (s *Server) handleMinerTransferDiagnostics(c echo.Context) error {
	m, err := address.NewFromString(c.Param("miner"))
	if err != nil {
		return err
	}

	minerTransferDiagnostics, err := s.FilClient.MinerTransferDiagnostics(c.Request().Context(), m)
	if err != nil {
		return err
	}

	return c.JSON(http.StatusOK, minerTransferDiagnostics)
}

func (s *Server) handleTransferRestart(c echo.Context) error {
	ctx := c.Request().Context()

	dealid, err := strconv.Atoi(c.Param("deal"))
	if err != nil {
		return err
	}

	var deal contentDeal
	if err := s.DB.First(&deal, "id = ?", dealid).Error; err != nil {
		return err
	}

	var cont util.Content
	if err := s.DB.First(&cont, "id = ?", deal.Content).Error; err != nil {
		return err
	}

	if deal.Failed {
		return fmt.Errorf("cannot restart transfer, deal failed")
	}

	if deal.DealID > 0 {
		return fmt.Errorf("cannot restart transfer, already finished")
	}

	if deal.DTChan == "" {
		return fmt.Errorf("cannot restart transfer, no channel id")
	}

	chanid, err := deal.ChannelID()
	if err != nil {
		return err
	}

	if err := s.CM.RestartTransfer(ctx, cont.Location, chanid, deal.ID); err != nil {
		return err
	}
	return nil
}

// handleDealStatus godoc
// @Summary      Deal Status
// @Description  This endpoint returns the status of a deal
// @Tags         deals
// @Produce      json
// @Param miner path string true "Miner"
// @Param propcid path string true "Proposal CID"
// @Router       /deal/status/{miner}/{propcid} [get]
func (s *Server) handleDealStatus(c echo.Context) error {
	ctx := c.Request().Context()

	addr, err := address.NewFromString(c.Param("miner"))
	if err != nil {
		return err
	}

	propCid, err := cid.Decode(c.Param("propcid"))
	if err != nil {
		return err
	}

	var d contentDeal
	if err := s.DB.First(&d, "prop_cid = ?", propCid.Bytes()).Error; err != nil {
		return err
	}

	// Get deal UUID, if there is one for the deal.
	// (There should be a UUID for deals made with deal protocol v1.2.0)
	var dealUUID *uuid.UUID
	if d.DealUUID != "" {
		parsed, err := uuid.Parse(d.DealUUID)
		if err != nil {
			return fmt.Errorf("parsing deal uuid %s: %w", d.DealUUID, err)
		}
		dealUUID = &parsed
	}
	status, err := s.FilClient.DealStatus(ctx, addr, propCid, dealUUID)
	if err != nil {
		return xerrors.Errorf("getting deal status: %w", err)
	}

	return c.JSON(http.StatusOK, status)
}

// handleGetProposal godoc
// @Summary      Get Proposal
// @Description  This endpoint returns the proposal for a deal
// @Tags         deals
// @Produce      json
// @Param propcid path string true "Proposal CID"
// @Router       /deal/proposal/{propcid} [get]
func (s *Server) handleGetProposal(c echo.Context) error {
	propCid, err := cid.Decode(c.Param("propcid"))
	if err != nil {
		return err
	}

	var proprec proposalRecord
	if err := s.DB.First(&proprec, "prop_cid = ?", propCid.Bytes()).Error; err != nil {
		return err
	}

	var prop market.ClientDealProposal
	if err := prop.UnmarshalCBOR(bytes.NewReader(proprec.Data)); err != nil {
		return err
	}

	return c.JSON(http.StatusOK, prop)
}

// handleGetDealInfo godoc
// @Summary      Get Deal Info
// @Description  This endpoint returns the deal info for a deal
// @Tags         deals
// @Produce      json
// @Param 	  	 dealid path int true "Deal ID"
// @Router       /deal/info/{dealid} [get]
func (s *Server) handleGetDealInfo(c echo.Context) error {
	dealid, err := strconv.ParseInt(c.Param("dealid"), 10, 64)
	if err != nil {
		return err
	}

	deal, err := s.Api.StateMarketStorageDeal(c.Request().Context(), abi.DealID(dealid), types.EmptyTSK)
	if err != nil {
		return err
	}

	return c.JSON(http.StatusOK, deal)
}

type getInvitesResp struct {
	Code      string `json:"code"`
	Username  string `json:"createdBy"`
	ClaimedBy string `json:"claimedBy"`
}

func (s *Server) handleAdminGetInvites(c echo.Context) error {
	var invites []getInvitesResp
	if err := s.DB.Model(&InviteCode{}).
		Select("code, username, (?) as claimed_by", s.DB.Table("users").Select("username").Where("id = invite_codes.claimed_by")).
		//Where("claimed_by IS NULL").
		Joins("left join users on users.id = invite_codes.created_by").
		Scan(&invites).Error; err != nil {
		return err
	}

	return c.JSON(http.StatusOK, invites)
}

func (s *Server) handleAdminCreateInvite(c echo.Context, u *User) error {
	code := c.Param("code")
	invite := &InviteCode{
		Code:      code,
		CreatedBy: u.ID,
	}
	if err := s.DB.Create(invite).Error; err != nil {
		return err
	}

	return c.JSON(http.StatusOK, map[string]string{
		"code": invite.Code,
	})
}

func (s *Server) handleAdminBalance(c echo.Context) error {
	balance, err := s.FilClient.Balance(c.Request().Context())
	if err != nil {
		return err
	}

	return c.JSON(http.StatusOK, balance)
}

func (s *Server) handleAdminAddEscrow(c echo.Context) error {
	amt, err := types.ParseFIL(c.Param("amt"))
	if err != nil {
		return err
	}

	resp, err := s.FilClient.LockMarketFunds(context.TODO(), amt)
	if err != nil {
		return err
	}

	return c.JSON(http.StatusOK, resp)
}

type adminStatsResponse struct {
	TotalDealAttempted   int64 `json:"totalDealsAttempted"`
	TotalDealsSuccessful int64 `json:"totalDealsSuccessful"`
	TotalDealsFailed     int64 `json:"totalDealsFailed"`

	NumMiners int64 `json:"numMiners"`
	NumUsers  int64 `json:"numUsers"`
	NumFiles  int64 `json:"numFiles"`

	NumRetrievals      int64 `json:"numRetrievals"`
	NumRetrFailures    int64 `json:"numRetrievalFailures"`
	NumStorageFailures int64 `json:"numStorageFailures"`

	PinQueueSize int `json:"pinQueueSize"`
}

func (s *Server) handleAdminStats(c echo.Context) error {

	var dealsTotal int64
	if err := s.DB.Model(&contentDeal{}).Count(&dealsTotal).Error; err != nil {
		return err
	}

	var dealsSuccessful int64
	if err := s.DB.Model(&contentDeal{}).Where("deal_id > 0").Count(&dealsSuccessful).Error; err != nil {
		return err
	}

	var dealsFailed int64
	if err := s.DB.Model(&contentDeal{}).Where("failed").Count(&dealsFailed).Error; err != nil {
		return err
	}

	var numMiners int64
	if err := s.DB.Model(&storageMiner{}).Count(&numMiners).Error; err != nil {
		return err
	}

	var numUsers int64
	if err := s.DB.Model(&User{}).Count(&numUsers).Error; err != nil {
		return err
	}

	var numFiles int64
	if err := s.DB.Model(&util.Content{}).Where("active").Count(&numFiles).Error; err != nil {
		return err
	}

	var numRetrievals int64
	if err := s.DB.Model(&retrievalSuccessRecord{}).Count(&numRetrievals).Error; err != nil {
		return err
	}

	var numRetrievalFailures int64
	if err := s.DB.Model(&util.RetrievalFailureRecord{}).Count(&numRetrievalFailures).Error; err != nil {
		return err
	}

	var numStorageFailures int64
	if err := s.DB.Model(&dfeRecord{}).Count(&numStorageFailures).Error; err != nil {
		return err
	}

	return c.JSON(http.StatusOK, &adminStatsResponse{
		TotalDealAttempted:   dealsTotal,
		TotalDealsSuccessful: dealsSuccessful,
		TotalDealsFailed:     dealsFailed,
		NumMiners:            numMiners,
		NumUsers:             numUsers,
		NumFiles:             numFiles,
		NumRetrievals:        numRetrievals,
		NumRetrFailures:      numRetrievalFailures,
		NumStorageFailures:   numStorageFailures,
		PinQueueSize:         s.CM.pinMgr.PinQueueSize(),
	})
}

// handleGetSystemConfig godoc
// @Summary      Get systems(estuary/shuttle) config
// @Description  This endpoint is used to get system configs.
// @Tags       	 admin
// @Produce      json
// @Router       /admin/system/config [get]
func (s *Server) handleGetSystemConfig(c echo.Context, u *User) error {
	var shts []interface{}
	for _, sh := range s.CM.shuttles {
		if sh.hostname == "" {
			log.Warnf("failed to get shuttle(%s) config, shuttle hostname is not set", sh.handle)
			continue
		}

		out, err := s.getShuttleConfig(sh.hostname, u.authToken.Token)
		if err != nil {
			log.Warnf("failed to get shuttle config: %s", err)
			continue
		}
		shts = append(shts, out)
	}

	resp := map[string]interface{}{
		"data": map[string]interface{}{
			"primary":  s.cfg,
			"shuttles": shts,
		},
	}
	return c.JSON(http.StatusOK, resp)
}

type minerResp struct {
	Addr            address.Address `json:"addr"`
	Name            string          `json:"name"`
	Suspended       bool            `json:"suspended"`
	SuspendedReason string          `json:"suspendedReason,omitempty"`
	Version         string          `json:"version"`
}

// handleAdminGetMiners godoc
// @Summary      Get all miners
// @Description  This endpoint returns all miners
// @Tags         public,net
// @Produce      json
// @Router       /public/miners [get]
func (s *Server) handleAdminGetMiners(c echo.Context) error {
	var miners []storageMiner
	if err := s.DB.Find(&miners).Error; err != nil {
		return err
	}

	out := make([]minerResp, len(miners))
	for i, m := range miners {
		out[i].Addr = m.Address.Addr
		out[i].Suspended = m.Suspended
		out[i].SuspendedReason = m.SuspendedReason
		out[i].Name = m.Name
		out[i].Version = m.Version
	}

	return c.JSON(http.StatusOK, out)
}

func (s *Server) handlePublicGetMinerStats(c echo.Context) error {
	_, stats, err := s.CM.sortedMinerList()
	if err != nil {
		return err
	}

	return c.JSON(http.StatusOK, stats)
}

func (s *Server) handleAdminGetMinerStats(c echo.Context) error {
	sml, err := s.CM.computeSortedMinerList()
	if err != nil {
		return err
	}

	return c.JSON(http.StatusOK, sml)
}

type minerSetInfoParams struct {
	Name string `json:"name"`
}

func (s *Server) handleMinersSetInfo(c echo.Context, u *User) error {
	m, err := address.NewFromString(c.Param("miner"))
	if err != nil {
		return err
	}

	var sm storageMiner
	if err := s.DB.First(&sm, "address = ?", m.String()).Error; err != nil {
		return err
	}

	if !(u.Perm >= util.PermLevelAdmin || sm.Owner == u.ID) {
		return &util.HttpError{
			Code:   http.StatusUnauthorized,
			Reason: util.ERR_MINER_NOT_OWNED,
		}
	}

	var params minerSetInfoParams
	if err := c.Bind(&params); err != nil {
		return err
	}

	if err := s.DB.Model(storageMiner{}).Where("address = ?", m.String()).Update("name", params.Name).Error; err != nil {
		return err
	}

	return c.JSON(http.StatusOK, map[string]string{})
}

func (s *Server) handleAdminRemoveMiner(c echo.Context) error {
	m, err := address.NewFromString(c.Param("miner"))
	if err != nil {
		return err
	}

	if err := s.DB.Unscoped().Where("address = ?", m.String()).Delete(&storageMiner{}).Error; err != nil {
		return err
	}

	return c.JSON(http.StatusOK, map[string]string{})
}

type suspendMinerBody struct {
	Reason string `json:"reason"`
}

func (s *Server) handleSuspendMiner(c echo.Context, u *User) error {
	m, err := address.NewFromString(c.Param("miner"))
	if err != nil {
		return err
	}

	var sm storageMiner
	if err := s.DB.First(&sm, "address = ?", m.String()).Error; err != nil {
		return err
	}

	if !(u.Perm >= util.PermLevelAdmin || sm.Owner == u.ID) {
		return &util.HttpError{
			Code:   http.StatusUnauthorized,
			Reason: util.ERR_MINER_NOT_OWNED,
		}
	}

	var body suspendMinerBody
	if err := c.Bind(&body); err != nil {
		return err
	}

	if err := s.DB.Model(&storageMiner{}).Where("address = ?", m.String()).Updates(map[string]interface{}{
		"suspended":        true,
		"suspended_reason": body.Reason,
	}).Error; err != nil {
		return err
	}

	return c.JSON(http.StatusOK, map[string]string{})
}

func (s *Server) handleUnsuspendMiner(c echo.Context, u *User) error {
	m, err := address.NewFromString(c.Param("miner"))
	if err != nil {
		return err
	}

	var sm storageMiner
	if err := s.DB.First(&sm, "address = ?", m.String()).Error; err != nil {
		return err
	}

	if !(u.Perm >= util.PermLevelAdmin || sm.Owner == u.ID) {
		return &util.HttpError{
			Code:   http.StatusUnauthorized,
			Reason: util.ERR_MINER_NOT_OWNED,
		}
	}

	if err := s.DB.Model(&storageMiner{}).Where("address = ?", m.String()).Update("suspended", false).Error; err != nil {
		return err
	}

	return c.JSON(http.StatusOK, map[string]string{})
}

func (s *Server) handleAdminAddMiner(c echo.Context) error {
	m, err := address.NewFromString(c.Param("miner"))
	if err != nil {
		return err
	}

	name := c.QueryParam("name")

	if err := s.DB.Clauses(&clause.OnConflict{UpdateAll: true}).Create(&storageMiner{
		Address: util.DbAddr{Addr: m},
		Name:    name,
	}).Error; err != nil {
		return err
	}

	return c.JSON(http.StatusOK, map[string]string{})
}

type contentDealStats struct {
	NumDeals     int `json:"numDeals"`
	NumConfirmed int `json:"numConfirmed"`
	NumFailed    int `json:"numFailed"`

	TotalSpending     abi.TokenAmount `json:"totalSpending"`
	ConfirmedSpending abi.TokenAmount `json:"confirmedSpending"`
}

func (s *Server) handleDealStats(c echo.Context) error {
	ctx, span := s.tracer.Start(c.Request().Context(), "handleDealStats")
	defer span.End()

	var alldeals []contentDeal
	if err := s.DB.Find(&alldeals).Error; err != nil {
		return err
	}

	sbc := make(map[uint]*contentDealStats)

	for _, d := range alldeals {
		maddr, err := d.MinerAddr()
		if err != nil {
			return err
		}

		// Get deal UUID, if there is one for the deal.
		// (There should be a UUID for deals made with deal protocol v1.2.0)
		var dealUUID *uuid.UUID
		if d.DealUUID != "" {
			parsed, err := uuid.Parse(d.DealUUID)
			if err != nil {
				return fmt.Errorf("parsing deal uuid %s: %w", d.DealUUID, err)
			}
			dealUUID = &parsed
		}
		st, err := s.FilClient.DealStatus(ctx, maddr, d.PropCid.CID, dealUUID)
		if err != nil {
			log.Errorf("checking deal status failed (%s): %s", maddr, err)
			continue
		}
		if st.Proposal == nil {
			log.Errorf("deal status proposal is empty (%s): %s", maddr, d.PropCid.CID)
			continue
		}

		fee := st.Proposal.TotalStorageFee()

		cds, ok := sbc[d.Content]
		if !ok {
			cds = &contentDealStats{
				TotalSpending:     abi.NewTokenAmount(0),
				ConfirmedSpending: abi.NewTokenAmount(0),
			}
			sbc[d.Content] = cds
		}

		if d.Failed {
			cds.NumFailed++
			continue
		}

		cds.TotalSpending = types.BigAdd(cds.TotalSpending, fee)
		cds.NumDeals++

		if d.DealID != 0 {
			cds.ConfirmedSpending = types.BigAdd(cds.ConfirmedSpending, fee)
			cds.NumConfirmed++
		}
	}

	return c.JSON(http.StatusOK, sbc)
}

type lmdbStat struct {
	PSize         uint   `json:"pSize"`
	Depth         uint   `json:"depth"`
	BranchPages   uint64 `json:"branchPages"`
	LeafPages     uint64 `json:"leafPages"`
	OverflowPages uint64 `json:"overflowPages"`
	Entries       uint64 `json:"entries"`
}

type diskSpaceInfo struct {
	BstoreSize uint64 `json:"bstoreSize"`
	BstoreFree uint64 `json:"bstoreFree"`

	LmdbUsage uint64 `json:"lmdbUsage"`

	LmdbStat lmdbStat `json:"lmdbStat"`
}

func (s *Server) handleDiskSpaceCheck(c echo.Context) error {
	/*
		lmst, err := s.Node.Lmdb.Stat()
		if err != nil {
			return err
		}
	*/

	var st unix.Statfs_t
	if err := unix.Statfs(s.Node.Config.Blockstore, &st); err != nil {
		return err
	}

	return c.JSON(http.StatusOK, &diskSpaceInfo{
		BstoreSize: st.Blocks * uint64(st.Bsize),
		BstoreFree: st.Bavail * uint64(st.Bsize),
		/*
			LmdbUsage:  uint64(lmst.PSize) * (lmst.BranchPages + lmst.OverflowPages + lmst.LeafPages),
			LmdbStat: lmdbStat{
				PSize:         lmst.PSize,
				Depth:         lmst.Depth,
				BranchPages:   lmst.BranchPages,
				LeafPages:     lmst.LeafPages,
				OverflowPages: lmst.OverflowPages,
				Entries:       lmst.Entries,
			},
		*/
	})
}

func (s *Server) handleGetRetrievalInfo(c echo.Context) error {
	var infos []retrievalSuccessRecord
	if err := s.DB.Find(&infos).Error; err != nil {
		return err
	}

	var failures []util.RetrievalFailureRecord
	if err := s.DB.Find(&failures).Error; err != nil {
		return err
	}

	return c.JSON(http.StatusOK, map[string]interface{}{
		"records":  infos,
		"failures": failures,
	})
}

func (s *Server) handleRetrievalCheck(c echo.Context) error {
	ctx := c.Request().Context()
	contid, err := strconv.Atoi(c.Param("content"))
	if err != nil {
		return err
	}
	if err := s.retrieveContent(ctx, uint(contid)); err != nil {
		return err
	}

	return c.JSON(http.StatusOK, "We did a thing")

}

type estimateDealBody struct {
	Size         uint64 `json:"size"`
	Replication  int    `json:"replication"`
	DurationBlks int    `json:"durationBlks"`
	Verified     bool   `json:"verified"`
}

type priceEstimateResponse struct {
	TotalStr string `json:"totalFil"`
	Total    string `json:"totalAttoFil"`
	Asks     []*minerStorageAsk
}

// handleEstimateDealCost godoc
// @Summary      Estimate the cost of a deal
// @Description  This endpoint estimates the cost of a deal
// @Tags         deals
// @Produce      json
// @Param body body main.estimateDealBody true "The size of the deal in bytes, the replication factor, and the duration of the deal in blocks"
// @Router       /deal/estimate [post]
func (s *Server) handleEstimateDealCost(c echo.Context) error {
	ctx := c.Request().Context()

	var body estimateDealBody
	if err := c.Bind(&body); err != nil {
		return err
	}

	pieceSize := padreader.PaddedSize(body.Size)

	estimate, err := s.CM.estimatePrice(ctx, body.Replication, pieceSize.Padded(), abi.ChainEpoch(body.DurationBlks), body.Verified)
	if err != nil {
		return err
	}

	return c.JSON(http.StatusOK, &priceEstimateResponse{
		TotalStr: types.FIL(*estimate.Total).String(),
		Total:    estimate.Total.String(),
		Asks:     estimate.Asks,
	})
}

// handleGetMinerFailures godoc
// @Summary      Get all miners
// @Description  This endpoint returns all miners
// @Tags         public,net
// @Produce      json
// @Param miner query string false "Filter by miner"
// @Router       /public/miners/failures/{miner} [get]
func (s *Server) handleGetMinerFailures(c echo.Context) error {
	maddr, err := address.NewFromString(c.Param("miner"))
	if err != nil {
		return err
	}

	var merrs []dfeRecord
	if err := s.DB.Limit(1000).Order("created_at desc").Find(&merrs, "miner = ?", maddr.String()).Error; err != nil {
		return err
	}

	return c.JSON(http.StatusOK, merrs)
}

type minerStatsResp struct {
	Miner           address.Address `json:"miner"`
	Name            string          `json:"name"`
	Version         string          `json:"version"`
	UsedByEstuary   bool            `json:"usedByEstuary"`
	DealCount       int64           `json:"dealCount"`
	ErrorCount      int64           `json:"errorCount"`
	Suspended       bool            `json:"suspended"`
	SuspendedReason string          `json:"suspendedReason"`

	ChainInfo *minerChainInfo `json:"chainInfo"`
}

type minerChainInfo struct {
	PeerID    string   `json:"peerId"`
	Addresses []string `json:"addresses"`

	Owner  string `json:"owner"`
	Worker string `json:"worker"`
}

// handleGetMinerStats godoc
// @Summary      Get miner stats
// @Description  This endpoint returns miner stats
// @Tags         public,miner
// @Produce      json
// @Param miner path string false "Filter by miner"
// @Router       /public/miners/stats/{miner} [get]
func (s *Server) handleGetMinerStats(c echo.Context) error {
	ctx, span := s.tracer.Start(c.Request().Context(), "handleGetMinerStats")
	defer span.End()

	maddr, err := address.NewFromString(c.Param("miner"))
	if err != nil {
		return err
	}

	minfo, err := s.Api.StateMinerInfo(ctx, maddr, types.EmptyTSK)
	if err != nil {
		return err
	}

	ci := minerChainInfo{
		Owner:  minfo.Owner.String(),
		Worker: minfo.Worker.String(),
	}

	if minfo.PeerId != nil {
		ci.PeerID = minfo.PeerId.String()
	}
	for _, a := range minfo.Multiaddrs {
		ma, err := multiaddr.NewMultiaddrBytes(a)
		if err != nil {
			return err
		}
		ci.Addresses = append(ci.Addresses, ma.String())
	}

	var m storageMiner
	if err := s.DB.First(&m, "address = ?", maddr.String()).Error; err != nil {
		if xerrors.Is(err, gorm.ErrRecordNotFound) {
			return c.JSON(http.StatusOK, &minerStatsResp{
				Miner:         maddr,
				UsedByEstuary: false,
			})
		}
		return err
	}

	var dealscount int64
	if err := s.DB.Model(&contentDeal{}).Where("miner = ?", maddr.String()).Count(&dealscount).Error; err != nil {
		return err
	}

	var errorcount int64
	if err := s.DB.Model(&dfeRecord{}).Where("miner = ?", maddr.String()).Count(&errorcount).Error; err != nil {
		return err
	}

	return c.JSON(http.StatusOK, &minerStatsResp{
		Miner:           maddr,
		UsedByEstuary:   true,
		DealCount:       dealscount,
		ErrorCount:      errorcount,
		Suspended:       m.Suspended,
		SuspendedReason: m.SuspendedReason,
		Name:            m.Name,
		Version:         m.Version,
		ChainInfo:       &ci,
	})
}

type minerDealsResp struct {
	ID               uint       `json:"id"`
	CreatedAt        time.Time  `json:"created_at"`
	UpdatedAt        time.Time  `json:"updated_at"`
	Content          uint       `json:"content"`
	PropCid          util.DbCID `json:"propCid"`
	Miner            string     `json:"miner"`
	DealID           int64      `json:"dealId"`
	Failed           bool       `json:"failed"`
	Verified         bool       `json:"verified"`
	FailedAt         time.Time  `json:"failedAt,omitempty"`
	DTChan           string     `json:"dtChan"`
	TransferStarted  time.Time  `json:"transferStarted"`
	TransferFinished time.Time  `json:"transferFinished"`
	OnChainAt        time.Time  `json:"onChainAt"`
	SealedAt         time.Time  `json:"sealedAt"`
	ContentCid       util.DbCID `json:"contentCid"`
}

// handleGetMinerDeals godoc
// @Summary      Get all miners deals
// @Description  This endpoint returns all miners deals
// @Tags         public,miner
// @Produce      json
// @Param miner path string false "Filter by miner"
// @Router       /public/miners/deals/{miner} [get]
func (s *Server) handleGetMinerDeals(c echo.Context) error {
	maddr, err := address.NewFromString(c.Param("miner"))
	if err != nil {
		return err
	}

	q := s.DB.Model(contentDeal{}).Order("created_at desc").
		Joins("left join contents on contents.id = content_deals.content").
		Where("miner = ?", maddr.String())

	if c.QueryParam("ignore-failed") != "" {
		q = q.Where("not content_deals.failed")
	}

	var deals []minerDealsResp
	if err := q.Select("contents.cid as content_cid, content_deals.*").Scan(&deals).Error; err != nil {
		return err
	}

	return c.JSON(http.StatusOK, deals)
}

type bandwidthResponse struct {
	TotalOut int64 `json:"totalOut"`
}

// handleGetContentBandwidth godoc
// @Summary      Get content bandwidth
// @Description  This endpoint returns content bandwidth
// @Tags         content
// @Produce      json
// @Param 		 content path string true "Content ID"
// @Router       /content/bw-usage/{content} [get]
func (s *Server) handleGetContentBandwidth(c echo.Context, u *User) error {
	contID, err := strconv.Atoi(c.Param("content"))
	if err != nil {
		return err
	}

	var content util.Content
	if err := s.DB.First(&content, contID).Error; err != nil {
		return err
	}

	if err := util.IsContentOwner(u.ID, content.UserID); err != nil {
		return err
	}

	// select SUM(size * reads) from obj_refs left join objects on obj_refs.object = objects.id where obj_refs.content = 42;
	var bw int64
	if err := s.DB.Model(util.ObjRef{}).
		Select("SUM(size * reads)").
		Where("obj_refs.content = ?", content.ID).
		Joins("left join objects on obj_refs.object = objects.id").
		Scan(&bw).Error; err != nil {
		return err
	}

	return c.JSON(http.StatusOK, &bandwidthResponse{
		TotalOut: bw,
	})
}

// handleGetAggregatedForContent godoc
// @Summary      Get aggregated content stats
// @Description  This endpoint returns aggregated content stats
// @Tags         content
// @Produce      json
// @Param content path string true "Content ID"
// @Success 	200 {object} string
// @Router       /content/aggregated/{content} [get]
func (s *Server) handleGetAggregatedForContent(c echo.Context, u *User) error {
	contID, err := strconv.Atoi(c.Param("content"))
	if err != nil {
		return err
	}

	var content util.Content
	if err := s.DB.First(&content, "id = ?", contID).Error; err != nil {
		return err
	}

	if err := util.IsContentOwner(u.ID, content.UserID); err != nil {
		return err
	}

	var sub []util.Content
	if err := s.DB.Find(&sub, "aggregated_in = ?", contID).Error; err != nil {
		return err
	}
	return c.JSON(http.StatusOK, sub)
}

// handleGetContentFailures godoc
// @Summary      List all failures for a content
// @Description  This endpoint returns all failures for a content
// @Tags         content
// @Produce      json
// @Param content path string true "Content ID"
// @Success 	200 {object} string
// @Router       /content/failures/{content} [get]
func (s *Server) handleGetContentFailures(c echo.Context, u *User) error {
	cont, err := strconv.Atoi(c.Param("content"))
	if err != nil {
		return err
	}

	var errs []dfeRecord
	if err := s.DB.Find(&errs, "content = ?", cont).Error; err != nil {
		return err
	}

	return c.JSON(http.StatusOK, errs)
}

func (s *Server) handleAdminGetStagingZones(c echo.Context) error {
	s.CM.bucketLk.Lock()
	defer s.CM.bucketLk.Unlock()

	return c.JSON(http.StatusOK, s.CM.buckets)
}

func (s *Server) handleGetOffloadingCandidates(c echo.Context) error {
	conts, err := s.CM.getRemovalCandidates(c.Request().Context(), c.QueryParam("all") == "true", c.QueryParam("location"), nil)
	if err != nil {
		return err
	}

	return c.JSON(http.StatusOK, conts)
}

func (s *Server) handleRunOffloadingCollection(c echo.Context) error {
	var body struct {
		Execute        bool   `json:"execute"`
		SpaceRequested int64  `json:"spaceRequested"`
		Location       string `json:"location"`
		Users          []uint `json:"users"`
	}

	if err := c.Bind(&body); err != nil {
		return err
	}

	res, err := s.CM.ClearUnused(c.Request().Context(), body.SpaceRequested, body.Location, body.Users, !body.Execute)
	if err != nil {
		return err
	}

	return c.JSON(http.StatusOK, res)
}

func (s *Server) handleOffloadContent(c echo.Context) error {
	cont, err := strconv.Atoi(c.Param("content"))
	if err != nil {
		return err
	}

	removed, err := s.CM.OffloadContents(c.Request().Context(), []uint{uint(cont)})
	if err != nil {
		return err
	}

	return c.JSON(http.StatusOK, map[string]interface{}{
		"blocksRemoved": removed,
	})
}

type moveContentBody struct {
	Contents    []uint `json:"contents"`
	Destination string `json:"destination"`
}

func (s *Server) handleMoveContent(c echo.Context) error {
	ctx := c.Request().Context()
	var body moveContentBody
	if err := c.Bind(&body); err != nil {
		return err
	}

	var contents []util.Content
	if err := s.DB.Find(&contents, "id in ?", body.Contents).Error; err != nil {
		return err
	}

	if len(contents) != len(body.Contents) {
		log.Warnf("got back fewer contents than requested: %d != %d", len(contents), len(body.Contents))
	}

	var shuttle Shuttle
	if err := s.DB.First(&shuttle, "handle = ?", body.Destination).Error; err != nil {
		return err
	}

	if err := s.CM.sendConsolidateContentCmd(ctx, shuttle.Handle, contents); err != nil {
		return err
	}

	return c.JSON(http.StatusOK, map[string]string{})
}

func (s *Server) handleRefreshContent(c echo.Context) error {
	cont, err := strconv.Atoi(c.Param("content"))
	if err != nil {
		return err
	}

	if err := s.CM.RefreshContent(c.Request().Context(), uint(cont)); err != nil {
		return c.JSON(500, map[string]string{"error": err.Error()})
	}

	return c.JSON(http.StatusOK, map[string]string{})
}

func (s *Server) handleReadLocalContent(c echo.Context) error {
	cont, err := strconv.Atoi(c.Param("content"))
	if err != nil {
		return err
	}

	var content util.Content
	if err := s.DB.First(&content, "id = ?", cont).Error; err != nil {
		return err
	}

	bserv := blockservice.New(s.Node.Blockstore, offline.Exchange(s.Node.Blockstore))
	dserv := merkledag.NewDAGService(bserv)

	ctx := context.Background()
	nd, err := dserv.Get(ctx, content.Cid.CID)
	if err != nil {
		return c.JSON(400, map[string]string{
			"error": err.Error(),
		})
	}
	r, err := uio.NewDagReader(ctx, nd, dserv)
	if err != nil {
		return c.JSON(400, map[string]string{
			"error": err.Error(),
		})
	}

	_, err = io.Copy(c.Response(), r)
	if err != nil {
		return err
	}
	return nil
}

func (s *Server) checkTokenAuth(token string) (*User, error) {
	var authToken AuthToken
	if err := s.DB.First(&authToken, "token = ?", token).Error; err != nil {
		if xerrors.Is(err, gorm.ErrRecordNotFound) {
			return nil, &util.HttpError{
				Code:    http.StatusUnauthorized,
				Reason:  util.ERR_INVALID_TOKEN,
				Details: "api key does not exist",
			}
		}
		return nil, err
	}

	if authToken.Expiry.Before(time.Now()) {
		return nil, &util.HttpError{
			Code:    http.StatusUnauthorized,
			Reason:  util.ERR_TOKEN_EXPIRED,
			Details: fmt.Sprintf("token for user %d expired %s", authToken.User, authToken.Expiry),
		}
	}

	var user User
	if err := s.DB.First(&user, "id = ?", authToken.User).Error; err != nil {
		if xerrors.Is(err, gorm.ErrRecordNotFound) {
			return nil, &util.HttpError{
				Code:    http.StatusUnauthorized,
				Reason:  util.ERR_INVALID_TOKEN,
				Details: "no user exists for the spicified api key",
			}
		}
		return nil, err
	}

	user.authToken = authToken
	return &user, nil
}

func (s *Server) AuthRequired(level int) echo.MiddlewareFunc {
	return func(next echo.HandlerFunc) echo.HandlerFunc {
		return func(c echo.Context) error {

			//	Check first if the Token is available. We should not continue if the
			//	token isn't even available.
			auth, err := util.ExtractAuth(c)
			if err != nil {
				return err
			}

			ctx, span := s.tracer.Start(c.Request().Context(), "authCheck")
			defer span.End()
			c.SetRequest(c.Request().WithContext(ctx))

			u, err := s.checkTokenAuth(auth)
			if err != nil {
				return err
			}

			span.SetAttributes(attribute.Int("user", int(u.ID)))

			if u.authToken.UploadOnly && level >= util.PermLevelUser {
				log.Warnw("api key is upload only", "user", u.ID, "perm", u.Perm, "required", level)

				return &util.HttpError{
					Code:    http.StatusForbidden,
					Reason:  util.ERR_NOT_AUTHORIZED,
					Details: "api key is upload only",
				}
			}

			if u.Perm >= level {
				c.Set("user", u)
				return next(c)
			}

			log.Warnw("user not authorized", "user", u.ID, "perm", u.Perm, "required", level)

			return &util.HttpError{
				Code:    http.StatusForbidden,
				Reason:  util.ERR_NOT_AUTHORIZED,
				Details: "user not authorized",
			}
		}
	}
}

type registerBody struct {
	Username   string `json:"username"`
	Password   string `json:"passwordHash"`
	InviteCode string `json:"inviteCode"`
}

func (s *Server) handleRegisterUser(c echo.Context) error {
	var reg registerBody
	if err := c.Bind(&reg); err != nil {
		return err
	}

	var invite InviteCode
	if err := s.DB.First(&invite, "code = ?", reg.InviteCode).Error; err != nil {
		if xerrors.Is(err, gorm.ErrRecordNotFound) {
			return &util.HttpError{
				Code:   http.StatusNotFound,
				Reason: util.ERR_INVALID_INVITE,
			}
		}
		return err
	}

	if invite.ClaimedBy != 0 {
		return &util.HttpError{
			Code:   http.StatusBadRequest,
			Reason: util.ERR_INVITE_ALREADY_USED,
		}
	}

	username := strings.ToLower(reg.Username)

	var exist *User
	if err := s.DB.First(&exist, "username = ?", username).Error; err != nil {
		if !xerrors.Is(err, gorm.ErrRecordNotFound) {
			return err
		}
		exist = nil
	}

	if exist != nil {
		return &util.HttpError{
			Code:   http.StatusBadRequest,
			Reason: util.ERR_USERNAME_TAKEN,
		}
	}

	salt := uuid.New().String()

	newUser := &User{
		Username: username,
		UUID:     uuid.New().String(),
		Salt:     salt,
		PassHash: util.GetPasswordHash(reg.Password, salt),
		Perm:     util.PermLevelUser,
	}

	if err := s.DB.Create(newUser).Error; err != nil {
		return &util.HttpError{
			Code:   http.StatusInternalServerError,
			Reason: util.ERR_USER_CREATION_FAILED,
		}
	}

	authToken := &AuthToken{
		Token:  "EST" + uuid.New().String() + "ARY",
		User:   newUser.ID,
		Expiry: time.Now().Add(time.Hour * 24 * 7),
	}

	if err := s.DB.Create(authToken).Error; err != nil {
		return err
	}

	invite.ClaimedBy = newUser.ID
	if err := s.DB.Save(&invite).Error; err != nil {
		return err
	}

	return c.JSON(http.StatusOK, &loginResponse{
		Token:  authToken.Token,
		Expiry: authToken.Expiry,
	})
}

type loginBody struct {
	Username string `json:"username"`
	Password string `json:"passwordHash"`
}

type loginResponse struct {
	Token  string    `json:"token"`
	Expiry time.Time `json:"expiry"`
}

func (s *Server) handleLoginUser(c echo.Context) error {
	var body loginBody
	if err := c.Bind(&body); err != nil {
		return err
	}

	var user User
	if err := s.DB.First(&user, "username = ?", strings.ToLower(body.Username)).Error; err != nil {
		if xerrors.Is(err, gorm.ErrRecordNotFound) {
			return &util.HttpError{
				Code:   http.StatusForbidden,
				Reason: util.ERR_USER_NOT_FOUND,
			}
		}
		return err
	}

	//	validate password
	if ((user.Salt != "") && user.PassHash != util.GetPasswordHash(body.Password, user.Salt)) ||
		((user.Salt == "") && (user.PassHash != body.Password)) {
		return &util.HttpError{
			Code:   http.StatusForbidden,
			Reason: util.ERR_INVALID_PASSWORD,
		}
	}

	authToken, err := s.newAuthTokenForUser(&user, time.Now().Add(time.Hour*24*30), nil)
	if err != nil {
		return err
	}

	return c.JSON(http.StatusOK, &loginResponse{
		Token:  authToken.Token,
		Expiry: authToken.Expiry,
	})
}

type changePasswordParams struct {
	NewPassword string `json:"newPasswordHash"`
}

func (s *Server) handleUserChangePassword(c echo.Context, u *User) error {
	var params changePasswordParams
	if err := c.Bind(&params); err != nil {
		return err
	}

	salt := uuid.New().String()

	updatedUserColumns := &User{
		Salt:     salt,
		PassHash: util.GetPasswordHash(params.NewPassword, salt),
	}

	if err := s.DB.Model(User{}).Where("id = ?", u.ID).Updates(updatedUserColumns).Error; err != nil {
		return err
	}

	return c.JSON(http.StatusOK, map[string]string{})
}

type changeAddressParams struct {
	Address string `json:"address"`
}

func (s *Server) handleUserChangeAddress(c echo.Context, u *User) error {
	var params changeAddressParams
	if err := c.Bind(&params); err != nil {
		return err
	}

	addr, err := address.NewFromString(params.Address)
	if err != nil {
		log.Warnf("invalid filecoin address in change address request body: %w", err)

		return &util.HttpError{
			Code:   http.StatusUnauthorized,
			Reason: "invalid address in request body",
		}
	}

	if err := s.DB.Model(User{}).Where("id = ?", u.ID).Update("address", addr.String()).Error; err != nil {
		return err
	}

	return c.JSON(http.StatusOK, map[string]string{})
}

type userStatsResponse struct {
	TotalSize int64 `json:"totalSize"`
	NumPins   int64 `json:"numPins"`
}

// handleGetUserStats godoc
// @Summary      Create API keys for a user
// @Description  This endpoint is used to create API keys for a user.
// @Tags         User
// @Produce      json
// @Success      200  {object}  userStatsResponse
// @Router       /user/stats [get]
func (s *Server) handleGetUserStats(c echo.Context, u *User) error {
	var stats userStatsResponse
	if err := s.DB.Raw(` SELECT
						(SELECT SUM(size) FROM contents where user_id = ? AND aggregated_in = 0 AND active) as total_size,
						(SELECT COUNT(1) FROM contents where user_id = ? AND active) as num_pins`,
		u.ID, u.ID).Scan(&stats).Error; err != nil {
		return err
	}

	return c.JSON(http.StatusOK, stats)
}

func (s *Server) newAuthTokenForUser(user *User, expiry time.Time, perms []string) (*AuthToken, error) {
	if len(perms) > 1 {
		return nil, fmt.Errorf("invalid perms")
	}

	var uploadOnly bool
	if len(perms) == 1 {
		switch perms[0] {
		case "all":
			uploadOnly = false
		case "upload":
			uploadOnly = true
		default:
			return nil, fmt.Errorf("invalid perm: %q", perms[0])
		}
	}

	authToken := &AuthToken{
		Token:      "EST" + uuid.New().String() + "ARY",
		User:       user.ID,
		Expiry:     expiry,
		UploadOnly: uploadOnly,
	}

	if err := s.DB.Create(authToken).Error; err != nil {
		return nil, err
	}

	return authToken, nil
}

func (s *Server) handleGetViewer(c echo.Context, u *User) error {
	uep, err := s.getPreferredUploadEndpoints(u)
	if err != nil {
		return err
	}

	return c.JSON(http.StatusOK, &util.ViewerResponse{
		ID:       u.ID,
		Username: u.Username,
		Perms:    u.Perm,
		Address:  u.Address.Addr.String(),
		Miners:   s.getMinersOwnedByUser(u),
		Settings: util.UserSettings{
			Replication:           s.CM.Replication,
<<<<<<< HEAD
			Verified:              s.cfg.Deal.IsVerified,
			DealDuration:          s.cfg.Deal.Duration,
			MaxStagingWait:        s.cfg.StagingBucket.MaxLifeTime,
			FileStagingThreshold:  s.cfg.StagingBucket.IndividualDealThreshold,
			ContentAddingDisabled: s.CM.contentAddingDisabled || u.StorageDisabled,
=======
			Verified:              s.CM.VerifiedDeal,
			DealDuration:          dealDuration,
			MaxStagingWait:        maxStagingZoneLifetime,
			FileStagingThreshold:  int64(individualDealThreshold),
			ContentAddingDisabled: s.isContentAddingDisabled(u),
>>>>>>> de0ef1dc
			DealMakingDisabled:    s.CM.dealMakingDisabled(),
			UploadEndpoints:       uep,
			Flags:                 u.Flags,
		},
		AuthExpiry: u.authToken.Expiry,
	})
}

func (s *Server) getMinersOwnedByUser(u *User) []string {
	var miners []storageMiner
	if err := s.DB.Find(&miners, "owner = ?", u.ID).Error; err != nil {
		log.Errorf("failed to query miners for user %d: %s", u.ID, err)
		return nil
	}

	var out []string
	for _, m := range miners {
		out = append(out, m.Address.Addr.String())
	}

	return out
}

func (s *Server) getPreferredUploadEndpoints(u *User) ([]string, error) {

	// TODO: this should be a lotttttt smarter
	s.CM.shuttlesLk.Lock()
	defer s.CM.shuttlesLk.Unlock()
	var shuttles []Shuttle
	for hnd, sh := range s.CM.shuttles {
		if sh.hostname == "" {
			log.Debugf("shuttle %+v has empty hostname", sh)
			continue
		}

		var shuttle Shuttle
		if err := s.DB.First(&shuttle, "handle = ?", hnd).Error; err != nil {
			log.Errorf("failed to look up shuttle by handle: %s", err)
			continue
		}

		if !shuttle.Open {
			log.Debugf("shuttle %+v is not open, skipping", shuttle)
			continue
		}

		shuttles = append(shuttles, shuttle)
	}

	sort.Slice(shuttles, func(i, j int) bool {
		return shuttles[i].Priority > shuttles[j].Priority
	})

	var out []string
	for _, sh := range shuttles {
		host := "https://" + sh.Host
		if strings.HasPrefix(sh.Host, "http://") || strings.HasPrefix(sh.Host, "https://") {
			host = sh.Host
		}
		out = append(out, host+"/content/add")
	}
	if !s.CM.localContentAddingDisabled {
		out = append(out, s.CM.hostname+"/content/add")
	}

	return out, nil
}

func (s *Server) handleHealth(c echo.Context) error {
	return c.JSON(http.StatusOK, map[string]string{
		"status": "ok",
	})
}

type getApiKeysResp struct {
	Token  string    `json:"token"`
	Expiry time.Time `json:"expiry"`
}

// handleUserRevokeApiKey godoc
// @Summary      Revoke a User API Key.
// @Description  This endpoint is used to revoke a user API key. In estuary, every user is assigned with an API key, this API key is generated and issued for each user and is primarily use to access all estuary features. This endpoint can be used to revoke the API key thats assigned to the user.
// @Tags         User
// @Produce      json
// @Param        key path string true "Key"
// @Router       /user/api-keys/{key} [delete]
func (s *Server) handleUserRevokeApiKey(c echo.Context, u *User) error {
	kval := c.Param("key")

	if err := s.DB.Delete(&AuthToken{}, "\"user\" = ? AND token = ?", u.ID, kval).Error; err != nil {
		return err
	}

	return c.NoContent(200)
}

// handleUserCreateApiKey godoc
// @Summary      Create API keys for a user
// @Description  This endpoint is used to create API keys for a user. In estuary, each user is given an API key to access all features.
// @Tags         User
// @Produce      json
// @Success      200  {object}  getApiKeysResp
// @Failure      400  {object}  util.HttpError
// @Failure      404  {object}  util.HttpError
// @Failure      500  {object}  util.HttpError
// @Router       /user/api-keys [post]
func (s *Server) handleUserCreateApiKey(c echo.Context, u *User) error {
	expiry := time.Now().Add(time.Hour * 24 * 30)
	if exp := c.QueryParam("expiry"); exp != "" {
		if exp == "false" {
			expiry = time.Now().Add(time.Hour * 24 * 365 * 100) // 100 years is forever enough
		} else {
			dur, err := time.ParseDuration(exp)
			if err != nil {
				return err
			}
			expiry = time.Now().Add(dur)
		}
	}

	var perms []string
	if p := c.QueryParam("perms"); p != "" {
		perms = strings.Split(p, ",")
	}

	authToken, err := s.newAuthTokenForUser(u, expiry, perms)
	if err != nil {
		return err
	}

	return c.JSON(http.StatusOK, &getApiKeysResp{
		Token:  authToken.Token,
		Expiry: authToken.Expiry,
	})
}

// handleUserGetApiKeys godoc
// @Summary      Get API keys for a user
// @Description  This endpoint is used to get API keys for a user. In estuary, each user can be given multiple API keys (tokens). This endpoint can be used to retrieve all available API keys for a given user.
// @Tags         User
// @Produce      json
// @Success      200  {object}  []getApiKeysResp
// @Failure      400  {object}  util.HttpError
// @Failure      404  {object}  util.HttpError
// @Failure      500  {object}  util.HttpError
// @Router       /user/api-keys [get]
func (s *Server) handleUserGetApiKeys(c echo.Context, u *User) error {
	var keys []AuthToken
	if err := s.DB.Find(&keys, "auth_tokens.user = ?", u.ID).Error; err != nil {
		return err
	}

	out := []getApiKeysResp{}
	for _, k := range keys {
		out = append(out, getApiKeysResp{
			Token:  k.Token,
			Expiry: k.Expiry,
		})
	}

	return c.JSON(http.StatusOK, out)
}

type createCollectionBody struct {
	Name        string `json:"name"`
	Description string `json:"description"`
}

// handleCreateCollection godoc
// @Summary      Create a new collection
// @Description  This endpoint is used to create a new collection. A collection is a representaion of a group of objects added on the estuary. This endpoint can be used to create a new collection.
// @Tags         collections
// @Produce      json
// @Param        body     body     createCollectionBody  true        "Collection name and description"
// @Success      200  {object}  Collection
// @Failure      400  {object}  util.HttpError
// @Failure      404  {object}  util.HttpError
// @Failure      500  {object}  util.HttpError
// @Router       /collections/create [post]
func (s *Server) handleCreateCollection(c echo.Context, u *User) error {
	var body createCollectionBody
	if err := c.Bind(&body); err != nil {
		return err
	}

	col := &Collection{
		UUID:        uuid.New().String(),
		Name:        body.Name,
		Description: body.Description,
		UserID:      u.ID,
	}

	if err := s.DB.Create(col).Error; err != nil {
		return err
	}

	return c.JSON(http.StatusOK, col)
}

// handleListCollections godoc
// @Summary      List all collections
// @Description  This endpoint is used to list all collections. Whenever a user logs on estuary, it will list all collections that the user has access to. This endpoint provides a way to list all collections to the user.
// @Tags         collections
// @Produce      json
// @Param        id   path      int  true  "User ID"
// @Success      200  {object}  []main.Collection
// @Failure      400  {object}  util.HttpError
// @Failure      404  {object}  util.HttpError
// @Failure      500  {object}  util.HttpError
// @Router       /collections/list [get]
func (s *Server) handleListCollections(c echo.Context, u *User) error {
	var cols []Collection
	if err := s.DB.Find(&cols, "user_id = ?", u.ID).Error; err != nil {
		return err
	}

	return c.JSON(http.StatusOK, cols)
}

type addContentToCollectionParams struct {
	Contents     []uint   `json:"contents"`
	CollectionID string   `json:"coluuid"`
	Cids         []string `json:"cids"`
}

// handleAddContentsToCollection godoc
// @Summary      Add contents to a collection
// @Description  When a collection is created, users with valid API keys can add contents to the collection. This endpoint can be used to add contents to a collection.
// @Tags         collections
// @Accept       json
// @Produce      json
// @Param        body     body     main.addContentToCollectionParams  true     "Contents to add to collection"
// @Success      200  {object}  map[string]string
// @Router       /collections/add-content [post]
func (s *Server) handleAddContentsToCollection(c echo.Context, u *User) error {
	var params addContentToCollectionParams
	if err := c.Bind(&params); err != nil {
		return err
	}

	if len(params.Contents) > 128 {
		return fmt.Errorf("too many contents specified: %d (max 128)", len(params.Contents))
	}

	if len(params.Cids) > 128 {
		return fmt.Errorf("too many cids specified: %d (max 128)", len(params.Cids))
	}

	var col Collection
	if err := s.DB.First(&col, "uuid = ? and user_id = ?", params.CollectionID, u.ID).Error; err != nil {
		return fmt.Errorf("no collection found by that uuid for your user: %w", err)
	}

	var contents []util.Content
	if err := s.DB.Find(&contents, "id in ? and user_id = ?", params.Contents, u.ID).Error; err != nil {
		return err
	}

	for _, c := range params.Cids {
		cc, err := cid.Decode(c)
		if err != nil {
			return fmt.Errorf("cid in params was improperly formatted: %w", err)
		}

		var cont util.Content
		if err := s.DB.First(&cont, "cid = ? and user_id = ?", util.DbCID{CID: cc}, u.ID).Error; err != nil {
			return fmt.Errorf("failed to find content by given cid %s: %w", cc, err)
		}

		contents = append(contents, cont)
	}

	if len(contents) != len(params.Contents)+len(params.Cids) {
		return fmt.Errorf("%d specified content(s) were not found or user missing permissions", len(params.Contents)-len(contents))
	}

	var colrefs []CollectionRef
	for _, cont := range contents {
		colrefs = append(colrefs, CollectionRef{
			Collection: col.ID,
			Content:    cont.ID,
		})
	}

	if err := s.DB.Create(colrefs).Error; err != nil {
		return err
	}

	return c.JSON(http.StatusOK, map[string]string{})
}

// handleCommitCollection godoc
// @Summary      Produce a CID of the collection contents
// @Description  This endpoint is used to save the contents in a collection, producing a top-level CID that references all the current CIDs in the collection.
// @Param        coluuid     path     string  true     "coluuid"
// @Tags         collections
// @Produce      json
// @Success      200  {object}  string
// @Router       /collections/{coluuid}/commit [post]
func (s *Server) handleCommitCollection(c echo.Context, u *User) error {
	colid := c.Param("coluuid")

	var col Collection
	if err := s.DB.First(&col, "uuid = ? and user_id = ?", colid, u.ID).Error; err != nil {
		return err
	}

	contents := []util.ContentWithPath{}
	if err := s.DB.Model(CollectionRef{}).
		Where("collection = ?", col.ID).
		Joins("left join contents on contents.id = collection_refs.content").
		Select("contents.*, collection_refs.path").
		Scan(&contents).Error; err != nil {
		return err
	}

	// transform listen addresses (/ip/1.2.3.4/tcp/80) into full p2p multiaddresses
	// e.g. /ip/1.2.3.4/tcp/80/p2p/12D3KooWCVTKbuvrZ9ton6zma5LNhCEeZyuFtxcDzDTmWh2qPtWM
	fullP2pMultiAddrs := []multiaddr.Multiaddr{}
	for _, listenAddr := range s.Node.Host.Addrs() {
		fullP2pAddr := fmt.Sprintf("%s/p2p/%s", listenAddr, s.Node.Host.ID())
		fullP2pMultiAddr, err := multiaddr.NewMultiaddr(fullP2pAddr)
		if err != nil {
			return err
		}
		fullP2pMultiAddrs = append(fullP2pMultiAddrs, fullP2pMultiAddr)
	}

	// transform multiaddresses into AddrInfo objects
	var origins []*peer.AddrInfo
	for _, p := range fullP2pMultiAddrs {
		ai, err := peer.AddrInfoFromP2pAddr(p)
		if err != nil {
			return err
		}
		origins = append(origins, ai)
	}

	bserv := blockservice.New(s.Node.Blockstore, nil)
	dserv := merkledag.NewDAGService(bserv)

	// create DAG respecting directory structure
	collectionNode := unixfs.EmptyDirNode()
	for _, c := range contents {
		dirs, err := util.DirsFromPath(c.Path, c.Filename)
		if err != nil {
			return err
		}

		lastDirNode, err := util.EnsurePathIsLinked(dirs, collectionNode, dserv)
		if err != nil {
			return err
		}
		err = lastDirNode.AddRawLink(c.Filename, &ipld.Link{
			Size: uint64(c.Size),
			Cid:  c.Cid.CID,
		})
		if err != nil {
			return err
		}
	}

	if err := dserv.Add(context.Background(), collectionNode); err != nil {
		return err
	} // add new CID to local blockstore

	// update DB with new collection CID
	col.CID = collectionNode.Cid().String()
	if err := s.DB.Model(Collection{}).Where("id = ?", col.ID).UpdateColumn("c_id", collectionNode.Cid().String()).Error; err != nil {
		return err
	}

	ctx := c.Request().Context()
	makeDeal := false

	pinstatus, err := s.CM.pinContent(ctx, u.ID, collectionNode.Cid(), collectionNode.Cid().String(), nil, origins, 0, nil, makeDeal)
	if err != nil {
		return err
	}
	return c.JSON(http.StatusOK, pinstatus)
}

// handleGetCollectionContents godoc
// @Summary      Get contents in a collection
// @Description  This endpoint is used to get contents in a collection. If no colpath query param is passed
// @Tags         collections
// @Produce      json
// @Success      200  {object}  string
// @Param        coluuid query string true "Collection UUID"
// @Param        dir query string false "Directory"
// @Router       /collections/content [get]
func (s *Server) handleGetCollectionContents(c echo.Context, u *User) error {
	coluuid := c.QueryParam("coluuid")

	var col Collection
	if err := s.DB.First(&col, "uuid = ? and user_id = ?", coluuid, u.ID).Error; err != nil {
		return err
	}

	// TODO: optimize this a good deal
	var refs []util.ContentWithPath
	if err := s.DB.Model(CollectionRef{}).
		Where("collection = ?", col.ID).
		Joins("left join contents on contents.id = collection_refs.content").
		Select("contents.*, collection_refs.path as path").
		Scan(&refs).Error; err != nil {
		return err
	}

	queryDir := c.QueryParam(ColDir)
	if queryDir == "" {
		return c.JSON(http.StatusOK, refs)
	}

	// if queryDir is set, do the content listing
	queryDir = filepath.Clean(queryDir)

	dirs := make(map[string]bool)
	var out []collectionListResponse
	for _, r := range refs {
		if r.Path == "" || r.Filename == "" {
			continue
		}

		relp, err := getRelativePath(r, queryDir)
		if err != nil {
			return c.JSON(http.StatusInternalServerError, fmt.Errorf("errored while calculating relative contentPath queryDir=%s, contentPath=%s", queryDir, r.Path))
		}

		// if the relative contentPath requires pathing up, its definitely not in this queryDir
		if strings.HasPrefix(relp, "..") {
			continue
		}

		if relp == "." { // Query directory is the complete path containing the content.
			// trying to list a CID queryDir, not allowed
			if r.Type == util.Directory {
				return c.JSON(http.StatusBadRequest, fmt.Errorf("listing CID directories is not allowed"))
			}

			out = append(out, collectionListResponse{
				Name:      r.Filename,
				Size:      r.Size,
				ContID:    r.ID,
				Cid:       &util.DbCID{CID: r.Cid.CID},
				Dir:       queryDir,
				ColUuid:   coluuid,
				UpdatedAt: r.UpdatedAt,
			})
		} else { // Query directory has a subdirectory, which contains the actual content.

			// if CID is a queryDir, set type as Dir and mark Dir as listed so we don't list it again
			//if r.Type == util.Directory {
			//	if !dirs[relp] {
			//		dirs[relp] = true
			//		out = append(out, collectionListResponse{
			//			Name:    relp,
			//			Type:    Dir,
			//			Size:    r.Size,
			//			ContID:  r.ID,
			//			Cid:     &r.Cid,
			//			Dir:     queryDir,
			//			ColUuid: coluuid,
			//		})
			//	}
			//	continue
			//}

			// if relative contentPath has a /, the file is in a subdirectory
			// print the directory the file is in if we haven't already
			var subDir string
			if strings.Contains(relp, "/") {
				parts := strings.Split(relp, "/")
				subDir = parts[0]
			} else {
				subDir = relp
			}
			if !dirs[subDir] {
				dirs[subDir] = true
				out = append(out, collectionListResponse{
					Name:    subDir,
					Type:    Dir,
					Dir:     queryDir,
					ColUuid: coluuid,
				})
				continue
			}
		}

		//var contentType CidType
		//contentType = File
		//if r.Type == util.Directory {
		//	contentType = Dir
		//}
		//out = append(out, collectionListResponse{
		//	Name:    r.Name,
		//	Type:    contentType,
		//	Size:    r.Size,
		//	ContID:  r.ID,
		//	Cid:     &util.DbCID{CID: r.Cid.CID},
		//	Dir:     queryDir,
		//	ColUuid: coluuid,
		//})
	}
	return c.JSON(http.StatusOK, out)
}

func getRelativePath(r util.ContentWithPath, queryDir string) (string, error) {
	contentPath := r.Path
	relp, err := filepath.Rel(queryDir, contentPath)
	return relp, err
}

// handleDeleteCollection godoc
// @Summary      Deletes a collection
// @Description  This endpoint is used to delete an existing collection.
// @Tags         collections
// @Param        coluuid path string true "Collection ID"
// @Router       /collections/{coluuid} [delete]
func (s *Server) handleDeleteCollection(c echo.Context, u *User) error {
	coluuid := c.Param("coluuid")

	var col Collection
	if err := s.DB.First(&col, "uuid = ?", coluuid).Error; err != nil {
		if xerrors.Is(err, gorm.ErrRecordNotFound) {
			return &util.HttpError{
				Code:    http.StatusNotFound,
				Reason:  util.ERR_CONTENT_NOT_FOUND,
				Details: fmt.Sprintf("collection with ID(%s) was not found", coluuid),
			}
		}
	}

	if err := util.IsCollectionOwner(u.ID, col.UserID); err != nil {
		return err
	}

	if err := s.DB.Delete(&col).Error; err != nil {
		return err
	}
	return c.NoContent(http.StatusOK)
}

func (s *Server) tracingMiddleware(next echo.HandlerFunc) echo.HandlerFunc {
	return func(c echo.Context) error {

		r := c.Request()

		attrs := []attribute.KeyValue{
			semconv.HTTPMethodKey.String(r.Method),
			semconv.HTTPRouteKey.String(r.URL.Path),
			semconv.HTTPClientIPKey.String(r.RemoteAddr),
			semconv.HTTPRequestContentLengthKey.Int64(c.Request().ContentLength),
		}

		if reqid := r.Header.Get("EstClientReqID"); reqid != "" {
			if len(reqid) > 64 {
				reqid = reqid[:64]
			}
			attrs = append(attrs, attribute.String("ClientReqID", reqid))
		}

		tctx, span := s.tracer.Start(context.Background(),
			"HTTP "+r.Method+" "+c.Path(),
			trace.WithAttributes(attrs...),
		)
		defer span.End()

		r = r.WithContext(tctx)
		c.SetRequest(r)

		err := next(c)
		if err != nil {
			span.SetStatus(codes.Error, err.Error())
			span.RecordError(err)
		} else {
			span.SetStatus(codes.Ok, "")
		}

		span.SetAttributes(
			semconv.HTTPStatusCodeKey.Int(c.Response().Status),
			semconv.HTTPResponseContentLengthKey.Int64(c.Response().Size),
		)

		return err
	}
}

type adminUserResponse struct {
	Id       uint   `json:"id"`
	Username string `json:"username"`

	SpaceUsed int `json:"spaceUsed"`
	NumFiles  int `json:"numFiles"`
}

// handleAdminGetUsers godoc
// @Summary      Get all users
// @Description  This endpoint is used to get all users.
// @Tags       	 admin
// @Produce      json
// @Router       /admin/users [get]
func (s *Server) handleAdminGetUsers(c echo.Context) error {
	var resp []adminUserResponse
	if err := s.DB.Model(util.Content{}).
		Select("user_id as id,(?) as username,SUM(size) as space_used,count(*) as num_files", s.DB.Model(&User{}).Select("username").Where("id = user_id")).
		Group("user_id").Scan(&resp).Error; err != nil {
		return err
	}

	sort.Slice(resp, func(i, j int) bool {
		return resp[i].Id < resp[j].Id
	})

	return c.JSON(http.StatusOK, resp)
}

type publicStatsResponse struct {
	TotalStorage       sql.NullInt64 `json:"totalStorage"`
	TotalFilesStored   sql.NullInt64 `json:"totalFiles"`
	DealsOnChain       sql.NullInt64 `json:"dealsOnChain"`
	TotalObjectsRef    sql.NullInt64 `json:"totalObjectsRef"`
	TotalBytesUploaded sql.NullInt64 `json:"totalBytesUploaded"`
	TotalUsers         sql.NullInt64 `json:"totalUsers"`
	TotalStorageMiner  sql.NullInt64 `json:"totalStorageMiners"`
}

// handlePublicStats godoc
// @Summary      Public stats
// @Description  This endpoint is used to get public stats.
// @Tags         public
// @Produce      json
// @Router       /public/stats [get]
func (s *Server) handlePublicStats(c echo.Context) error {
	val, err := s.cacher.Get("public/stats", time.Minute*2, func() (interface{}, error) {
		return s.computePublicStats()
	})
	if err != nil {
		return err
	}

	//	handle the extensive looks up differently. Cache them for 1 hour.
	valExt, err := s.cacher.Get("public/stats/ext", time.Minute*60, func() (interface{}, error) {
		return s.computePublicStatsWithExtensiveLookups()
	})

	// reuse the original stats and add the ones from the extensive lookup function.
	val.(*publicStatsResponse).TotalObjectsRef = valExt.(*publicStatsResponse).TotalObjectsRef
	val.(*publicStatsResponse).TotalBytesUploaded = valExt.(*publicStatsResponse).TotalBytesUploaded
	val.(*publicStatsResponse).TotalUsers = valExt.(*publicStatsResponse).TotalUsers
	val.(*publicStatsResponse).TotalStorageMiner = valExt.(*publicStatsResponse).TotalStorageMiner

	if err != nil {
		return err
	}

	jsonResponse := map[string]interface{}{
		"totalStorage":       val.(*publicStatsResponse).TotalStorage.Int64,
		"totalFilesStored":   val.(*publicStatsResponse).TotalFilesStored.Int64,
		"dealsOnChain":       val.(*publicStatsResponse).DealsOnChain.Int64,
		"totalObjectsRef":    val.(*publicStatsResponse).TotalObjectsRef.Int64,
		"totalBytesUploaded": val.(*publicStatsResponse).TotalBytesUploaded.Int64,
		"totalUsers":         val.(*publicStatsResponse).TotalUsers.Int64,
		"totalStorageMiner":  val.(*publicStatsResponse).TotalStorageMiner.Int64,
	}

	return c.JSON(http.StatusOK, jsonResponse)
}

func (s *Server) computePublicStats() (*publicStatsResponse, error) {
	var stats publicStatsResponse
	if err := s.DB.Model(util.Content{}).Where("active and not aggregated_in > 0").Select("SUM(size) as total_storage").Scan(&stats).Error; err != nil {
		return nil, err
	}

	if err := s.DB.Model(util.Content{}).Where("active and not aggregate").Count(&stats.TotalFilesStored.Int64).Error; err != nil {
		return nil, err
	}

	if err := s.DB.Model(contentDeal{}).Where("not failed and deal_id > 0").Count(&stats.DealsOnChain.Int64).Error; err != nil {
		return nil, err
	}

	return &stats, nil
}

func (s *Server) computePublicStatsWithExtensiveLookups() (*publicStatsResponse, error) {
	var stats publicStatsResponse

	//	this can be resource expensive but we are already caching it.
	if err := s.DB.Table("obj_refs").Count(&stats.TotalObjectsRef.Int64).Error; err != nil {
		return nil, err
	}

	if err := s.DB.Table("objects").Select("SUM(size)").Find(&stats.TotalBytesUploaded.Int64).Error; err != nil {
		return nil, err
	}

	if err := s.DB.Model(User{}).Count(&stats.TotalUsers.Int64).Error; err != nil {
		return nil, err
	}

	if err := s.DB.Table("storage_miners").Count(&stats.TotalStorageMiner.Int64).Error; err != nil {
		return nil, err
	}

	return &stats, nil
}

func (s *Server) handleGetBucketDiag(c echo.Context) error {
	return c.JSON(http.StatusOK, s.CM.getStagingZoneSnapshot(c.Request().Context()))
}

// handleGetStagingZoneForUser godoc
// @Summary      Get staging zone for user
// @Description  This endpoint is used to get staging zone for user.
// @Tags         content
// @Produce      json
// @Router       /content/staging-zones [get]
func (s *Server) handleGetStagingZoneForUser(c echo.Context, u *User) error {
	return c.JSON(http.StatusOK, s.CM.getStagingZonesForUser(c.Request().Context(), u.ID))
}

// handleUserExportData godoc
// @Summary      Export user data
// @Description  This endpoint is used to get API keys for a user.
// @Tags         User
// @Produce      json
// @Success      200  {object}  string
// @Router       /user/export [get]
func (s *Server) handleUserExportData(c echo.Context, u *User) error {
	export, err := s.exportUserData(u.ID)
	if err != nil {
		return err
	}

	return c.JSON(http.StatusOK, export)
}

// handleNetPeers godoc
// @Summary      Net Peers
// @Description  This endpoint is used to get net peers
// @Tags         public,net
// @Produce      json
// @Success      200  {array}  string
// @Router       /public/net/peers [get]
func (s *Server) handleNetPeers(c echo.Context) error {
	return c.JSON(http.StatusOK, s.Node.Host.Network().Peers())
}

// handleNetAddrs godoc
// @Summary      Net Addrs
// @Description  This endpoint is used to get net addrs
// @Tags         public,net
// @Produce      json
// @Success      200  {array}  string
// @Router       /public/net/addrs [get]
func (s *Server) handleNetAddrs(c echo.Context) error {
	id := s.Node.Host.ID()
	addrs := s.Node.Host.Addrs()

	return c.JSON(http.StatusOK, map[string]interface{}{
		"id":        id,
		"addresses": addrs,
	})
}

type dealMetricsInfo struct {
	Time              time.Time `json:"time"`
	DealsOnChain      int       `json:"dealsOnChain"`
	DealsOnChainBytes int64     `json:"dealsOnChainBytes"`
	DealsAttempted    int       `json:"dealsAttempted"`
	DealsSealed       int       `json:"dealsSealed"`
	DealsSealedBytes  int64     `json:"dealsSealedBytes"`
	DealsFailed       int       `json:"dealsFailed"`
}

type metricsDealJoin struct {
	CreatedAt        time.Time `json:"created_at"`
	Failed           bool      `json:"failed"`
	FailedAt         time.Time `json:"failed_at"`
	DealID           int64     `json:"deal_id"`
	Size             int64     `json:"size"`
	TransferStarted  time.Time `json:"transferStarted"`
	TransferFinished time.Time `json:"transferFinished"`
	OnChainAt        time.Time `json:"onChainAt"`
	SealedAt         time.Time `json:"sealedAt"`
}

// handleMetricsDealOnChain godoc
// @Summary      Get deal metrics
// @Description  This endpoint is used to get deal metrics
// @Tags         public,metrics
// @Produce      json
// @Router       /public/metrics/deals-on-chain [get]
func (s *Server) handleMetricsDealOnChain(c echo.Context) error {
	val, err := s.cacher.Get("public/metrics", time.Minute*2, func() (interface{}, error) {
		return s.computeDealMetrics()
	})

	if err != nil {
		return err
	}

	//	Make sure we don't return a nil val.
	dealMetrics := val.([]*dealMetricsInfo)
	if len(dealMetrics) < 1 {
		return c.JSON(http.StatusOK, []*dealMetricsInfo{})
	}

	return c.JSON(http.StatusOK, val)
}

func (s *Server) computeDealMetrics() ([]*dealMetricsInfo, error) {
	var deals []*metricsDealJoin
	if err := s.DB.Model(contentDeal{}).
		Joins("left join contents on content_deals.content = contents.id").
		Select("content_deals.failed as failed, failed_at, deal_id, size, transfer_started, transfer_finished, on_chain_at, sealed_at").
		Scan(&deals).Error; err != nil {
		return nil, err
	}

	coll := make(map[time.Time]*dealMetricsInfo)
	onchainbuckets := make(map[time.Time][]*metricsDealJoin)
	attempts := make(map[time.Time][]*metricsDealJoin)
	sealed := make(map[time.Time][]*metricsDealJoin)
	beginning := time.Now().Add(time.Hour * -100000)
	failed := make(map[time.Time][]*metricsDealJoin)

	for _, d := range deals {
		created := d.CreatedAt.Round(time.Hour * 24)
		attempts[created] = append(attempts[created], d)

		if !(d.DealID == 0 || d.Failed) {
			if d.OnChainAt.Before(beginning) {
				d.OnChainAt = time.Time{}
			}

			btime := d.OnChainAt.Round(time.Hour * 24)
			onchainbuckets[btime] = append(onchainbuckets[btime], d)
		}

		if d.SealedAt.After(beginning) {
			sbuck := d.SealedAt.Round(time.Hour * 24)
			sealed[sbuck] = append(sealed[sbuck], d)
		}

		if d.Failed {
			fbuck := d.FailedAt.Round(time.Hour * 24)
			failed[fbuck] = append(failed[fbuck], d)
		}
	}

	for bt, deals := range onchainbuckets {
		dmi := &dealMetricsInfo{
			Time:         bt,
			DealsOnChain: len(deals),
		}
		for _, d := range deals {
			dmi.DealsOnChainBytes += d.Size
		}

		coll[bt] = dmi
	}

	for bt, deals := range attempts {
		dmi, ok := coll[bt]
		if !ok {
			dmi = &dealMetricsInfo{
				Time: bt,
			}
			coll[bt] = dmi
		}

		dmi.DealsAttempted = len(deals)
	}

	for bt, deals := range sealed {
		dmi, ok := coll[bt]
		if !ok {
			dmi = &dealMetricsInfo{
				Time: bt,
			}
			coll[bt] = dmi
		}

		dmi.DealsSealed = len(deals)
		for _, d := range deals {
			dmi.DealsSealedBytes += d.Size
		}
	}

	for bt, deals := range failed {
		dmi, ok := coll[bt]
		if !ok {
			dmi = &dealMetricsInfo{
				Time: bt,
			}
			coll[bt] = dmi
		}

		dmi.DealsFailed = len(deals)
	}

	var out []*dealMetricsInfo
	for _, dmi := range coll {
		out = append(out, dmi)
	}

	sort.Slice(out, func(i, j int) bool {
		return out[i].Time.Before(out[j].Time)
	})

	return out, nil
}

type dealQuery struct {
	DealID    int64
	Contentid uint
	Cid       util.DbCID
	Aggregate bool
}

type dealPairs struct {
	Deals []int64   `json:"deals"`
	Cids  []cid.Cid `json:"cids"`
}

// handleGetAllDealsForUser godoc
// @Summary      Get all deals for a user
// @Description  This endpoint is used to get all deals for a user
// @Tags         content
// @Produce      json
// @Param        begin query string true "Begin"
// @Param        duration query string true "Duration"
// @Param        all query string true "All"
// @Router       /content/all-deals [get]
func (s *Server) handleGetAllDealsForUser(c echo.Context, u *User) error {

	begin := time.Now().Add(time.Hour * 24)
	duration := time.Hour * 24

	if beg := c.QueryParam("begin"); beg != "" {
		ts, err := time.Parse("2006-01-02T15:04", beg)
		if err != nil {
			return err
		}
		begin = ts
	}

	if dur := c.QueryParam("duration"); dur != "" {
		dur, err := time.ParseDuration(dur)
		if err != nil {
			return err
		}

		duration = dur
	}

	all := (c.QueryParam("all") != "")

	var deals []dealQuery
	if err := s.DB.Model(contentDeal{}).
		Where("deal_id > 0 AND (? OR (on_chain_at >= ? AND on_chain_at <= ?)) AND user_id = ?", all, begin, begin.Add(duration), u.ID).
		Joins("left join contents on content_deals.content = contents.id").
		Select("deal_id, contents.id as contentid, cid, aggregate").
		Scan(&deals).Error; err != nil {
		return err
	}

	contmap := make(map[uint][]dealQuery)
	for _, d := range deals {
		contmap[d.Contentid] = append(contmap[d.Contentid], d)
	}

	var out []dealPairs
	for cont, deals := range contmap {
		var dp dealPairs
		if deals[0].Aggregate {
			var conts []util.Content
			if err := s.DB.Model(util.Content{}).Where("aggregated_in = ?", cont).Select("cid").Scan(&conts).Error; err != nil {
				return err
			}

			for _, c := range conts {
				dp.Cids = append(dp.Cids, c.Cid.CID)
			}
		} else {
			dp.Cids = []cid.Cid{deals[0].Cid.CID}
		}

		for _, d := range deals {
			dp.Deals = append(dp.Deals, d.DealID)
		}
		out = append(out, dp)
	}

	return c.JSON(http.StatusOK, out)
}

type setDealMakingBody struct {
	Enabled bool `json:"enabled"`
}

func (s *Server) handleSetDealMaking(c echo.Context) error {
	var body setDealMakingBody
	if err := c.Bind(&body); err != nil {
		return err
	}

	s.CM.setDealMakingEnabled(body.Enabled)
	return c.JSON(http.StatusOK, map[string]string{})
}

func (s *Server) handleContentHealthCheck(c echo.Context) error {
	ctx := c.Request().Context()
	val, err := strconv.Atoi(c.Param("id"))
	if err != nil {
		return err
	}

	var cont util.Content
	if err := s.DB.First(&cont, "id = ?", val).Error; err != nil {
		return err
	}

	var u User
	if err := s.DB.First(&u, "id = ?", cont.UserID).Error; err != nil {
		return err
	}

	var deals []contentDeal
	if err := s.DB.Find(&deals, "content = ? and not failed", cont.ID).Error; err != nil {
		return err
	}

	var fixedAggregateSize bool
	if cont.Aggregate && cont.Size == 0 {
		// if this is an aggregate and its size is zero, then that means we
		// failed at some point while updating the aggregate, we can fix that
		var children []util.Content
		if err := s.DB.Find(&children, "aggregated_in = ?", cont.ID).Error; err != nil {
			return err
		}

		nd, err := s.CM.createAggregate(ctx, children)
		if err != nil {
			return fmt.Errorf("failed to create aggregate: %w", err)
		}

		// just to be safe, put it into the blockstore again
		if err := s.Node.Blockstore.Put(ctx, nd); err != nil {
			return err
		}

		size, err := nd.Size()
		if err != nil {
			return err
		}

		// now, update size and cid
		if err := s.DB.Model(util.Content{}).Where("id = ?", cont.ID).UpdateColumns(map[string]interface{}{
			"cid":  util.DbCID{CID: nd.Cid()},
			"size": size,
		}).Error; err != nil {
			return err
		}
		fixedAggregateSize = true
	}

	if cont.Location != util.ContentLocationLocal {
		return c.JSON(http.StatusOK, map[string]interface{}{
			"deals":              deals,
			"content":            cont,
			"error":              "requested content was not local to this instance, cannot check health right now",
			"fixedAggregateSize": fixedAggregateSize,
		})
	}

	_, rootFetchErr := s.Node.Blockstore.Get(ctx, cont.Cid.CID)
	if rootFetchErr != nil {
		log.Errorf("failed to fetch root: %s", rootFetchErr)
	}

	if cont.Aggregate && rootFetchErr != nil {
		// if this is an aggregate and we dont have the root, thats funky, but we can regenerate the root
		var children []util.Content
		if err := s.DB.Find(&children, "aggregated_in = ?", cont.ID).Error; err != nil {
			return err
		}

		nd, err := s.CM.createAggregate(ctx, children)
		if err != nil {
			return fmt.Errorf("failed to create aggregate: %w", err)
		}

		if nd.Cid() != cont.Cid.CID {
			return fmt.Errorf("recreated aggregate cid does not match one recorded in db: %s != %s", nd.Cid(), cont.Cid.CID)
		}

		if err := s.Node.Blockstore.Put(ctx, nd); err != nil {
			return err
		}
	}

	var aggrLocs map[string]int
	var fixedAggregateLocation bool
	if c.QueryParam("check-locations") != "" && cont.Aggregate {
		// TODO: check if the contents of the aggregate are somewhere other than where the aggregate root is
		var aggr []util.Content
		if err := s.DB.Find(&aggr, "aggregated_in = ?", cont.ID).Error; err != nil {
			return err
		}

		aggrLocs = make(map[string]int)
		for _, child := range aggr {
			aggrLocs[child.Location]++
		}

		switch len(aggrLocs) {
		case 0:
			log.Warnf("content %d has nothing aggregated in it", cont.ID)
		case 1:
			loc := aggr[0].Location

			if loc != cont.Location {
				// should be safe to send a re-aggregate command to the shuttle in question
				var ids []uint
				for _, c := range aggr {
					ids = append(ids, c.ID)
				}

				dir, err := s.CM.createAggregate(ctx, aggr)
				if err != nil {
					return err
				}

				if err := s.CM.sendAggregateCmd(ctx, loc, cont, ids, dir.RawData()); err != nil {
					return err
				}

				fixedAggregateLocation = true
			}
		default:
			// well that sucks
			log.Warnf("content %d has messed up aggregation", cont.ID)
		}
	}

	var exch exchange.Interface
	if c.QueryParam("fetch") != "" {
		exch = s.Node.Bitswap
	}

	bserv := blockservice.New(s.Node.Blockstore, exch)
	dserv := merkledag.NewDAGService(bserv)

	cset := cid.NewSet()
	err = merkledag.Walk(ctx, func(ctx context.Context, c cid.Cid) ([]*ipld.Link, error) {
		node, err := dserv.Get(ctx, c)
		if err != nil {
			return nil, err
		}

		if c.Type() == cid.Raw {
			return nil, nil
		}

		return util.FilterUnwalkableLinks(node.Links()), nil
	}, cont.Cid.CID, cset.Visit, merkledag.Concurrent())

	errstr := ""
	if err != nil {
		errstr = err.Error()
	}

	out := map[string]interface{}{
		"user":               u.Username,
		"content":            cont,
		"deals":              deals,
		"traverseError":      errstr,
		"foundBlocks":        cset.Len(),
		"fixedAggregateSize": fixedAggregateSize,
	}
	if aggrLocs != nil {
		out["aggregatedContentLocations"] = aggrLocs
		out["fixedAggregateLocation"] = fixedAggregateLocation
	}
	return c.JSON(http.StatusOK, out)
}

func (s *Server) handleContentHealthCheckByCid(c echo.Context) error {
	ctx := c.Request().Context()
	cc, err := cid.Decode(c.Param("cid"))
	if err != nil {
		return err
	}

	var roots []util.Content
	if err := s.DB.Find(&roots, "cid = ?", cc.Bytes()).Error; err != nil {
		return err
	}

	var obj util.Object
	if err := s.DB.First(&obj, "cid = ?", cc.Bytes()).Error; err != nil {
		return c.JSON(404, map[string]interface{}{
			"error":                "object not found in database",
			"cid":                  cc.String(),
			"matchingRootContents": roots,
		})
	}

	var contents []util.Content
	if err := s.DB.Model(util.ObjRef{}).Joins("left join contents on obj_refs.content = contents.id").Where("object = ?", obj.ID).Select("contents.*").Scan(&contents).Error; err != nil {
		log.Errorf("failed to find contents for cid: %s", err)
	}

	_, rootFetchErr := s.Node.Blockstore.Get(ctx, cc)
	if rootFetchErr != nil {
		log.Errorf("failed to fetch root: %s", rootFetchErr)
	}

	var exch exchange.Interface
	if c.QueryParam("fetch") != "" {
		exch = s.Node.Bitswap
	}

	bserv := blockservice.New(s.Node.Blockstore, exch)
	dserv := merkledag.NewDAGService(bserv)

	cset := cid.NewSet()
	err = merkledag.Walk(ctx, func(ctx context.Context, c cid.Cid) ([]*ipld.Link, error) {
		node, err := dserv.Get(ctx, c)
		if err != nil {
			return nil, err
		}

		if c.Type() == cid.Raw {
			return nil, nil
		}

		return util.FilterUnwalkableLinks(node.Links()), nil
	}, cc, cset.Visit, merkledag.Concurrent())

	errstr := ""
	if err != nil {
		errstr = err.Error()
	}

	rferrstr := ""
	if rootFetchErr != nil {
		rferrstr = rootFetchErr.Error()
	}

	return c.JSON(http.StatusOK, map[string]interface{}{
		"contents":             contents,
		"cid":                  cc,
		"traverseError":        errstr,
		"foundBlocks":          cset.Len(),
		"rootFetchErr":         rferrstr,
		"matchingRootContents": roots,
	})
}

func (s *Server) handleShuttleInit(c echo.Context) error {
	shuttle := &Shuttle{
		Handle: "SHUTTLE" + uuid.New().String() + "HANDLE",
		Token:  "SECRET" + uuid.New().String() + "SECRET",
		Open:   false,
	}
	if err := s.DB.Create(shuttle).Error; err != nil {
		return err
	}

	return c.JSON(http.StatusOK, &util.InitShuttleResponse{
		Handle: shuttle.Handle,
		Token:  shuttle.Token,
	})
}

func (s *Server) handleShuttleList(c echo.Context) error {
	var shuttles []Shuttle
	if err := s.DB.Find(&shuttles).Error; err != nil {
		return err
	}

	var out []util.ShuttleListResponse
	for _, d := range shuttles {
		out = append(out, util.ShuttleListResponse{
			Handle:         d.Handle,
			Token:          d.Token,
			LastConnection: d.LastConnection,
			Online:         s.CM.shuttleIsOnline(d.Handle),
			AddrInfo:       s.CM.shuttleAddrInfo(d.Handle),
			Hostname:       s.CM.shuttleHostName(d.Handle),
			StorageStats:   s.CM.shuttleStorageStats(d.Handle),
		})
	}

	return c.JSON(http.StatusOK, out)
}

func (s *Server) handleShuttleConnection(c echo.Context) error {
	auth, err := util.ExtractAuth(c)
	if err != nil {
		return err
	}

	var shuttle Shuttle
	if err := s.DB.First(&shuttle, "token = ?", auth).Error; err != nil {
		return err
	}

	websocket.Handler(func(ws *websocket.Conn) {
		ws.MaxPayloadBytes = 128 << 20

		done := make(chan struct{})
		defer close(done)
		defer ws.Close()
		var hello drpc.Hello
		if err := websocket.JSON.Receive(ws, &hello); err != nil {
			log.Errorf("failed to read hello message from client: %s", err)
			return
		}

		cmds, unreg, err := s.CM.registerShuttleConnection(shuttle.Handle, &hello)
		if err != nil {
			log.Errorf("failed to register shuttle: %s", err)
			return
		}
		defer unreg()

		go func() {
			for {
				select {
				case cmd := <-cmds:
					// Write
					err := websocket.JSON.Send(ws, cmd)
					if err != nil {
						log.Errorf("failed to write command to shuttle: %s", err)
						return
					}
				case <-done:
					return
				}
			}
		}()

		go s.RestartAllTransfersForLocation(context.TODO(), shuttle.Handle)

		for {
			var msg drpc.Message
			if err := websocket.JSON.Receive(ws, &msg); err != nil {
				log.Errorf("failed to read message from shuttle: %s", err)
				return
			}

			go func(msg *drpc.Message) {
				msg.Handle = shuttle.Handle
				s.CM.IncomingRPCMessages <- msg
			}(&msg)
		}
	}).ServeHTTP(c.Response(), c.Request())
	return nil
}

// handleAutoretrieveInit godoc
// @Summary      Register autoretrieve server
// @Description  This endpoint registers a new autoretrieve server
// @Tags         autoretrieve
// @Param        addresses body string true "Autoretrieve's comma-separated list of addresses"
// @Param        pubKey body string true "Autoretrieve's public key"
// @Produce      json
// @Router       /admin/autoretrieve/init [post]
func (s *Server) handleAutoretrieveInit(c echo.Context) error {
	// validate peerid and peer multi addresses
	addresses := strings.Split(c.FormValue("addresses"), ",")
	addrInfo, err := autoretrieve.ValidatePeerInfo(c.FormValue("pubKey"), addresses)
	if err != nil {
		return err
	}

	ar := &autoretrieve.Autoretrieve{
		Handle:            "AUTORETRIEVE" + uuid.New().String() + "HANDLE",
		Token:             "SECRET" + uuid.New().String() + "SECRET",
		LastConnection:    time.Now(),
		LastAdvertisement: time.Time{},
		PubKey:            c.FormValue("pubKey"),
		Addresses:         c.FormValue("addresses"), // cant store []string in gorm
	}
	if err := s.DB.Create(ar).Error; err != nil {
		return err
	}

	return c.JSON(200, &autoretrieve.AutoretrieveInitResponse{
		Handle:            ar.Handle,
		Token:             ar.Token,
		LastConnection:    ar.LastConnection,
		AddrInfo:          addrInfo,
		AdvertiseInterval: s.Node.ArEngine.TickInterval.String(),
	})
}

// handleAutoretrieveList godoc
// @Summary      List autoretrieve servers
// @Description  This endpoint lists all registered autoretrieve servers
// @Tags         autoretrieve
// @Produce      json
// @Router       /admin/autoretrieve/list [get]
func (s *Server) handleAutoretrieveList(c echo.Context) error {
	var autoretrieves []autoretrieve.Autoretrieve
	if err := s.DB.Find(&autoretrieves).Error; err != nil {
		return err
	}

	var out []autoretrieve.AutoretrieveListResponse

	for _, ar := range autoretrieves {
		// any of the multiaddresses of the peer should work to get addrInfo
		// we get the first one
		addresses := strings.Split(ar.Addresses, ",")
		addrInfo, err := peer.AddrInfoFromString(addresses[0])
		if err != nil {
			return err
		}

		out = append(out, autoretrieve.AutoretrieveListResponse{
			Handle:            ar.Handle,
			LastConnection:    ar.LastConnection,
			LastAdvertisement: ar.LastAdvertisement,
			AddrInfo:          addrInfo,
		})
	}

	return c.JSON(http.StatusOK, out)
}

// handleAutoretrieveHeartbeat godoc
// @Summary      Marks autoretrieve server as up
// @Description  This endpoint updates the lastConnection field for autoretrieve
// @Tags         autoretrieve
// @Param        token header string true "Autoretrieve's auth token"
// @Produce      json
// @Router       /autoretrieve/heartbeat [post]
func (s *Server) handleAutoretrieveHeartbeat(c echo.Context) error {
	auth, err := util.ExtractAuth(c)
	if err != nil {
		return err
	}

	var ar autoretrieve.Autoretrieve
	if err := s.DB.First(&ar, "token = ?", auth).Error; err != nil {
		return err
	}

	ar.LastConnection = time.Now()
	if err := s.DB.Save(&ar).Error; err != nil {
		return err
	}

	// any of the multiaddresses of the peer should work to get addrInfo
	// we get the first one
	addresses := strings.Split(ar.Addresses, ",")
	addrInfo, err := peer.AddrInfoFromString(addresses[0])
	if err != nil {
		return err
	}

	out := autoretrieve.HeartbeatAutoretrieveResponse{
		Handle:            ar.Handle,
		LastConnection:    ar.LastConnection,
		LastAdvertisement: ar.LastAdvertisement,
		AddrInfo:          addrInfo,
		AdvertiseInterval: s.Node.ArEngine.TickInterval.String(),
	}

	return c.JSON(http.StatusOK, out)
}

type allDealsQuery struct {
	Miner  string
	Cid    util.DbCID
	DealID int64
}

func (s *Server) handleDebugGetAllDeals(c echo.Context) error {
	var out []allDealsQuery
	if err := s.DB.Model(contentDeal{}).Where("deal_id > 0 and not content_deals.failed").
		Joins("left join contents on content_deals.content = contents.id").
		Select("miner, contents.cid as cid, deal_id").
		Scan(&out).
		Error; err != nil {
		return err
	}
	return c.JSON(http.StatusOK, out)
}

type logLevelBody struct {
	System string `json:"system"`
	Level  string `json:"level"`
}

func (s *Server) handleLogLevel(c echo.Context) error {
	var body logLevelBody
	if err := c.Bind(&body); err != nil {
		return err
	}

	//#nosec G104 - it's not common to treat SetLogLevel error return
	logging.SetLogLevel(body.System, body.Level)

	return c.JSON(http.StatusOK, map[string]interface{}{})
}

// handlePublicStorageFailures godoc
// @Summary      Get storage failures
// @Description  This endpoint returns a list of storage failures
// @Tags         deals
// @Produce      json
// @Router       /public/deals/failures [get]
func (s *Server) handlePublicStorageFailures(c echo.Context) error {
	recs, err := s.getStorageFailure(c, nil)
	if err != nil {
		return err
	}
	return c.JSON(http.StatusOK, recs)
}

// handleStorageFailures godoc
// @Summary      Get storage failures for user
// @Description  This endpoint returns a list of storage failures for user
// @Tags         deals
// @Produce      json
// @Router       /deals/failures [get]
func (s *Server) handleStorageFailures(c echo.Context, u *User) error {
	recs, err := s.getStorageFailure(c, u)
	if err != nil {
		return err
	}
	return c.JSON(http.StatusOK, recs)
}

func (s *Server) getStorageFailure(c echo.Context, u *User) ([]dfeRecord, error) {
	limit := 2000
	if limstr := c.QueryParam("limit"); limstr != "" {
		nlim, err := strconv.Atoi(limstr)
		if err != nil {
			return nil, err
		}
		limit = nlim
	}

	q := s.DB.Model(dfeRecord{}).Limit(limit).Order("created_at desc")
	if u != nil {
		q = q.Where("user_id=?", u.ID)
	}

	if bef := c.QueryParam("before"); bef != "" {
		beftime, err := time.Parse(time.RFC3339, bef)
		if err != nil {
			return nil, err
		}
		q = q.Where("created_at <= ?", beftime)
	}

	var recs []dfeRecord
	if err := q.Scan(&recs).Error; err != nil {
		return nil, err
	}
	return recs, nil
}

// handleCreateContent godoc
// @Summary      Add a new content
// @Description  This endpoint adds a new content
// @Tags         content
// @Produce      json
// @Param        body body string true "Content"
// @Router       /content/create [post]
func (s *Server) handleCreateContent(c echo.Context, u *User) error {
	var req util.ContentCreateBody
	if err := c.Bind(&req); err != nil {
		return err
	}

	rootCID, err := cid.Decode(req.Root)
	if err != nil {
		return err
	}

	if c.QueryParam("ignore-dupes") == "true" {
		isDup, err := s.isDupCIDContent(c, rootCID, u)
		if err != nil || isDup {
			return err
		}
	}

	var col Collection
	if req.CollectionID != "" {
		if err := s.DB.First(&col, "uuid = ?", req.CollectionID).Error; err != nil {
			return err
		}

		if err := util.IsCollectionOwner(u.ID, col.UserID); err != nil {
			return err
		}
	}

	content := &util.Content{
		Cid:         util.DbCID{CID: rootCID},
		Filename:    req.Filename,
		Active:      false,
		Pinning:     false,
		UserID:      u.ID,
		Replication: s.CM.Replication,
		Location:    req.Location,
	}

	if err := s.DB.Create(content).Error; err != nil {
		return err
	}

	if req.CollectionID != "" {
		if req.CollectionDir == "" {
			req.CollectionDir = "/"
		}

		sp, err := sanitizePath(req.CollectionDir)
		if err != nil {
			return err
		}

		path := &sp

		if err := s.DB.Create(&CollectionRef{
			Collection: col.ID,
			Content:    content.ID,
			Path:       path,
		}).Error; err != nil {
			return err
		}
	}

	return c.JSON(http.StatusOK, util.ContentCreateResponse{
		ID: content.ID,
	})
}

type claimMinerBody struct {
	Miner address.Address `json:"miner"`
	Claim string          `json:"claim"`
	Name  string          `json:"name"`
}

func (s *Server) handleUserClaimMiner(c echo.Context, u *User) error {
	ctx := c.Request().Context()

	var cmb claimMinerBody
	if err := c.Bind(&cmb); err != nil {
		return err
	}

	var sm []storageMiner
	if err := s.DB.Find(&sm, "address = ?", cmb.Miner.String()).Error; err != nil {
		return err
	}

	minfo, err := s.Api.StateMinerInfo(ctx, cmb.Miner, types.EmptyTSK)
	if err != nil {
		return err
	}

	acckey, err := s.Api.StateAccountKey(ctx, minfo.Worker, types.EmptyTSK)
	if err != nil {
		return err
	}

	sigb, err := hex.DecodeString(cmb.Claim)
	if err != nil {
		return err
	}

	if len(sigb) < 2 {
		return &util.HttpError{
			Code:   http.StatusBadRequest,
			Reason: util.ERR_INVALID_INPUT,
		}
	}

	sig := &crypto.Signature{
		Type: crypto.SigType(sigb[0]),
		Data: sigb[1:],
	}

	msg := s.msgForMinerClaim(cmb.Miner, u.ID)

	if err := sigs.Verify(sig, acckey, msg); err != nil {
		return err
	}

	if len(sm) == 0 {
		// This is a new miner, need to run some checks first
		if err := s.checkNewMiner(ctx, cmb.Miner); err != nil {
			return c.JSON(http.StatusBadRequest, map[string]interface{}{
				"success": false,
				"error":   err.Error(),
			})
		}

		if err := s.DB.Create(&storageMiner{
			Address: util.DbAddr{Addr: cmb.Miner},
			Name:    cmb.Name,
			Owner:   u.ID,
		}).Error; err != nil {
			return err
		}

	} else {
		if err := s.DB.Model(storageMiner{}).Where("id = ?", sm[0].ID).UpdateColumn("owner", u.ID).Error; err != nil {
			return err
		}
	}

	return c.JSON(http.StatusOK, map[string]interface{}{
		"success": true,
	})
}

func (s *Server) checkNewMiner(ctx context.Context, addr address.Address) error {
	minfo, err := s.Api.StateMinerInfo(ctx, addr, types.EmptyTSK)
	if err != nil {
		return err
	}

	if minfo.PeerId == nil {
		return fmt.Errorf("miner has no peer ID set")
	}

	if len(minfo.Multiaddrs) == 0 {
		return fmt.Errorf("miner has no addresses set on chain")
	}

	pow, err := s.Api.StateMinerPower(ctx, addr, types.EmptyTSK)
	if err != nil {
		return fmt.Errorf("could not check miners power: %w", err)
	}

	if types.BigCmp(pow.MinerPower.QualityAdjPower, types.NewInt(1<<40)) < 0 {
		return fmt.Errorf("miner must have at least 1TiB of power to be considered by estuary")
	}

	ask, err := s.FilClient.GetAsk(ctx, addr)
	if err != nil {
		return fmt.Errorf("failed to get ask from miner: %w", err)
	}

	if !ask.Ask.Ask.VerifiedPrice.Equals(big.NewInt(0)) {
		return fmt.Errorf("miners verified deal price is not zero")
	}

	return nil
}

func (s *Server) handleUserGetClaimMinerMsg(c echo.Context, u *User) error {
	m, err := address.NewFromString(c.Param("miner"))
	if err != nil {
		return err
	}

	return c.JSON(http.StatusOK, map[string]string{
		"hexmsg": hex.EncodeToString(s.msgForMinerClaim(m, u.ID)),
	})
}

func (s *Server) msgForMinerClaim(miner address.Address, uid uint) []byte {
	return []byte(fmt.Sprintf("---- user %d owns miner %s ----", uid, miner))
}

type progressResponse struct {
	GoodContents []uint
	InProgress   []uint
	NoDeals      []uint

	TotalTopLevel int64
	TotalPinning  int64
}

type contCheck struct {
	ID       uint
	NumDeals int
}

func (s *Server) handleAdminGetProgress(c echo.Context) error {
	var out progressResponse
	if err := s.DB.Model(util.Content{}).Where("not aggregated_in > 0 AND (pinning OR active) AND not failed").Count(&out.TotalTopLevel).Error; err != nil {
		return err
	}

	if err := s.DB.Model(util.Content{}).Where("pinning and not failed").Count(&out.TotalPinning).Error; err != nil {
		return err
	}

	var conts []contCheck
	if err := s.DB.Model(util.Content{}).Where("not aggregated_in > 0 and active").
		Select("id, (?) as num_deals",
			s.DB.Model(contentDeal{}).
				Where("content = contents.id and deal_id > 0 and not failed").
				Select("count(1)"),
		).Scan(&conts).Error; err != nil {
		return err
	}

	for _, c := range conts {
		if c.NumDeals >= s.CM.Replication {
			out.GoodContents = append(out.GoodContents, c.ID)
		} else if c.NumDeals > 0 {
			out.InProgress = append(out.InProgress, c.ID)
		} else {
			out.NoDeals = append(out.NoDeals, c.ID)
		}
	}

	return c.JSON(http.StatusOK, out)
}

func (s *Server) handleAdminBreakAggregate(c echo.Context) error {
	ctx := c.Request().Context()
	aggr, err := strconv.Atoi(c.Param("content"))
	if err != nil {
		return err
	}

	var cont util.Content
	if err := s.DB.First(&cont, "id = ?", aggr).Error; err != nil {
		return err
	}

	if !cont.Aggregate {
		return fmt.Errorf("content %d is not an aggregate", aggr)
	}

	var children []util.Content
	if err := s.DB.Find(&children, "aggregated_in = ?", aggr).Error; err != nil {
		return err
	}

	if c.QueryParam("check-missing-children") != "" {
		var childRes []map[string]interface{}
		bserv := blockservice.New(s.Node.Blockstore, nil)
		dserv := merkledag.NewDAGService(bserv)

		for _, c := range children {

			cset := cid.NewSet()
			err := merkledag.Walk(ctx, func(ctx context.Context, c cid.Cid) ([]*ipld.Link, error) {
				node, err := dserv.Get(ctx, c)
				if err != nil {
					return nil, err
				}

				if c.Type() == cid.Raw {
					return nil, nil
				}

				return util.FilterUnwalkableLinks(node.Links()), nil
			}, cont.Cid.CID, cset.Visit, merkledag.Concurrent())
			res := map[string]interface{}{
				"content":     c,
				"foundBlocks": cset.Len(),
			}
			if err != nil {
				res["walkErr"] = err.Error()
			}
			childRes = append(childRes, res)
		}

		return c.JSON(http.StatusOK, map[string]interface{}{
			"children": childRes,
		})
	}

	if err := s.DB.Model(util.Content{}).Where("aggregated_in = ?", aggr).UpdateColumns(map[string]interface{}{
		"aggregated_in": 0,
	}).Error; err != nil {
		return err
	}

	if err := s.DB.Model(util.Content{}).Where("id = ?", aggr).UpdateColumns(map[string]interface{}{
		"active": false,
	}).Error; err != nil {
		return err
	}

	return c.JSON(http.StatusOK, map[string]string{})
}

type publicNodeInfo struct {
	PrimaryAddress address.Address `json:"primaryAddress"`
}

// handleGetPublicNodeInfo godoc
// @Summary      Get public node info
// @Description  This endpoint returns information about the node
// @Tags         public
// @Produce      json
// @Router       /public/info [get]
func (s *Server) handleGetPublicNodeInfo(c echo.Context) error {
	return c.JSON(http.StatusOK, &publicNodeInfo{
		PrimaryAddress: s.FilClient.ClientAddr,
	})
}

type retrievalCandidate struct {
	Miner   address.Address
	RootCid cid.Cid
	DealID  uint
}

func (s *Server) handleGetRetrievalCandidates(c echo.Context) error {
	// Read the cid from the client request
	cid, err := cid.Decode(c.Param("cid"))
	if err != nil {
		return c.JSON(http.StatusBadRequest, map[string]string{
			"error": "invalid cid",
		})
	}

	var candidateInfos []struct {
		Miner  string
		Cid    util.DbCID
		DealID uint
	}
	if err := s.DB.
		Table("content_deals").
		Where("content IN (?) AND NOT content_deals.failed",
			s.DB.Table("contents").Select("CASE WHEN @aggregated_in = 0 THEN id ELSE aggregated_in END").Where("id in (?)",
				s.DB.Table("obj_refs").Select("content").Where(
					"object IN (?)", s.DB.Table("objects").Select("id").Where("cid = ?", util.DbCID{CID: cid}),
				),
			),
		).
		Joins("JOIN contents ON content_deals.content = contents.id").
		Select("miner, cid, deal_id").
		Scan(&candidateInfos).Error; err != nil {
		return err
	}

	var candidates []retrievalCandidate
	for _, candidateInfo := range candidateInfos {
		maddr, err := address.NewFromString(candidateInfo.Miner)
		if err != nil {
			return err
		}

		candidates = append(candidates, retrievalCandidate{
			Miner:   maddr,
			RootCid: candidateInfo.Cid.CID,
			DealID:  candidateInfo.DealID,
		})
	}

	return c.JSON(http.StatusOK, candidates)
}

func (s *Server) handleShuttleCreateContent(c echo.Context) error {
	var req util.ShuttleCreateContentBody
	if err := c.Bind(&req); err != nil {
		return err
	}

	log.Debugw("handle shuttle create content", "root", req.Root, "user", req.User, "dsr", req.DagSplitRoot, "name", req.Filename)

	root, err := cid.Decode(req.Root)
	if err != nil {
		return c.JSON(http.StatusBadRequest, map[string]interface{}{
			"error": map[string]interface{}{
				"reason": err,
			},
		})
	}

	content := &util.Content{
		Cid:         util.DbCID{CID: root},
		Filename:    req.Filename,
		Active:      false,
		Pinning:     false,
		UserID:      req.User,
		Replication: s.CM.Replication,
		Location:    req.Location,
	}

	if req.DagSplitRoot != 0 {
		content.DagSplit = true
		content.SplitFrom = req.DagSplitRoot
	}

	if err := s.DB.Create(content).Error; err != nil {
		return err
	}

	return c.JSON(http.StatusOK, util.ContentCreateResponse{
		ID: content.ID,
	})
}

func (s *Server) withAutoretrieveAuth() echo.MiddlewareFunc {
	return func(next echo.HandlerFunc) echo.HandlerFunc {
		return func(c echo.Context) error {
			auth, err := util.ExtractAuth(c)
			if err != nil {
				return err
			}

			var ar autoretrieve.Autoretrieve
			if err := s.DB.First(&ar, "token = ?", auth).Error; err != nil {
				log.Warnw("Autoretrieve server not authorized", "token", auth)
				return &util.HttpError{
					Code:    http.StatusUnauthorized,
					Reason:  util.ERR_NOT_AUTHORIZED,
					Details: "token not authorized",
				}
			}
			return next(c)
		}
	}
}

func (s *Server) withShuttleAuth() echo.MiddlewareFunc {
	return func(next echo.HandlerFunc) echo.HandlerFunc {
		return func(c echo.Context) error {
			auth, err := util.ExtractAuth(c)
			if err != nil {
				return err
			}

			var sh Shuttle
			if err := s.DB.First(&sh, "token = ?", auth).Error; err != nil {
				log.Warnw("Shuttle not authorized", "token", auth)
				return &util.HttpError{
					Code:   http.StatusUnauthorized,
					Reason: util.ERR_NOT_AUTHORIZED,
				}
			}
			return next(c)
		}
	}
}

func (s *Server) handleShuttleRepinAll(c echo.Context) error {
	handle := c.Param("shuttle")

	rows, err := s.DB.Model(util.Content{}).Where("location = ? and not offloaded", handle).Rows()
	if err != nil {
		return err
	}

	defer rows.Close()
	for rows.Next() {
		var cont util.Content
		if err := s.DB.ScanRows(rows, &cont); err != nil {
			return err
		}

		if err := s.CM.sendShuttleCommand(c.Request().Context(), handle, &drpc.Command{
			Op: drpc.CMD_AddPin,
			Params: drpc.CmdParams{
				AddPin: &drpc.AddPin{
					DBID:   cont.ID,
					UserId: cont.UserID,
					Cid:    cont.Cid.CID,
				},
			},
		}); err != nil {
			return err
		}
	}
	return nil
}

// this is required as ipfs pinning spec has strong requirements on response format
func openApiMiddleware(next echo.HandlerFunc) echo.HandlerFunc {
	return func(c echo.Context) error {
		err := next(c)
		if err == nil {
			return nil
		}

		var httpRespErr *util.HttpError
		if xerrors.As(err, &httpRespErr) {
			log.Errorf("handler error: %s", err)
			return c.JSON(httpRespErr.Code, &util.HttpErrorResponse{
				Error: util.HttpError{
					Reason:  httpRespErr.Reason,
					Details: httpRespErr.Details,
				},
			})
		}

		var echoErr *echo.HTTPError
		if xerrors.As(err, &echoErr) {
			return c.JSON(echoErr.Code, &util.HttpErrorResponse{
				Error: util.HttpError{
					Reason:  http.StatusText(echoErr.Code),
					Details: echoErr.Message.(string),
				},
			})
		}

		log.Errorf("handler error: %s", err)
		return c.JSON(http.StatusInternalServerError, &util.HttpErrorResponse{
			Error: util.HttpError{
				Reason:  http.StatusText(http.StatusInternalServerError),
				Details: err.Error(),
			},
		})
	}
}

type CidType string

const (
	Raw    CidType = "raw"
	File   CidType = "file"
	Dir    CidType = "directory"
	ColDir string  = "dir"
)

type collectionListResponse struct {
	Name      string      `json:"name"`
	Type      CidType     `json:"type"`
	Size      int64       `json:"size"`
	ContID    uint        `json:"contId"`
	Cid       *util.DbCID `json:"cid,omitempty"`
	Dir       string      `json:"dir"`
	ColUuid   string      `json:"coluuid"`
	UpdatedAt time.Time   `json:"updatedAt"`
}

func sanitizePath(p string) (string, error) {
	if len(p) == 0 {
		return "", fmt.Errorf("can't sanitize empty path")
	}

	if p[0] != '/' {
		return "", fmt.Errorf("paths must start with /")
	}

	// TODO: prevent use of special weird characters

	cleanPath := filepath.Clean(p)

	// if original path ends in /, append / to cleaned path
	// needed for full path vs dir+filename magic to work in handleAddIpfs
	if strings.HasSuffix(p, "/") {
		cleanPath = cleanPath + "/"
	}
	return cleanPath, nil
}

// handleColfsAdd godoc
// @Summary      Add a file to a collection
// @Description  This endpoint adds a file to a collection
// @Tags         collections
// @Param        coluuid query string true "Collection ID"
// @Param        content query string true "Content"
// @Param        path query string true "Path to file"
// @Produce      json
// @Router       /collections/fs/add [post]
func (s *Server) handleColfsAdd(c echo.Context, u *User) error {
	coluuid := c.QueryParam("coluuid")
	contid := c.QueryParam("content")
	npath := c.QueryParam("path")

	var col Collection
	if err := s.DB.First(&col, "uuid = ?", coluuid).Error; err != nil {
		return err
	}

	if err := util.IsCollectionOwner(u.ID, col.UserID); err != nil {
		return err
	}

	var content util.Content
	if err := s.DB.First(&content, "id = ?", contid).Error; err != nil {
		return err
	}

	if err := util.IsContentOwner(u.ID, content.UserID); err != nil {
		return err
	}

	var path *string
	if npath != "" {
		p, err := sanitizePath(npath)
		if err != nil {
			return err
		}
		path = &p
	}

	if err := s.DB.Create(&CollectionRef{Collection: col.ID, Content: content.ID, Path: path}).Error; err != nil {
		return errors.Wrap(err, "failed to add content to requested collection")
	}
	return c.JSON(http.StatusOK, map[string]string{})
}

func (s *Server) handleRunGc(c echo.Context) error {
	if err := s.CM.GarbageCollect(c.Request().Context()); err != nil {
		return err
	}

	return nil
}

func (s *Server) handleGateway(c echo.Context) error {
	npath := "/" + c.Param("path")
	proto, cc, segs, err := gateway.ParsePath(npath)
	if err != nil {
		return err
	}

	redir, err := s.checkGatewayRedirect(proto, cc, segs)
	if err != nil {
		return err
	}

	if redir == "" {

		req := c.Request().Clone(c.Request().Context())
		req.URL.Path = npath

		s.gwayHandler.ServeHTTP(c.Response().Writer, req)
		return nil
	}
	return c.Redirect(307, redir)
}

const bestGateway = "dweb.link"

func (s *Server) checkGatewayRedirect(proto string, cc cid.Cid, segs []string) (string, error) {
	if proto != "ipfs" {
		return fmt.Sprintf("https://%s/%s/%s/%s", bestGateway, proto, cc, strings.Join(segs, "/")), nil
	}

	var cont util.Content
	if err := s.DB.First(&cont, "cid = ? and active and not offloaded", &util.DbCID{CID: cc}).Error; err != nil {
		if xerrors.Is(err, gorm.ErrRecordNotFound) {
			return "", nil
		}
		return "", err
	}

	if cont.Location == util.ContentLocationLocal {
		return "", nil
	}

	if !s.CM.shuttleIsOnline(cont.Location) {
		return fmt.Sprintf("https://%s/%s/%s/%s", bestGateway, proto, cc, strings.Join(segs, "/")), nil
	}

	var shuttle Shuttle
	if err := s.DB.First(&shuttle, "handle = ?", cont.Location).Error; err != nil {
		return "", err
	}

	return fmt.Sprintf("https://%s/gw/%s/%s/%s", shuttle.Host, proto, cc, strings.Join(segs, "/")), nil
}

func (s *Server) isDupCIDContent(c echo.Context, rootCID cid.Cid, u *User) (bool, error) {
	var count int64
	if err := s.DB.Model(util.Content{}).Where("cid = ? and user_id = ?", rootCID.Bytes(), u.ID).Count(&count).Error; err != nil {
		return false, err
	}
	if count > 0 {
		return true, c.JSON(409, map[string]string{"message": fmt.Sprintf("this content is already preserved under cid:%s", rootCID.String())})
	}
	return false, nil
}

func (s *Server) getShuttleConfig(hostname string, authToken string) (interface{}, error) {
	u, err := url.Parse(hostname)
	if err != nil {
		return nil, errors.Errorf("failed to parse url for shuttle(%s) config: %s", hostname, err)
	}
	u.Path = ""

	req, err := http.NewRequest("GET", fmt.Sprintf("%s://%s/admin/system/config", u.Scheme, u.Host), nil)
	if err != nil {
		return nil, errors.Errorf("failed to build GET request for shuttle(%s) config: %s", hostname, err)
	}
	req.Header.Set("Authorization", "Bearer "+authToken)

	resp, err := http.DefaultClient.Do(req)
	if err != nil {
		return nil, errors.Errorf("failed to request shuttle(%s) config: %s", hostname, err)
	}
	defer resp.Body.Close()

	if resp.StatusCode != 200 {
		bodyBytes, err := ioutil.ReadAll(resp.Body)
		if err != nil {
			return nil, errors.Errorf("failed to read shuttle(%s) config err resp: %s", hostname, err)
		}
		return nil, errors.Errorf("failed to get shuttle(%s) config: %s", hostname, bodyBytes)
	}

	var out interface{}
	if err := json.NewDecoder(resp.Body).Decode(&out); err != nil {
		return nil, errors.Errorf("failed to decode shuttle config response: %s", err)
	}
	return out, nil
}

func (s *Server) isContentAddingDisabled(u *User) bool {
	return (s.CM.globalContentAddingDisabled && s.CM.localContentAddingDisabled) || u.StorageDisabled
}<|MERGE_RESOLUTION|>--- conflicted
+++ resolved
@@ -3065,19 +3065,11 @@
 		Miners:   s.getMinersOwnedByUser(u),
 		Settings: util.UserSettings{
 			Replication:           s.CM.Replication,
-<<<<<<< HEAD
 			Verified:              s.cfg.Deal.IsVerified,
 			DealDuration:          s.cfg.Deal.Duration,
 			MaxStagingWait:        s.cfg.StagingBucket.MaxLifeTime,
 			FileStagingThreshold:  s.cfg.StagingBucket.IndividualDealThreshold,
-			ContentAddingDisabled: s.CM.contentAddingDisabled || u.StorageDisabled,
-=======
-			Verified:              s.CM.VerifiedDeal,
-			DealDuration:          dealDuration,
-			MaxStagingWait:        maxStagingZoneLifetime,
-			FileStagingThreshold:  int64(individualDealThreshold),
 			ContentAddingDisabled: s.isContentAddingDisabled(u),
->>>>>>> de0ef1dc
 			DealMakingDisabled:    s.CM.dealMakingDisabled(),
 			UploadEndpoints:       uep,
 			Flags:                 u.Flags,
