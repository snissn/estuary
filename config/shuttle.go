--- conflicted
+++ resolved
@@ -30,11 +30,7 @@
 	Content            Content       `json:"content"`
 	Logging            Logging       `json:"logging"`
 	EstuaryRemote      EstuaryRemote `json:"estuary_remote"`
-<<<<<<< HEAD
-=======
-	FilClient          FilClient     `json:"fil_client"`
 	RPCMessage         RPCMessage    `json:"rpc_message"`
->>>>>>> 8e951348
 }
 
 func (cfg *Shuttle) Load(filename string) error {
@@ -159,18 +155,9 @@
 			Handle:    "",
 			AuthToken: "",
 		},
-<<<<<<< HEAD
-=======
-		FilClient: FilClient{
-			EventRateLimiter: EventRateLimiter{
-				CacheSize: 2000,
-				TTL:       30,
-			},
-		},
 		RPCMessage: RPCMessage{
 			OutgoingQueueSize: 100000,
 			IncomingQueueSize: 100000,
 		},
->>>>>>> 8e951348
 	}
 }