package config

import (
	"path/filepath"

	"github.com/application-research/estuary/build"
)

type Estuary struct {
	DatabaseConnString     string  `json:"database_conn_string"`
	StagingDataDir         string  `json:"staging_data_dir"`
	ServerCacheDir         string  `json:"server_cache_dir"`
	DataDir                string  `json:"data_dir"`
	ApiListen              string  `json:"api_listen"`
	EnableAutoRetrieve     bool    `json:"enable_autoretrieve"`
	LightstepToken         string  `json:"lightstep_token"`
	Hostname               string  `json:"hostname"`
	Node                   Node    `json:"node"`
	Jaeger                 Jaeger  `json:"jaeger"`
	Deal                   Deal    `json:"deal"`
	Content                Content `json:"content"`
	LowMem                 bool    `json:"low_mem"`
	DisableFilecoinStorage bool    `json:"disable_filecoin_storage"`
	Replication            int     `json:"replication"`
	Logging                Logging `json:"logging"`
}

func (cfg *Estuary) Load(filename string) error {
	return load(cfg, filename)
}

// save writes the config from `cfg` into `filename`.
func (cfg *Estuary) Save(filename string) error {
	return save(cfg, filename)
}

func (cfg *Estuary) SetRequiredOptions() error {
	//TODO validate required options values - check empty strings etc

	cfg.StagingDataDir = filepath.Join(cfg.DataDir, "stagingdata")
	cfg.ServerCacheDir = filepath.Join(cfg.DataDir, "cache")
	cfg.Node.WalletDir = filepath.Join(cfg.DataDir, "estuary-wallet")
	cfg.Node.DatastoreDir = filepath.Join(cfg.DataDir, "estuary-leveldb")
	cfg.Node.Libp2pKeyFile = filepath.Join(cfg.DataDir, "estuary-peer.key")

	if cfg.Node.Blockstore == "" {
		cfg.Node.Blockstore = filepath.Join(cfg.DataDir, "estuary-blocks")
	}
	return nil
}

func NewEstuary() *Estuary {
	return &Estuary{
		DataDir:                ".",
		DatabaseConnString:     build.DefaultDatabaseValue,
		ApiListen:              ":3004",
		LightstepToken:         "",
		Hostname:               "http://localhost:3004",
		Replication:            6,
		LowMem:                 false,
		DisableFilecoinStorage: false,
		EnableAutoRetrieve:     false,

		Deal: Deal{
			Disable:               false,
			FailOnTransferFailure: false,
			Verified:              true,
		},

		Content: Content{
			DisableLocalAdding:  false,
			DisableGlobalAdding: false,
		},

		Jaeger: Jaeger{
			EnableTracing: false,
			ProviderUrl:   "http://localhost:14268/api/traces",
			SamplerRatio:  1,
		},

		Logging: Logging{
			ApiEndpointLogging: false,
		},

<<<<<<< HEAD
		NodeConfig: Node{
			AnnounceAddrs: []string{},
=======
		Node: Node{
>>>>>>> 63d27417
			ListenAddrs: []string{
				"/ip4/0.0.0.0/tcp/6744",
			},
			WriteLogDir:       "",
			HardFlushWriteLog: false,
			WriteLogTruncate:  false,
			NoBlockstoreCache: false,

<<<<<<< HEAD
			ApiURL: "wss://api.chain.love",

			BitswapConfig: BitswapConfig{
=======
			Bitswap: Bitswap{
>>>>>>> 63d27417
				MaxOutstandingBytesPerPeer: 5 << 20,
				TargetMessageSize:          0,
			},

			NoLimiter: true,
			Limits: Limits{
				SystemLimit: SystemLimit{
					MinMemory:      1 << 30,
					MaxMemory:      10 << 30,
					MemoryFraction: .2,

					StreamsInbound:  64 << 10,
					StreamsOutbound: 128 << 10,
					Streams:         256 << 10,

					ConnsInbound:  256,
					ConnsOutbound: 256,
					Conns:         1024,

					FD: 8192,
				},
				TransientLimit: TransientLimit{
					StreamsInbound:  2 << 10,
					StreamsOutbound: 4 << 10,
					Streams:         4 << 10,

					ConnsInbound:  256,
					ConnsOutbound: 256,
					Conns:         512,

					FD: 1024,
				},
			},
			ConnectionManager: ConnectionManager{
				LowWater:  2000,
				HighWater: 3000,
			},
		},
	}
}<|MERGE_RESOLUTION|>--- conflicted
+++ resolved
@@ -82,12 +82,8 @@
 			ApiEndpointLogging: false,
 		},
 
-<<<<<<< HEAD
-		NodeConfig: Node{
+		Node: Node{
 			AnnounceAddrs: []string{},
-=======
-		Node: Node{
->>>>>>> 63d27417
 			ListenAddrs: []string{
 				"/ip4/0.0.0.0/tcp/6744",
 			},
@@ -96,13 +92,9 @@
 			WriteLogTruncate:  false,
 			NoBlockstoreCache: false,
 
-<<<<<<< HEAD
 			ApiURL: "wss://api.chain.love",
 
-			BitswapConfig: BitswapConfig{
-=======
 			Bitswap: Bitswap{
->>>>>>> 63d27417
 				MaxOutstandingBytesPerPeer: 5 << 20,
 				TargetMessageSize:          0,
 			},
