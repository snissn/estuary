package main

import (
	"bytes"
	"context"
	"encoding/json"
	"flag"
	"fmt"
	"io"
	"io/ioutil"
	"net/http"

	//#nosec G108 - exposing the profiling endpoint is expected
	httpprof "net/http/pprof"
	"os"
	"path/filepath"
	"runtime"
	"strconv"
	"sync"
	"time"

	"github.com/application-research/estuary/constants"
	"github.com/application-research/estuary/node/modules/peering"
	"github.com/application-research/estuary/pinner/types"

	"github.com/application-research/estuary/config"
	estumetrics "github.com/application-research/estuary/metrics"
	"github.com/application-research/estuary/util/gateway"
	"github.com/application-research/filclient/retrievehelper"
	lru "github.com/hashicorp/golang-lru"
	"github.com/mitchellh/go-homedir"
	"github.com/pkg/errors"
	"go.opentelemetry.io/otel/codes"
	semconv "go.opentelemetry.io/otel/semconv/v1.7.0"
	"go.opentelemetry.io/otel/trace"

	"github.com/libp2p/go-libp2p-core/peer"
	"github.com/urfave/cli/v2"
	"go.opentelemetry.io/otel"
	"go.opentelemetry.io/otel/attribute"
	"golang.org/x/net/websocket"
	"golang.org/x/sys/unix"
	"golang.org/x/xerrors"
	"gorm.io/gorm"

	"github.com/application-research/estuary/drpc"
	node "github.com/application-research/estuary/node"
	"github.com/application-research/estuary/pinner"
	"github.com/application-research/estuary/stagingbs"
	"github.com/application-research/estuary/util"
	"github.com/application-research/filclient"
	"github.com/cenkalti/backoff/v4"
	"github.com/filecoin-project/go-address"
	datatransfer "github.com/filecoin-project/go-data-transfer"
	"github.com/filecoin-project/go-state-types/abi"
	"github.com/filecoin-project/lotus/api"
	lotusTypes "github.com/filecoin-project/lotus/chain/types"
	lcli "github.com/filecoin-project/lotus/cli"
	blocks "github.com/ipfs/go-block-format"
	"github.com/ipfs/go-blockservice"
	"github.com/ipfs/go-cid"
	blockstore "github.com/ipfs/go-ipfs-blockstore"
	exchange "github.com/ipfs/go-ipfs-exchange-interface"
	offline "github.com/ipfs/go-ipfs-exchange-offline"
	ipld "github.com/ipfs/go-ipld-format"
	logging "github.com/ipfs/go-log/v2"
	"github.com/ipfs/go-merkledag"
	"github.com/ipfs/go-metrics-interface"
	uio "github.com/ipfs/go-unixfs/io"
	"github.com/ipld/go-car"
	"github.com/labstack/echo/v4"
	"github.com/labstack/echo/v4/middleware"
	rcmgr "github.com/libp2p/go-libp2p-resource-manager"
	routed "github.com/libp2p/go-libp2p/p2p/host/routed"
	"github.com/whyrusleeping/memo"
)

var appVersion string

var log = logging.Logger("shuttle").With("app_version", appVersion)

const (
	ColUuid = "coluuid"
	ColDir  = "dir"
)

//#nosec G104 - it's not common to treat SetLogLevel error return
func before(cctx *cli.Context) error {
	level := util.LogLevel

	_ = logging.SetLogLevel("dt-impl", level)
	_ = logging.SetLogLevel("shuttle", level)
	_ = logging.SetLogLevel("paych", level)
	_ = logging.SetLogLevel("filclient", "warn") // filclient is too chatting for default loglevel (info), maybe sub-system loglevel should be supported
	_ = logging.SetLogLevel("dt_graphsync", level)
	_ = logging.SetLogLevel("graphsync_allocator", level)
	_ = logging.SetLogLevel("dt-chanmon", level)
	_ = logging.SetLogLevel("markets", level)
	_ = logging.SetLogLevel("data_transfer_network", level)
	_ = logging.SetLogLevel("rpc", level)
	_ = logging.SetLogLevel("bs-wal", level)
	_ = logging.SetLogLevel("bs-migrate", level)
	_ = logging.SetLogLevel("rcmgr", level)

	return nil
}

func overrideSetOptions(flags []cli.Flag, cctx *cli.Context, cfg *config.Shuttle) error {
	for _, flag := range flags {
		name := flag.Names()[0]
		if cctx.IsSet(name) {
			log.Debugf("shuttle cli flag %s is set to %s", name, cctx.String(name))
		} else {
			continue
		}

		switch name {
		case "node-api-url":
			cfg.Node.ApiURL = cctx.String("node-api-url")
		case "datadir":
			cfg.DataDir = cctx.String("datadir")
		case "blockstore":
			cfg.Node.Blockstore = cctx.String("blockstore")
		case "no-blockstore-cache":
			cfg.Node.NoBlockstoreCache = cctx.Bool("no-blockstore-cache")
		case "write-log-truncate":
			cfg.Node.WriteLogTruncate = cctx.Bool("write-log-truncate")
		case "write-log-flush":
			cfg.Node.HardFlushWriteLog = cctx.Bool("write-log-flush")
		case "write-log":
			wlog := cctx.String("write-log")
			cfg.Node.WriteLogDir = wlog
			if wlog != "" && wlog[0] != '/' {
				cfg.Node.WriteLogDir = filepath.Join(cctx.String("datadir"), wlog)
			}
		case "database":
			cfg.DatabaseConnString = cctx.String("database")
		case "apilisten":
			cfg.ApiListen = cctx.String("apilisten")
		case "libp2p-websockets":
			cfg.Node.EnableWebsocketListenAddr = cctx.Bool("libp2p-websockets")
		case "announce-addr":
			cfg.Node.AnnounceAddrs = cctx.StringSlice("announce-addr")
		case "peering-peers":
			//	The peer is an array of multiaddress so we need to allow
			//	the user to specify ID and Addrs
			var peers []peering.PeeringPeer
			peeringPeersStr := cctx.String("peering-peers")

			err := json.Unmarshal([]byte(peeringPeersStr), &peers)
			if err != nil {
				return fmt.Errorf("failed to parse peering addresses %s: %w", cctx.String("peering-peers"), err)
			}
			cfg.Node.PeeringPeers = append(cfg.Node.PeeringPeers, peers...)

		case "host":
			cfg.Hostname = cctx.String("host")
		case "disable-local-content-adding":
			cfg.Content.DisableLocalAdding = cctx.Bool("disable-local-content-adding")
		case "jaeger-tracing":
			cfg.Jaeger.EnableTracing = cctx.Bool("jaeger-tracing")
		case "jaeger-provider-url":
			cfg.Jaeger.ProviderUrl = cctx.String("jaeger-provider-url")
		case "jaeger-sampler-ratio":
			cfg.Jaeger.SamplerRatio = cctx.Float64("jaeger-sampler-ratio")
		case "logging":
			cfg.Logging.ApiEndpointLogging = cctx.Bool("logging")
		case "bitswap-max-work-per-peer":
			cfg.Node.Bitswap.MaxOutstandingBytesPerPeer = cctx.Int64("bitswap-max-work-per-peer")
		case "bitswap-target-message-size":
			cfg.Node.Bitswap.TargetMessageSize = cctx.Int("bitswap-target-message-size")
		case "estuary-api":
			cfg.EstuaryRemote.Api = cctx.String("estuary-api")
		case "handle":
			cfg.EstuaryRemote.Handle = cctx.String("handle")
		case "auth-token":
			cfg.EstuaryRemote.AuthToken = cctx.String("auth-token")
		case "private":
			cfg.Private = cctx.Bool("private")
		case "dev":
			cfg.Dev = cctx.Bool("dev")
		case "no-reload-pin-queue":
			cfg.NoReloadPinQueue = cctx.Bool("no-reload-pin-queue")
		case "rpc-incoming-queue-size":
			cfg.RPCMessage.IncomingQueueSize = cctx.Int("rpc-incoming-queue-size")
		case "rpc-outgoing-queue-size":
			cfg.RPCMessage.OutgoingQueueSize = cctx.Int("rpc-outgoing-queue-size")
		default:
		}
	}
	return cfg.SetRequiredOptions()
}

func main() {
	// set global time to UTC
	utc, _ := time.LoadLocation("UTC")
	time.Local = utc

	hDir, err := homedir.Dir()
	if err != nil {
		log.Fatalf("could not determine homedir for shuttle app: %+v", err)
	}

	app := cli.NewApp()
	app.Version = appVersion

	cfg := config.NewShuttle(appVersion)

	app.Before = before

	app.Flags = []cli.Flag{
		util.FlagLogLevel,
		&cli.StringFlag{
			Name:  "repo",
			Value: "~/.lotus",
		},
		&cli.StringFlag{
			Name:    "node-api-url",
			Usage:   "lotus api gateway url",
			Value:   cfg.Node.ApiURL,
			EnvVars: []string{"FULLNODE_API_INFO"},
		},
		&cli.StringFlag{
			Name:  "config",
			Usage: "specify configuration file location",
			Value: filepath.Join(hDir, ".estuary-shuttle"),
		},
		&cli.StringFlag{
			Name:    "database",
			Usage:   "specify connection string for estuary database",
			Value:   cfg.DatabaseConnString,
			EnvVars: []string{"ESTUARY_SHUTTLE_DATABASE"},
		},
		&cli.StringFlag{
			Name:  "blockstore",
			Usage: "specify blockstore parameters",
			Value: cfg.Node.Blockstore,
		},
		&cli.StringFlag{
			Name:  "write-log",
			Usage: "enable write log blockstore in specified directory",
			Value: cfg.Node.WriteLogDir,
		},
		&cli.StringFlag{
			Name:    "apilisten",
			Usage:   "address for the api server to listen on",
			Value:   cfg.ApiListen,
			EnvVars: []string{"ESTUARY_SHUTTLE_API_LISTEN"},
		},
		&cli.StringFlag{
			Name:    "datadir",
			Usage:   "directory to store data in",
			Value:   cfg.DataDir,
			EnvVars: []string{"ESTUARY_SHUTTLE_DATADIR"},
		},
		&cli.StringFlag{
			Name:  "estuary-api",
			Usage: "api endpoint for master estuary node",
			Value: cfg.EstuaryRemote.Api,
		},
		&cli.StringFlag{
			Name:  "auth-token",
			Usage: "auth token for connecting to estuary",
			Value: cfg.EstuaryRemote.AuthToken,
		},
		&cli.StringFlag{
			Name:  "handle",
			Usage: "estuary shuttle handle to use",
			Value: cfg.EstuaryRemote.Handle,
		},
		&cli.StringFlag{
			Name:  "host",
			Usage: "url that this node is publicly dialable at",
			Value: cfg.Hostname,
		},
		&cli.BoolFlag{
			Name:  "logging",
			Usage: "enable api endpoint logging",
			Value: cfg.Logging.ApiEndpointLogging,
		},
		&cli.BoolFlag{
			Name:  "write-log-flush",
			Usage: "enable hard flushing blockstore",
			Value: cfg.Node.HardFlushWriteLog,
		},
		&cli.BoolFlag{
			Name:  "write-log-truncate",
			Usage: "truncates old logs with new ones",
			Value: cfg.Node.WriteLogTruncate,
		},
		&cli.BoolFlag{
			Name:  "no-blockstore-cache",
			Usage: "disable blockstore caching",
			Value: cfg.Node.NoBlockstoreCache,
		},
		&cli.BoolFlag{
			Name:  "private",
			Usage: "sets shuttle as private",
			Value: cfg.Private,
		},
		&cli.BoolFlag{
			Name:  "disable-local-content-adding",
			Usage: "disallow new content ingestion on this node",
			Value: cfg.Content.DisableLocalAdding,
		},
		&cli.BoolFlag{
			Name:  "no-reload-pin-queue",
			Usage: "disable reloading pin queue on shuttle start",
			Value: cfg.NoReloadPinQueue,
		},
		&cli.BoolFlag{
			Name:  "dev",
			Usage: "use http:// and ws:// when connecting to estuary in a development environment",
			Value: cfg.Dev,
		},
		&cli.StringSliceFlag{
			Name: "announce-addr",
			Usage: "specify multiaddrs that this node can be connected to	",
			Value: cli.NewStringSlice(cfg.Node.AnnounceAddrs...),
		},
		&cli.StringFlag{
			Name:  "peering-peers",
			Usage: "specify peering peers that this node can be connected to",
		},
		&cli.BoolFlag{
			Name:  "jaeger-tracing",
			Usage: "enables jaeger tracing",
			Value: cfg.Jaeger.EnableTracing,
		},
		&cli.StringFlag{
			Name:  "jaeger-provider-url",
			Usage: "sets the jaeger provider url",
			Value: cfg.Jaeger.ProviderUrl,
		},
		&cli.Float64Flag{
			Name:  "jaeger-sampler-ratio",
			Usage: "If less than 1 probabilistic metrics will be used.",
			Value: cfg.Jaeger.SamplerRatio,
		},
		&cli.BoolFlag{
			Name:  "libp2p-websockets",
			Usage: "enable adding libp2p websockets listen addr",
			Value: cfg.Node.EnableWebsocketListenAddr,
		},
		&cli.Int64Flag{
			Name:  "bitswap-max-work-per-peer",
			Usage: "sets the bitswap max work per peer",
			Value: cfg.Node.Bitswap.MaxOutstandingBytesPerPeer,
		},
		&cli.IntFlag{
			Name:  "bitswap-target-message-size",
			Usage: "sets the bitswap target message size",
			Value: cfg.Node.Bitswap.TargetMessageSize,
		},
		&cli.IntFlag{
			Name:  "rpc-incoming-queue-size",
			Usage: "sets incoming rpc message queue size",
			Value: cfg.RPCMessage.IncomingQueueSize,
		},
		&cli.IntFlag{
			Name:  "rpc-outgoing-queue-size",
			Usage: "sets outgoing rpc message queue size",
			Value: cfg.RPCMessage.OutgoingQueueSize,
		},
	}

	app.Commands = []*cli.Command{
		{
			Name:  "configure",
			Usage: "Saves a configuration file to the location specified by the config parameter",
			Action: func(cctx *cli.Context) error {
				configFile := cctx.String("config")
				if err := cfg.Load(configFile); err != nil && err != config.ErrNotInitialized { // still want to report parsing errors
					return err
				}

				if err := overrideSetOptions(app.Flags, cctx, cfg); err != nil {
					return err
				}
				return cfg.Save(configFile)
			},
		},
	}

	app.Action = func(cctx *cli.Context) error {
		log.Infof("shuttle version: %s", appVersion)

		if err := cfg.Load(cctx.String("config")); err != nil && err != config.ErrNotInitialized { // still want to report parsing errors
			return err
		}

		if err := overrideSetOptions(app.Flags, cctx, cfg); err != nil {
			return err
		}

		if err := cfg.Validate(); err != nil {
			return err
		}

		db, err := setupDatabase(cfg.DatabaseConnString)
		if err != nil {
			return err
		}

		if cfg.Node.EnableWebsocketListenAddr {
			cfg.Node.ListenAddrs = append(cfg.Node.ListenAddrs, config.DefaultWebsocketAddr)
		}

		init := Initializer{&cfg.Node, db}
		nd, err := node.Setup(context.TODO(), init)
		if err != nil {
			return err
		}

		// send a CLI context to lotus that contains only the node "api-url" flag set, so that other flags don't accidentally conflict with lotus cli flags
		// https://github.com/filecoin-project/lotus/blob/731da455d46cb88ee5de9a70920a2d29dec9365c/cli/util/api.go#L37
		flset := flag.NewFlagSet("lotus", flag.ExitOnError)
		flset.String("api-url", "", "node api url")
		err = flset.Set("api-url", cfg.Node.ApiURL)
		if err != nil {
			return err
		}

		ncctx := cli.NewContext(cli.NewApp(), flset, nil)
		api, closer, err := lcli.GetGatewayAPI(ncctx)
		if err != nil {
			return err
		}
		defer closer()

		defaddr, err := nd.Wallet.GetDefault()
		if err != nil {
			return err
		}

		rhost := routed.Wrap(nd.Host, nd.FilDht)
		filc, err := filclient.NewClient(rhost, api, nd.Wallet, defaddr, nd.Blockstore, nd.Datastore, cfg.DataDir)
		if err != nil {
			return err
		}

		metCtx := metrics.CtxScope(context.Background(), "shuttle")
		activeCommp := metrics.NewCtx(metCtx, "active_commp", "number of active piece commitment calculations ongoing").Gauge()
		commpMemo := memo.NewMemoizer(func(ctx context.Context, k string, v interface{}) (interface{}, error) {
			activeCommp.Inc()
			defer activeCommp.Dec()

			start := time.Now()

			c, err := cid.Decode(k)
			if err != nil {
				return nil, err
			}

			commpcid, carSize, size, err := filclient.GeneratePieceCommitmentFFI(ctx, c, nd.Blockstore)
			if err != nil {
				return nil, err
			}

			log.Infof("commp generation over %d bytes took: %s", size, time.Since(start))

			res := &commpResult{
				CommP:   commpcid,
				Size:    size,
				CarSize: carSize,
			}

			return res, nil
		})
		commpMemo.SetConcurrencyLimit(4)

		sbm, err := stagingbs.NewStagingBSMgr(cfg.StagingDataDir)
		if err != nil {
			return err
		}

		// TODO: Paramify this? also make a proper constructor for the shuttle
		cache, err := lru.New2Q(1000)
		if err != nil {
			return err
		}

		if cfg.Jaeger.EnableTracing {
			tp, err := estumetrics.NewJaegerTraceProvider("estuary-shuttle",
				cfg.Jaeger.ProviderUrl, cfg.Jaeger.SamplerRatio)
			if err != nil {
				return err
			}
			otel.SetTracerProvider(tp)
		}

		s := &Shuttle{
			Node:        nd,
			Api:         api,
			DB:          db,
			Filc:        filc,
			StagingMgr:  sbm,
			Private:     cfg.Private,
			gwayHandler: gateway.NewGatewayHandler(nd.Blockstore),

			Tracer: otel.Tracer(fmt.Sprintf("shuttle_%s", cfg.Hostname)),

			commpMemo: commpMemo,

			trackingChannels: make(map[string]*util.ChanTrack),
			inflightCids:     make(map[cid.Cid]uint),
			splitsInProgress: make(map[uint]bool),
			aggrInProgress:   make(map[uint]bool),
			unpinInProgress:  make(map[uint]bool),

			outgoing:  make(chan *drpc.Message, cfg.RPCMessage.OutgoingQueueSize),
			authCache: cache,

			hostname:           cfg.Hostname,
			estuaryHost:        cfg.EstuaryRemote.Api,
			shuttleHandle:      cfg.EstuaryRemote.Handle,
			shuttleToken:       cfg.EstuaryRemote.AuthToken,
			disableLocalAdding: cfg.Content.DisableLocalAdding,
			dev:                cfg.Dev,
			shuttleConfig:      cfg,
		}

		// Subscribe to legacy markets data transfer events (go-data-transfer)
		s.Filc.SubscribeToDataTransferEvents(func(event datatransfer.Event, dts datatransfer.ChannelState) {
			go func() {
				fst := filclient.ChannelStateConv(dts)

				s.tcLk.Lock()
				trk, ok := s.trackingChannels[fst.ChannelID.String()]
				s.tcLk.Unlock()

				// if state has not been set by transfer start/restart, it cannot be processed - this should not happend though.
				// because legacy transfer manager does not have context of deal db ID, it needs it to exist in the tracking map
				// data transfer start and restart/resume should set the deal db ID
				if !ok {
					return
				}

				// if this state type is already announce, ignore it - rate limit events, only the most current state is needed
				if trk.Last != nil && trk.Last.Status == fst.Status {
					return
				}
				s.trackTransfer(&fst.ChannelID, trk.Dbid, fst)

				switch fst.Status {
				case datatransfer.Requested:
					op := drpc.OP_TransferStarted
					params := drpc.MsgParams{
						TransferStarted: &drpc.TransferStartedOrFinished{
							DealDBID: trk.Dbid,
							Chanid:   fst.TransferID,
						},
					}
					if err := s.sendRpcMessage(context.TODO(), &drpc.Message{
						Op:     op,
						Params: params,
					}); err != nil {
						log.Errorf("failed to notify estuary primary node about transfer state: %s", err)
					}
				case datatransfer.TransferFinished, datatransfer.Completed:
					op := drpc.OP_TransferFinished
					params := drpc.MsgParams{
						TransferFinished: &drpc.TransferStartedOrFinished{
							DealDBID: trk.Dbid,
							Chanid:   fst.TransferID,
						},
					}
					if err := s.sendRpcMessage(context.TODO(), &drpc.Message{
						Op:     op,
						Params: params,
					}); err != nil {
						log.Errorf("failed to notify estuary primary node about transfer state: %s", err)
					}
				default:
					// send transfer update for every other events
					trsFailed, msg := util.TransferFailed(fst)
					s.sendTransferStatusUpdate(context.TODO(), &drpc.TransferStatus{
						Chanid:   fst.TransferID,
						DealDBID: trk.Dbid,
						State:    fst,
						Failed:   trsFailed,
						Message:  fmt.Sprintf("status: %d(%s), message: %s", fst.Status, msg, fst.Message),
					})
				}
			}()
		})

		// Subscribe to data transfer events from Boost
		_, err = s.Filc.Libp2pTransferMgr.Subscribe(func(dbid uint, fst filclient.ChannelState) {
			go func() {
				s.tcLk.Lock()
				trk, _ := s.trackingChannels[fst.ChannelID.String()]
				s.tcLk.Unlock()

				// if this state type is already announce, ignore it - rate limit events, only the most current state is needed
				if trk != nil && trk.Last.Status == fst.Status {
					return
				}
				s.trackTransfer(&fst.ChannelID, dbid, &fst)

				switch fst.Status {
				case datatransfer.Requested:
					op := drpc.OP_TransferStarted
					params := drpc.MsgParams{
						TransferStarted: &drpc.TransferStartedOrFinished{
							DealDBID: dbid,
							Chanid:   fst.TransferID,
						},
					}
					if err := s.sendRpcMessage(context.TODO(), &drpc.Message{
						Op:     op,
						Params: params,
					}); err != nil {
						log.Errorf("failed to notify estuary primary node about transfer state: %s", err)
					}

				case datatransfer.TransferFinished, datatransfer.Completed:
					op := drpc.OP_TransferFinished
					params := drpc.MsgParams{
						TransferFinished: &drpc.TransferStartedOrFinished{
							DealDBID: dbid,
							Chanid:   fst.TransferID,
						},
					}
					if err := s.sendRpcMessage(context.TODO(), &drpc.Message{
						Op:     op,
						Params: params,
					}); err != nil {
						log.Errorf("failed to notify estuary primary node about transfer state: %s", err)
					}
				default:
					// send transfer update for every other events
					trsFailed, msg := util.TransferFailed(&fst)
					s.sendTransferStatusUpdate(context.TODO(), &drpc.TransferStatus{
						Chanid:   fst.TransferID,
						DealDBID: dbid,
						State:    &fst,
						Failed:   trsFailed,
						Message:  fmt.Sprintf("status: %d(%s), message: %s", fst.Status, msg, fst.Message),
					})
				}
			}()
		})
		if err != nil {
			return fmt.Errorf("failed subscribing to libp2p(boost) transfer manager: %w", err)
		}

		s.PinMgr = pinner.NewPinManager(s.doPinning, s.onPinStatusUpdate, &pinner.PinManagerOpts{
			MaxActivePerUser: 30,
		})
		go s.PinMgr.Run(100)

		// only refresh pin queue if pin queue refresh and local adding are enabled
		if !cfg.NoReloadPinQueue && !cfg.Content.DisableLocalAdding {
			if err := s.refreshPinQueue(); err != nil {
				log.Errorf("failed to refresh pin queue: %s", err)
			}
		}

		go func() {
			if err := s.RunRpcConnection(); err != nil {
				log.Errorf("failed to run rpc connection: %s", err)
			}
		}()

		blockstoreSize := metrics.NewCtx(metCtx, "blockstore_size", "total size of blockstore filesystem directory").Gauge()
		blockstoreFree := metrics.NewCtx(metCtx, "blockstore_free", "free space in blockstore filesystem directory").Gauge()

		go func() {
			upd, err := s.getUpdatePacket()
			if err != nil {
				log.Errorf("failed to get update packet: %s", err)
			}

			blockstoreSize.Set(float64(upd.BlockstoreSize))
			blockstoreFree.Set(float64(upd.BlockstoreFree))

			if err := s.sendRpcMessage(context.TODO(), &drpc.Message{
				Op: drpc.OP_ShuttleUpdate,
				Params: drpc.MsgParams{
					ShuttleUpdate: upd,
				},
			}); err != nil {
				log.Errorf("failed to send shuttle update: %s", err)
			}
			for range time.Tick(time.Minute) {
				upd, err := s.getUpdatePacket()
				if err != nil {
					log.Errorf("failed to get update packet: %s", err)
				}

				blockstoreSize.Set(float64(upd.BlockstoreSize))
				blockstoreFree.Set(float64(upd.BlockstoreFree))

				if err := s.sendRpcMessage(context.TODO(), &drpc.Message{
					Op: drpc.OP_ShuttleUpdate,
					Params: drpc.MsgParams{
						ShuttleUpdate: upd,
					},
				}); err != nil {
					log.Errorf("failed to send shuttle update: %s", err)
				}
			}
		}()

		// setup metrics...
		ongoingTransfers := metrics.NewCtx(metCtx, "transfers_ongoing", "total number of ongoing data transfers").Gauge()
		failedTransfers := metrics.NewCtx(metCtx, "transfers_failed", "total number of failed data transfers").Gauge()
		cancelledTransfers := metrics.NewCtx(metCtx, "transfers_cancelled", "total number of cancelled data transfers").Gauge()
		requestedTransfers := metrics.NewCtx(metCtx, "transfers_requested", "total number of requested data transfers").Gauge()
		allTransfers := metrics.NewCtx(metCtx, "transfers_all", "total number of data transfers").Gauge()
		dataReceived := metrics.NewCtx(metCtx, "transfer_received_bytes", "total bytes sent").Gauge()
		dataSent := metrics.NewCtx(metCtx, "transfer_sent_bytes", "total bytes received").Gauge()
		receivingPeersCount := metrics.NewCtx(metCtx, "graphsync_receiving_peers", "number of peers we are receiving graphsync data from").Gauge()
		receivingActiveCount := metrics.NewCtx(metCtx, "graphsync_receiving_active", "number of active receiving graphsync transfers").Gauge()
		receivingCountCount := metrics.NewCtx(metCtx, "graphsync_receiving_pending", "number of pending receiving graphsync transfers").Gauge()
		receivingTotalMemoryAllocated := metrics.NewCtx(metCtx, "graphsync_receiving_total_allocated", "amount of block memory allocated for receiving graphsync data").Gauge()
		receivingTotalPendingAllocations := metrics.NewCtx(metCtx, "graphsync_receiving_pending_allocations", "amount of block memory on hold being received pending allocation").Gauge()
		receivingPeersPending := metrics.NewCtx(metCtx, "graphsync_receiving_peers_pending", "number of peers we can't receive more data from cause of pending allocations").Gauge()

		sendingPeersCount := metrics.NewCtx(metCtx, "graphsync_sending_peers", "number of peers we are sending graphsync data to").Gauge()
		sendingActiveCount := metrics.NewCtx(metCtx, "graphsync_sending_active", "number of active sending graphsync transfers").Gauge()
		sendingCountCount := metrics.NewCtx(metCtx, "graphsync_sending_pending", "number of pending sending graphsync transfers").Gauge()
		sendingTotalMemoryAllocated := metrics.NewCtx(metCtx, "graphsync_sending_total_allocated", "amount of block memory allocated for sending graphsync data").Gauge()
		sendingTotalPendingAllocations := metrics.NewCtx(metCtx, "graphsync_sending_pending_allocations", "amount of block memory on hold from sending pending allocation").Gauge()
		sendingPeersPending := metrics.NewCtx(metCtx, "graphsync_sending_peers_pending", "number of peers we can't send more data to cause of pending allocations").Gauge()

		go func() {
			var beginSent, beginRec float64
			var firstrun bool = true

			for range time.Tick(time.Second * 10) {
				txs, err := s.Filc.TransfersInProgress(context.TODO())
				if err != nil {
					log.Errorf("failed to get transfers in progress: %s", err)
					continue
				}

				allTransfers.Set(float64(len(txs)))

				byState := make(map[datatransfer.Status]int)
				var sent uint64
				var received uint64

				for _, xfer := range txs {
					byState[xfer.Status]++
					sent += xfer.Sent
					received += xfer.Received
				}

				ongoingTransfers.Set(float64(byState[datatransfer.Ongoing]))
				failedTransfers.Set(float64(byState[datatransfer.Failed]))
				requestedTransfers.Set(float64(byState[datatransfer.Requested]))
				cancelledTransfers.Set(float64(byState[datatransfer.Cancelled]))

				if firstrun {
					beginSent = float64(sent)
					beginRec = float64(received)
					firstrun = false
				} else {
					dataReceived.Set(float64(received) - beginSent)
					dataSent.Set(float64(sent) - beginRec)
				}

				stats := s.Filc.GraphSyncStats()
				receivingPeersCount.Set(float64(stats.OutgoingRequests.TotalPeers))
				receivingActiveCount.Set(float64(stats.OutgoingRequests.Active))
				receivingCountCount.Set(float64(stats.OutgoingRequests.Pending))
				receivingTotalMemoryAllocated.Set(float64(stats.IncomingResponses.TotalAllocatedAllPeers))
				receivingTotalPendingAllocations.Set(float64(stats.IncomingResponses.TotalPendingAllocations))
				receivingPeersPending.Set(float64(stats.IncomingResponses.NumPeersWithPendingAllocations))

				sendingPeersCount.Set(float64(stats.IncomingRequests.TotalPeers))
				sendingActiveCount.Set(float64(stats.IncomingRequests.Active))
				sendingCountCount.Set(float64(stats.IncomingRequests.Pending))
				sendingTotalMemoryAllocated.Set(float64(stats.OutgoingResponses.TotalAllocatedAllPeers))
				sendingTotalPendingAllocations.Set(float64(stats.OutgoingResponses.TotalPendingAllocations))
				sendingPeersPending.Set(float64(stats.OutgoingResponses.NumPeersWithPendingAllocations))
			}
		}()

		return s.ServeAPI()
	}

	if err := app.Run(os.Args); err != nil {
		log.Fatalf("could not run shuttle app: %+v", err)
	}
}

var backoffTimer = backoff.ExponentialBackOff{
	InitialInterval: time.Second * 5,
	Multiplier:      1.5,
	MaxInterval:     time.Second * 10,
	Stop:            backoff.Stop,
	Clock:           backoff.SystemClock,
}

type Shuttle struct {
	Node       *node.Node
	Api        api.Gateway
	DB         *gorm.DB
	PinMgr     *pinner.PinManager
	Filc       *filclient.FilClient
	StagingMgr *stagingbs.StagingBSMgr

	gwayHandler *gateway.GatewayHandler

	Tracer trace.Tracer

	tcLk             sync.Mutex
	trackingChannels map[string]*util.ChanTrack

	splitLk          sync.Mutex
	splitsInProgress map[uint]bool

	aggrLk         sync.Mutex
	aggrInProgress map[uint]bool

	unpinLk         sync.Mutex
	unpinInProgress map[uint]bool

	addPinLk sync.Mutex

	outgoing chan *drpc.Message

	Private            bool
	disableLocalAdding bool
	dev                bool

	hostname      string
	estuaryHost   string
	shuttleHandle string
	shuttleToken  string

	commpMemo *memo.Memoizer

	authCache *lru.TwoQueueCache

	retrLk               sync.Mutex
	retrievalsInProgress map[uint]*retrievalProgress

	inflightCids   map[cid.Cid]uint
	inflightCidsLk sync.Mutex

	shuttleConfig *config.Shuttle
}

func (d *Shuttle) isInflight(c cid.Cid) bool {
	v, ok := d.inflightCids[c]
	return ok && v > 0
}

func (d *Shuttle) RunRpcConnection() error {
	for {
		conn, err := d.dialConn()
		if err != nil {
			log.Errorf("failed to dial estuary rpc endpoint: %s", err)
			time.Sleep(backoffTimer.NextBackOff())
			continue
		}

		if err := d.runRpc(conn); err != nil {
			log.Errorf("rpc routine exited with an error: %s", err)
			backoffTimer.Reset()
			time.Sleep(backoffTimer.NextBackOff())
			continue
		}

		log.Warnf("rpc routine exited with no error, reconnecting...")
		time.Sleep(time.Second)
	}
}

func (d *Shuttle) runRpc(conn *websocket.Conn) (err error) {
	conn.MaxPayloadBytes = 128 << 20
	log.Infof("connecting to primary estuary node")
	defer func() {
		if errC := conn.Close(); errC != nil {
			err = errC
		}
	}()

	readDone := make(chan struct{})

	// Send hello message
	hello, err := d.getHelloMessage()
	if err != nil {
		return err
	}

	if err := websocket.JSON.Send(conn, hello); err != nil {
		return err
	}

	go func() {
		defer close(readDone)

		for {
			var cmd drpc.Command
			if err := websocket.JSON.Receive(conn, &cmd); err != nil {
				log.Errorf("failed to read command from websocket: %s", err)
				return
			}

			go func(cmd *drpc.Command) {
				if err := d.handleRpcCmd(cmd); err != nil {
					log.Errorf("failed to handle rpc command: %s", err)
				}
			}(&cmd)
		}
	}()

	for {
		select {
		case <-readDone:
			return fmt.Errorf("read routine exited, assuming socket is closed")
		case msg := <-d.outgoing:
			if err := conn.SetWriteDeadline(time.Now().Add(time.Second * 30)); err != nil {
				log.Errorf("failed to set the connection's network write deadline: %s", err)

			}
			if err := websocket.JSON.Send(conn, msg); err != nil {
				log.Errorf("failed to send message: %s", err)
			}
			if err := conn.SetWriteDeadline(time.Time{}); err != nil {
				log.Errorf("failed to set the connection's network write deadline: %s", err)
			}
		}
	}
}

func (d *Shuttle) getHelloMessage() (*drpc.Hello, error) {
	addr, err := d.Node.Wallet.GetDefault()
	if err != nil {
		return nil, err
	}

	hostname := d.hostname
	if d.dev {
		hostname = "http://" + d.hostname
	}

	log.Infow("sending hello", "hostname", hostname, "address", addr, "pid", d.Node.Host.ID())
	return &drpc.Hello{
		Host:    hostname,
		PeerID:  d.Node.Host.ID().Pretty(),
		Address: addr,
		Private: d.Private,
		AddrInfo: peer.AddrInfo{
			ID:    d.Node.Host.ID(),
			Addrs: d.Node.Host.Addrs(),
		},
		ContentAddingDisabled: d.disableLocalAdding,
	}, nil
}

func (d *Shuttle) dialConn() (*websocket.Conn, error) {
	scheme := "wss"
	if d.dev {
		scheme = "ws"
	}

	cfg, err := websocket.NewConfig(scheme+"://"+d.estuaryHost+"/shuttle/conn", "http://localhost")
	if err != nil {
		return nil, err
	}

	cfg.Header.Set("Authorization", "Bearer "+d.shuttleToken)

	conn, err := websocket.DialConfig(cfg)
	if err != nil {
		return nil, err
	}

	return conn, nil
}

type User struct {
	ID       uint
	Username string
	Perms    int

	AuthToken       string `json:"-"` // this struct shouldnt ever be serialized, but just in case...
	StorageDisabled bool
	AuthExpiry      time.Time

	Flags int
}

func (u *User) FlagSplitContent() bool {
	return u.Flags&8 != 0
}

func (d *Shuttle) checkTokenAuth(token string) (*User, error) {

	val, ok := d.authCache.Get(token)
	if ok {
		usr, ok := val.(*User)
		if !ok {
			return nil, xerrors.Errorf("value in user auth cache was not a user (got %T)", val)
		}

		if usr.AuthExpiry.After(time.Now()) {
			d.authCache.Remove(token)
		} else {
			return usr, nil
		}
	}

	scheme := "https"
	if d.dev {
		scheme = "http"
	}

	req, err := http.NewRequest("GET", scheme+"://"+d.estuaryHost+"/viewer", nil)
	if err != nil {
		return nil, err
	}

	req.Header.Set("Authorization", "Bearer "+token)

	resp, err := http.DefaultClient.Do(req)
	if err != nil {
		return nil, err
	}
	defer resp.Body.Close()

	if resp.StatusCode != http.StatusOK {
		var out util.HttpErrorResponse
		if err := json.NewDecoder(resp.Body).Decode(&out); err != nil {
			return nil, err
		}
		return nil, &out.Error
	}

	var out util.ViewerResponse
	if err := json.NewDecoder(resp.Body).Decode(&out); err != nil {
		return nil, err
	}

	usr := &User{
		ID:              out.ID,
		Username:        out.Username,
		Perms:           out.Perms,
		AuthToken:       token,
		AuthExpiry:      out.AuthExpiry,
		StorageDisabled: out.Settings.ContentAddingDisabled,
		Flags:           out.Settings.Flags,
	}

	d.authCache.Add(token, usr)

	return usr, nil
}

func (d *Shuttle) AuthRequired(level int) echo.MiddlewareFunc {
	return func(next echo.HandlerFunc) echo.HandlerFunc {
		return func(c echo.Context) error {
			auth, err := util.ExtractAuth(c)
			if err != nil {
				return err
			}

			u, err := d.checkTokenAuth(auth)
			if err != nil {
				return err
			}

			if u.Perms >= level {
				c.Set("user", u)
				return next(c)
			}

			log.Warnw("User not authorized", "user", u.ID, "perms", u.Perms, "required", level)

			return &util.HttpError{
				Code:   http.StatusUnauthorized,
				Reason: util.ERR_NOT_AUTHORIZED,
			}
		}
	}
}

func withUser(f func(echo.Context, *User) error) func(echo.Context) error {
	return func(c echo.Context) error {
		u, ok := c.Get("user").(*User)
		if !ok {
			return fmt.Errorf("endpoint not called with proper authentication")
		}

		return f(c, u)
	}
}

func (s *Shuttle) ServeAPI() error {
	e := echo.New()
	e.Binder = new(util.Binder)

	if s.shuttleConfig.Logging.ApiEndpointLogging {
		e.Use(middleware.Logger())
	}

	e.Use(s.tracingMiddleware)
	e.Use(util.AppVersionMiddleware(s.shuttleConfig.AppVersion))
	e.HTTPErrorHandler = util.ErrorHandler

	e.GET("/debug/metrics", func(e echo.Context) error {
		estumetrics.Exporter().ServeHTTP(e.Response().Writer, e.Request())
		return nil
	})
	e.GET("/debug/stack", func(e echo.Context) error {
		err := writeAllGoroutineStacks(e.Response().Writer)
		if err != nil {
			log.Error(err)
		}
		return err
	})
	e.GET("/debug/pprof/:prof", serveProfile)

	e.Use(middleware.CORS())

	e.GET("/health", s.handleHealth)
	e.GET("/net/addrs", s.handleGetNetAddress)
	e.GET("/viewer", withUser(s.handleGetViewer), s.AuthRequired(util.PermLevelUser))

	e.GET("/gw/:path", func(e echo.Context) error {
		p := "/" + e.Param("path")

		req := e.Request().Clone(e.Request().Context())
		req.URL.Path = p

		s.gwayHandler.ServeHTTP(e.Response().Writer, req)
		return nil
	})

	content := e.Group("/content")
	content.Use(s.AuthRequired(util.PermLevelUpload))
	content.POST("/add", withUser(s.handleAdd))
	content.POST("/add-car", util.WithContentLengthCheck(withUser(s.handleAddCar)))
	content.GET("/read/:cont", withUser(s.handleReadContent))
	content.POST("/importdeal", withUser(s.handleImportDeal))
	//content.POST("/add-ipfs", withUser(d.handleAddIpfs))

	admin := e.Group("/admin")
	admin.Use(s.AuthRequired(util.PermLevelAdmin))
	admin.GET("/health/:cid", s.handleContentHealthCheck)
	admin.POST("/resend/pincomplete/:content", s.handleResendPinComplete)
	admin.POST("/loglevel", s.handleLogLevel)
	admin.POST("/transfers/restartall", s.handleRestartAllTransfers)
	admin.GET("/transfers/list", s.handleListAllTransfers)
	admin.GET("/transfers/:miner", s.handleMinerTransferDiagnostics)
	admin.GET("/bitswap/wantlist/:peer", s.handleGetWantlist)
	admin.POST("/garbage/check", s.handleManualGarbageCheck)
	admin.POST("/garbage/collect", s.handleGarbageCollect)
	admin.GET("/net/rcmgr/stats", s.handleRcmgrStats)
	admin.GET("/system/config", s.handleGetSystemConfig)

	return e.Start(s.shuttleConfig.ApiListen)
}

func serveProfile(c echo.Context) error {
	httpprof.Handler(c.Param("prof")).ServeHTTP(c.Response().Writer, c.Request())
	return nil
}

func (s *Shuttle) isContentAddingDisabled(u *User) bool {
	return s.disableLocalAdding || u.StorageDisabled
}

func (s *Shuttle) tracingMiddleware(next echo.HandlerFunc) echo.HandlerFunc {
	return func(c echo.Context) error {

		r := c.Request()

		attrs := []attribute.KeyValue{
			semconv.HTTPMethodKey.String(r.Method),
			semconv.HTTPRouteKey.String(r.URL.Path),
			semconv.HTTPClientIPKey.String(r.RemoteAddr),
			semconv.HTTPRequestContentLengthKey.Int64(c.Request().ContentLength),
		}

		if reqid := r.Header.Get("EstClientReqID"); reqid != "" {
			if len(reqid) > 64 {
				reqid = reqid[:64]
			}
			attrs = append(attrs, attribute.String("ClientReqID", reqid))
		}

		tctx, span := s.Tracer.Start(context.Background(),
			"HTTP "+r.Method+" "+c.Path(),
			trace.WithAttributes(attrs...),
		)
		defer span.End()

		r = r.WithContext(tctx)
		c.SetRequest(r)

		err := next(c)
		if err != nil {
			span.SetStatus(codes.Error, err.Error())
			span.RecordError(err)
		} else {
			span.SetStatus(codes.Ok, "")
		}

		span.SetAttributes(
			semconv.HTTPStatusCodeKey.Int(c.Response().Status),
			semconv.HTTPResponseContentLengthKey.Int64(c.Response().Size),
		)
		return err
	}
}

type logLevelBody struct {
	System string `json:"system"`
	Level  string `json:"level"`
}

func (s *Shuttle) handleLogLevel(c echo.Context) error {
	var body logLevelBody
	if err := c.Bind(&body); err != nil {
		return err
	}

	//#nosec G104 - it's not common to treat SetLogLevel error return
	logging.SetLogLevel(body.System, body.Level)

	return c.JSON(http.StatusOK, map[string]interface{}{})
}

// handleAdd godoc
// @Summary      Upload a file
// @Description  This endpoint uploads a file.
// @Tags         content
// @Produce      json
// @Router       /content/add [post]
func (s *Shuttle) handleAdd(c echo.Context, u *User) error {
	ctx := c.Request().Context()

	if err := util.ErrorIfContentAddingDisabled(s.isContentAddingDisabled(u)); err != nil {
		return err
	}

	form, err := c.MultipartForm()
	if err != nil {
		return err
	}
	defer form.RemoveAll()

	mpf, err := c.FormFile("data")
	if err != nil {
		return err
	}

	// if splitting is disabled and uploaded content size is greater than content size limit
	// reject the upload, as it will only get stuck and deals will never be made for it
	if !u.FlagSplitContent() && mpf.Size > constants.DefaultContentSizeLimit {
		return &util.HttpError{
			Code:    http.StatusBadRequest,
			Reason:  util.ERR_CONTENT_SIZE_OVER_LIMIT,
			Details: fmt.Sprintf("content size %d bytes, is over upload size limit of %d bytes, and content splitting is not enabled, please reduce the content size", mpf.Size, constants.DefaultContentSizeLimit),
		}
	}

	filename := mpf.Filename
	fi, err := mpf.Open()
	if err != nil {
		return err
	}
	defer fi.Close()

	cic := util.ContentInCollection{
		CollectionID:  c.QueryParam(ColUuid),
		CollectionDir: c.QueryParam(ColDir),
	}

	bsid, bs, err := s.StagingMgr.AllocNew()
	if err != nil {
		return err
	}

	defer func() {
		go func() {
			if err := s.StagingMgr.CleanUp(bsid); err != nil {
				log.Errorf("failed to clean up staging blockstore: %s", err)
			}
		}()
	}()

	bserv := blockservice.New(bs, nil)
	dserv := merkledag.NewDAGService(bserv)

	nd, err := s.importFile(ctx, dserv, fi)
	if err != nil {
		return err
	}

	contid, err := s.createContent(ctx, u, nd.Cid(), filename, cic)
	if err != nil {
		return err
	}

	pin := &Pin{
		Content: contid,
		Cid:     util.DbCID{CID: nd.Cid()},
		UserID:  u.ID,
		Active:  false,
		Pinning: true,
	}

	if err := s.DB.Create(pin).Error; err != nil {
		return err
	}

	if err := s.addDatabaseTrackingToContent(ctx, contid, dserv, bs, nd.Cid(), func(int64) {}); err != nil {
		return xerrors.Errorf("encountered problem computing object references: %w", err)
	}

	if err := s.dumpBlockstoreTo(ctx, bs, s.Node.Blockstore); err != nil {
		return xerrors.Errorf("failed to move data from staging to main blockstore: %w", err)
	}

	if err := s.Provide(ctx, nd.Cid()); err != nil {
		log.Warnf("failed to provide: %+v", err)
	}

	return c.JSON(http.StatusOK, &util.ContentAddResponse{
		Cid:          nd.Cid().String(),
		RetrievalURL: util.CreateRetrievalURL(nd.Cid().String()),
		EstuaryId:    contid,
		Providers:    s.addrsForShuttle(),
	})
}

func (s *Shuttle) Provide(ctx context.Context, c cid.Cid) error {
	subCtx, cancel := context.WithTimeout(ctx, time.Second*15)
	defer cancel()

	if s.Node.FullRT.Ready() {
		if err := s.Node.FullRT.Provide(subCtx, c, true); err != nil {
			return errors.Wrap(err, "failed to provide newly added content")
		}
	} else {
		log.Warnf("fullrt not in ready state, falling back to standard dht provide")
		if err := s.Node.Dht.Provide(subCtx, c, true); err != nil {
			return errors.Wrap(err, "fallback provide failed")
		}
	}

	go func() {
		if err := s.Node.Provider.Provide(c); err != nil {
			log.Warnf("providing failed: %s", err)
			return
		}
		log.Debugf("providing complete")
	}()

	return nil
}

// handleAddCar godoc
// @Summary      Upload content via a car file
// @Description  This endpoint uploads content via a car file
// @Tags         content
// @Produce      json
// @Router       /content/add-car [post]
func (s *Shuttle) handleAddCar(c echo.Context, u *User) error {
	ctx := c.Request().Context()

	if err := util.ErrorIfContentAddingDisabled(s.isContentAddingDisabled(u)); err != nil {
		return err
	}

	// if splitting is disabled and uploaded content size is greater than content size limit
	// reject the upload, as it will only get stuck and deals will never be made for it
	// if !u.FlagSplitContent() {
	// 	bdWriter := &bytes.Buffer{}
	// 	bdReader := io.TeeReader(c.Request().Body, bdWriter)

	// 	bdSize, err := io.Copy(ioutil.Discard, bdReader)
	// 	if err != nil {
	// 		return err
	// 	}

	// 	if bdSize > util.DefaultContentSizeLimit {
	// 		return &util.HttpError{
	// 			Code:    http.StatusBadRequest,
	// 			Reason:  util.ERR_CONTENT_SIZE_OVER_LIMIT,
	// 			Details: fmt.Sprintf("content size %d bytes, is over upload size of limit %d bytes, and content splitting is not enabled, please reduce the content size", bdSize, util.DefaultContentSizeLimit),
	// 		}
	// 	}

	// 	c.Request().Body = ioutil.NopCloser(bdWriter)
	// }

	bsid, bs, err := s.StagingMgr.AllocNew()
	if err != nil {
		return err
	}

	defer func() {
		go func() {
			if err := s.StagingMgr.CleanUp(bsid); err != nil {
				log.Errorf("failed to clean up staging blockstore: %s", err)
			}
		}()
	}()

	defer c.Request().Body.Close()
	header, err := s.loadCar(ctx, bs, c.Request().Body)
	if err != nil {
		return err
	}

	if len(header.Roots) != 1 {
		// if someone wants this feature, let me know
		return c.JSON(400, map[string]string{"error": "cannot handle uploading car files with multiple roots"})
	}

	// TODO: how to specify filename?
	filename := header.Roots[0].String()
	if qpname := c.QueryParam("filename"); qpname != "" {
		filename = qpname
	}

	bserv := blockservice.New(bs, nil)
	dserv := merkledag.NewDAGService(bserv)

	root := header.Roots[0]

	contid, err := s.createContent(ctx, u, root, filename, util.ContentInCollection{
		CollectionID:  c.QueryParam(ColUuid),
		CollectionDir: c.QueryParam(ColDir),
	})
	if err != nil {
		return err
	}

	pin := &Pin{
		Content: contid,
		Cid:     util.DbCID{CID: root},
		UserID:  u.ID,
		Active:  false,
		Pinning: true,
	}

	if err := s.DB.Create(pin).Error; err != nil {
		return err
	}

	if err := s.addDatabaseTrackingToContent(ctx, contid, dserv, bs, root, func(int64) {}); err != nil {
		return xerrors.Errorf("encountered problem computing object references: %w", err)
	}

	if err := s.dumpBlockstoreTo(ctx, bs, s.Node.Blockstore); err != nil {
		return xerrors.Errorf("failed to move data from staging to main blockstore: %w", err)
	}

	if err := s.Provide(ctx, root); err != nil {
		log.Warn(err)
	}

	return c.JSON(http.StatusOK, &util.ContentAddResponse{
		Cid:          root.String(),
		RetrievalURL: util.CreateRetrievalURL(root.String()),
		EstuaryId:    contid,
		Providers:    s.addrsForShuttle(),
	})
}

func (s *Shuttle) loadCar(ctx context.Context, bs blockstore.Blockstore, r io.Reader) (*car.CarHeader, error) {
	_, span := s.Tracer.Start(ctx, "loadCar")
	defer span.End()

	return car.LoadCar(ctx, bs, r)
}

func (s *Shuttle) addrsForShuttle() []string {
	var out []string
	for _, a := range s.Node.Host.Addrs() {
		out = append(out, fmt.Sprintf("%s/p2p/%s", a, s.Node.Host.ID()))
	}
	return out
}

func (s *Shuttle) createContent(ctx context.Context, u *User, root cid.Cid, filename string, cic util.ContentInCollection) (uint, error) {
	log.Debugf("createContent> cid: %v, filename: %s, collection: %+v", root, filename, cic)

	data, err := json.Marshal(util.ContentCreateBody{
		ContentInCollection: cic,
		Root:                root.String(),
		Name:                filename,
		Location:            s.shuttleHandle,
	})
	if err != nil {
		return 0, err
	}

	scheme := "https"
	if s.dev {
		scheme = "http"
	}

	req, err := http.NewRequest("POST", scheme+"://"+s.estuaryHost+"/content/create", bytes.NewReader(data))
	if err != nil {
		return 0, err
	}

	req.Header.Set("Authorization", "Bearer "+u.AuthToken)
	req.Header.Set("Content-Type", "application/json")

	resp, err := http.DefaultClient.Do(req)
	if err != nil {
		return 0, errors.Wrap(err, "failed to Do createContent")
	}
	defer resp.Body.Close()

	if resp.StatusCode != http.StatusOK {
		bodyBytes, err := ioutil.ReadAll(resp.Body)
		if err != nil {
			return 0, err
		}
		return 0, fmt.Errorf("failed to request createContent: %s", bodyBytes)
	}

	var rbody util.ContentCreateResponse
	if err := json.NewDecoder(resp.Body).Decode(&rbody); err != nil {
		return 0, errors.Wrap(err, "failed to decode resp body")
	}
	return rbody.ID, nil
}

func (s *Shuttle) shuttleCreateContent(ctx context.Context, uid uint, root cid.Cid, filename, collection string, dagsplitroot uint) (uint, error) {
	var cols []string
	if collection != "" {
		cols = []string{collection}
	}

	data, err := json.Marshal(&util.ShuttleCreateContentBody{
		ContentCreateBody: util.ContentCreateBody{
			Root:     root.String(),
			Name:     filename,
			Location: s.shuttleHandle,
		},
		Collections:  cols,
		DagSplitRoot: dagsplitroot,
		User:         uid,
	})
	if err != nil {
		return 0, err
	}

	scheme := "https"
	if s.dev {
		scheme = "http"
	}

	req, err := http.NewRequest("POST", scheme+"://"+s.estuaryHost+"/shuttle/content/create", bytes.NewReader(data))
	if err != nil {
		return 0, err
	}

	req.Header.Set("Authorization", "Bearer "+s.shuttleToken)
	req.Header.Set("Content-Type", "application/json")

	resp, err := http.DefaultClient.Do(req)
	if err != nil {
		return 0, errors.Wrap(err, "failed to do shuttle content create request")
	}
	defer resp.Body.Close()

	if resp.StatusCode != http.StatusOK {
		bodyBytes, err := ioutil.ReadAll(resp.Body)
		if err != nil {
			return 0, err
		}
		return 0, fmt.Errorf("request to create shuttle content failed: %s", bodyBytes)
	}

	var rbody util.ContentCreateResponse
	if err := json.NewDecoder(resp.Body).Decode(&rbody); err != nil {
		return 0, errors.Wrap(err, "failed to decode resp body")
	}
	return rbody.ID, nil
}

// TODO: mostly copy paste from estuary, dedup code
func (d *Shuttle) doPinning(ctx context.Context, op *pinner.PinningOperation, cb pinner.PinProgressCB) error {
	ctx, span := d.Tracer.Start(ctx, "doPinning")
	defer span.End()

	for _, pi := range op.Peers {
		if err := d.Node.Host.Connect(ctx, *pi); err != nil {
			log.Warnf("failed to connect to origin node for pinning operation: %s", err)
		}
	}

	bserv := blockservice.New(d.Node.Blockstore, d.Node.Bitswap)
	dserv := merkledag.NewDAGService(bserv)
	dsess := dserv.Session(ctx)

	if err := d.addDatabaseTrackingToContent(ctx, op.ContId, dsess, d.Node.Blockstore, op.Obj, cb); err != nil {
		return errors.Wrapf(err, "failed to addDatabaseTrackingToContent - contID(%d), cid(%s)", op.ContId, op.Obj.String())
	}

	if err := d.Provide(ctx, op.Obj); err != nil {
		return errors.Wrapf(err, "failed to provide - contID(%d), cid(%s)", op.ContId, op.Obj.String())
	}
	return nil
}

const noDataTimeout = time.Minute * 10

// TODO: mostly copy paste from estuary, dedup code
func (d *Shuttle) addDatabaseTrackingToContent(ctx context.Context, contid uint, dserv ipld.NodeGetter, bs blockstore.Blockstore, root cid.Cid, cb func(int64)) error {
	ctx, span := d.Tracer.Start(ctx, "computeObjRefsUpdate")
	defer span.End()

	var dbpin Pin
	if err := d.DB.First(&dbpin, "content = ?", contid).Error; err != nil {
		return errors.Wrap(err, "failed to retrieve content")
	}

	ctx, cancel := context.WithCancel(ctx)
	defer cancel()

	gotData := make(chan struct{}, 1)
	go func() {
		nodata := time.NewTimer(noDataTimeout)
		defer nodata.Stop()

		for {
			select {
			case <-nodata.C:
				cancel()
			case <-gotData:
				nodata.Reset(noDataTimeout)
			case <-ctx.Done():
				return
			}
		}
	}()

	var objlk sync.Mutex
	var objects []*Object
	var totalSize int64
	cset := cid.NewSet()

	defer func() {
		d.inflightCidsLk.Lock()
		_ = cset.ForEach(func(c cid.Cid) error {
			v, ok := d.inflightCids[c]
			if !ok || v <= 0 {
				log.Errorf("cid should be inflight but isn't: %s", c)
			}

			d.inflightCids[c]--
			if d.inflightCids[c] == 0 {
				delete(d.inflightCids, c)
			}
			return nil
		})
		d.inflightCidsLk.Unlock()
	}()

	err := merkledag.Walk(ctx, func(ctx context.Context, c cid.Cid) ([]*ipld.Link, error) {
		d.inflightCidsLk.Lock()
		d.inflightCids[c]++
		d.inflightCidsLk.Unlock()

		node, err := dserv.Get(ctx, c)
		if err != nil {
			return nil, errors.Wrap(err, "failed to Get CID node")
		}

		cb(int64(len(node.RawData())))

		select {
		case gotData <- struct{}{}:
		case <-ctx.Done():
		}

		objlk.Lock()
		objects = append(objects, &Object{
			Cid:  util.DbCID{CID: c},
			Size: len(node.RawData()),
		})

		totalSize += int64(len(node.RawData()))
		objlk.Unlock()

		if c.Type() == cid.Raw {
			return nil, nil
		}

		return util.FilterUnwalkableLinks(node.Links()), nil
	}, root, cset.Visit, merkledag.Concurrent())
	if err != nil {
		return errors.Wrap(err, "failed to walk DAG")
	}

	span.SetAttributes(
		attribute.Int64("totalSize", totalSize),
		attribute.Int("numObjects", len(objects)),
	)

	if err := d.DB.CreateInBatches(objects, 300).Error; err != nil {
		return errors.Wrap(err, "failed to create objects in db")
	}

	if err := d.DB.Model(Pin{}).Where("content = ?", contid).UpdateColumns(map[string]interface{}{
		"active":  true,
		"size":    totalSize,
		"pinning": false,
	}).Error; err != nil {
		return errors.Wrap(err, "failed to update content in database")
	}

	refs := make([]ObjRef, len(objects))
	for i := range refs {
		refs[i].Pin = dbpin.ID
		refs[i].Object = objects[i].ID
	}

	if err := d.DB.CreateInBatches(refs, 500).Error; err != nil {
		return errors.Wrap(err, "failed to create refs")
	}

	d.sendPinCompleteMessage(ctx, dbpin.Content, totalSize, objects)

	return nil
}

func (d *Shuttle) onPinStatusUpdate(cont uint, location string, status types.PinningStatus) error {
	log.Debugf("updating pin status: %d %s", cont, status)
	if status == types.PinningStatusFailed {
		if err := d.DB.Model(Pin{}).Where("content = ?", cont).UpdateColumns(map[string]interface{}{
			"pinning": false,
			"active":  false,
			"failed":  true,
		}).Error; err != nil {
			log.Errorf("failed to mark pin as failed in database: %s", err)
		}
	}

	go func() {
		if err := d.sendRpcMessage(context.TODO(), &drpc.Message{
			Op: drpc.OP_UpdatePinStatus,
			Params: drpc.MsgParams{
				UpdatePinStatus: &drpc.UpdatePinStatus{
					DBID:   cont,
					Status: status,
				},
			},
		}); err != nil {
			log.Errorf("failed to send pin status update: %s", err)
		}
	}()
	return nil
}

func (s *Shuttle) refreshPinQueue() error {
	var toPin []Pin
	if err := s.DB.Find(&toPin, "active = false and pinning = true").Error; err != nil {
		return err
	}

	// TODO: this doesnt persist the replacement directives, so a queued
	// replacement, if ongoing during a restart of the node, will still
	// complete the pin when the process comes back online, but it wont delete
	// the old pin.
	// Need to fix this, probably best option is just to add a 'replace' field
	// to content, could be interesting to see the graph of replacements
	// anyways
<<<<<<< HEAD
	go func() {
		log.Infof("refreshing %d pins", len(toPin))
		for _, c := range toPin {
			s.addPinToQueue(c, nil, 0)
		}
	}()
=======
	log.Infof("refreshing %d pins", len(toPin))
	for _, c := range toPin {
		s.addPinToQueue(c, nil, 0)
	}
>>>>>>> 8e951348
	return nil
}

func (s *Shuttle) addPinToQueue(p Pin, peers []*peer.AddrInfo, replace uint) {
	op := &pinner.PinningOperation{
		ContId:  p.Content,
		UserId:  p.UserID,
		Obj:     p.Cid.CID,
		Peers:   peers,
		Started: p.CreatedAt,
		Status:  types.PinningStatusQueued,
		Replace: replace,
	}

	/*

		s.pinLk.Lock()
		// TODO: check if we are overwriting anything here
		s.pinJobs[cont.ID] = op
		s.pinLk.Unlock()
	*/

	s.PinMgr.Add(op)
}

func (s *Shuttle) importFile(ctx context.Context, dserv ipld.DAGService, fi io.Reader) (ipld.Node, error) {
	_, span := s.Tracer.Start(ctx, "importFile")
	defer span.End()

	return util.ImportFile(dserv, fi)
}

func (s *Shuttle) dumpBlockstoreTo(ctx context.Context, from, to blockstore.Blockstore) error {
	ctx, span := s.Tracer.Start(ctx, "blockstoreCopy")
	defer span.End()

	// TODO: smarter batching... im sure ive written this logic before, just gotta go find it
	keys, err := from.AllKeysChan(ctx)
	if err != nil {
		return err
	}

	var batch []blocks.Block

	for k := range keys {
		blk, err := from.Get(ctx, k)
		if err != nil {
			return err
		}

		batch = append(batch, blk)

		if len(batch) > 500 {
			if err := to.PutMany(ctx, batch); err != nil {
				return err
			}
			batch = batch[:0]
		}
	}

	if len(batch) > 0 {
		if err := to.PutMany(ctx, batch); err != nil {
			return err
		}
	}

	return nil
}

func (s *Shuttle) getUpdatePacket() (*drpc.ShuttleUpdate, error) {
	var upd drpc.ShuttleUpdate

	upd.PinQueueSize = s.PinMgr.PinQueueSize()

	var st unix.Statfs_t
	if err := unix.Statfs(s.Node.StorageDir, &st); err != nil {
		log.Errorf("failed to get blockstore disk usage: %s", err)
	}

	upd.BlockstoreSize = st.Blocks * uint64(st.Bsize)
	upd.BlockstoreFree = st.Bavail * uint64(st.Bsize)

	if err := s.DB.Model(Pin{}).Where("active").Count(&upd.NumPins).Error; err != nil {
		return nil, err
	}

	return &upd, nil
}

func (s *Shuttle) handleHealth(c echo.Context) error {
	return c.JSON(http.StatusOK, map[string]string{
		"status": "ok",
	})
}

// handleGetNetAddress godoc
// @Summary      Net Addrs
// @Description  This endpoint is used to get net addrs
// @Tags         net
// @Produce      json
// @Success      200  {array}  string
// @Router       /net/addrs [get]
func (s *Shuttle) handleGetNetAddress(c echo.Context) error {
	id := s.Node.Host.ID()
	addrs := s.Node.Host.Addrs()

	return c.JSON(http.StatusOK, map[string]interface{}{
		"id":        id,
		"addresses": addrs,
	})
}

func (s *Shuttle) Unpin(ctx context.Context, contid uint) error {
	// only progress if unpin is not already in progress for this content
	if !s.markStartUnpin(contid) {
		return nil
	}
	defer s.finishUnpin(contid)

	ctx, span := s.Tracer.Start(ctx, "unpin")
	defer span.End()

	log.Infof("unpinning %d", contid)

	var pin Pin
	if err := s.DB.First(&pin, "content = ?", contid).Error; err != nil {
		return err
	}

	objs, err := s.objectsForPin(ctx, pin.ID)
	if err != nil {
		return err
	}

	if err := s.DB.Where("pin = ?", pin.ID).Delete(ObjRef{}).Error; err != nil {
		return err
	}

	if err := s.DB.Delete(Pin{}, pin.ID).Error; err != nil {
		return err
	}

	if err := s.clearUnreferencedObjects(ctx, objs); err != nil {
		return err
	}

	var totalDeleted int
	for _, o := range objs {
		// TODO: this is safe, but... slow?
		del, err := s.deleteIfNotPinned(ctx, o)
		if err != nil {
			return err
		}
		if del {
			totalDeleted++
		}
	}

	log.Infof("unpinned %d and deleted %d out of %d blocks", contid, totalDeleted, len(objs))

	return nil
}

func (s *Shuttle) deleteIfNotPinned(ctx context.Context, o *Object) (bool, error) {
	s.inflightCidsLk.Lock()
	defer s.inflightCidsLk.Unlock()

	if s.isInflight(o.Cid.CID) {
		return false, nil
	}
	var c int64
	if err := s.DB.Model(Object{}).Where("id = ? or cid = ?", o.ID, o.Cid).Count(&c).Error; err != nil {
		return false, err
	}
	if c == 0 {
		has, err := s.Node.Blockstore.Has(ctx, o.Cid.CID)
		if err != nil {
			return false, err
		}
		if !has {
			log.Warnf("dont have block %s that we expected to delete", o.Cid.CID)
			return false, nil
		}

		return true, s.Node.Blockstore.DeleteBlock(ctx, o.Cid.CID)
	}
	return false, nil
}

func (s *Shuttle) clearUnreferencedObjects(ctx context.Context, objs []*Object) error {
	_, span := s.Tracer.Start(ctx, "clearUnreferencedObjects")
	defer span.End()

	s.inflightCidsLk.Lock()
	defer s.inflightCidsLk.Unlock()

	var ids []uint
	for _, o := range objs {
		if !s.isInflight(o.Cid.CID) {
			ids = append(ids, o.ID)
		}
	}

	batchSize := 100

	for i := 0; i < len(ids); i += batchSize {
		l := batchSize
		if len(ids[i:]) < batchSize {
			l = len(ids) - i
		}

		if err := s.DB.Where("id in ? and (?) = 0",
			ids[i:i+l], s.DB.Model(ObjRef{}).Where("object = objects.id").Select("count(1)")).
			Delete(Object{}).Error; err != nil {
			return err
		}
	}

	return nil
}

func (s *Shuttle) GarbageCollect(ctx context.Context) error {
	keys, err := s.Node.Blockstore.AllKeysChan(ctx)
	if err != nil {
		return err
	}

	count := 0
	for c := range keys {
		del, err := s.deleteIfNotPinned(ctx, &Object{Cid: util.DbCID{CID: c}})
		if err != nil {
			return err
		}

		if del {
			count++
		}
	}

	log.Infof("garbage collect deleted %d blocks", count)
	return nil
}

// handleReadContent godoc
// @Summary      Read content
// @Description  This endpoint reads content from the blockstore
// @Tags         content
// @Produce      json
// @Param        cont path string true "CID"
// @Router       /content/read/{cont} [get]
func (s *Shuttle) handleReadContent(c echo.Context, u *User) error {
	cont, err := strconv.Atoi(c.Param("cont"))
	if err != nil {
		return err
	}

	var pin Pin
	if err := s.DB.First(&pin, "content = ?", cont).Error; err != nil {
		if xerrors.Is(err, gorm.ErrRecordNotFound) {
			return &util.HttpError{
				Code:    http.StatusNotFound,
				Reason:  util.ERR_RECORD_NOT_FOUND,
				Details: fmt.Sprintf("content: %d record not found in database", cont),
			}
		}
		return err
	}

	bserv := blockservice.New(s.Node.Blockstore, offline.Exchange(s.Node.Blockstore))
	dserv := merkledag.NewDAGService(bserv)

	ctx := context.Background()
	nd, err := dserv.Get(ctx, pin.Cid.CID)
	if err != nil {
		return err
	}

	r, err := uio.NewDagReader(ctx, nd, dserv)
	if err != nil {
		return err
	}

	_, err = io.Copy(c.Response(), r)
	if err != nil {
		return err
	}
	return nil
}

func (s *Shuttle) handleContentHealthCheck(c echo.Context) error {
	ctx := c.Request().Context()
	cc, err := cid.Decode(c.Param("cid"))
	if err != nil {
		return err
	}

	var obj Object
	if err := s.DB.First(&obj, "cid = ?", cc.Bytes()).Error; err != nil {
		if xerrors.Is(err, gorm.ErrRecordNotFound) {
			return &util.HttpError{
				Code:    http.StatusNotFound,
				Reason:  util.ERR_RECORD_NOT_FOUND,
				Details: fmt.Sprintf("cid: %s record not found in database", cc),
			}
		}
		return err
	}

	var pins []Pin
	if err := s.DB.Model(ObjRef{}).Joins("left join pins on obj_refs.pin = pins.id").Where("object = ?", obj.ID).Select("pins.*").Scan(&pins).Error; err != nil {
		log.Errorf("failed to find pins for cid: %s", err)
	}

	_, rootFetchErr := s.Node.Blockstore.Get(ctx, cc)
	if rootFetchErr != nil {
		log.Errorf("failed to fetch root: %s", rootFetchErr)
	}

	var exch exchange.Interface
	if c.QueryParam("fetch") != "" {
		exch = s.Node.Bitswap
	}

	bserv := blockservice.New(s.Node.Blockstore, exch)
	dserv := merkledag.NewDAGService(bserv)

	cset := cid.NewSet()
	err = merkledag.Walk(ctx, func(ctx context.Context, c cid.Cid) ([]*ipld.Link, error) {
		node, err := dserv.Get(ctx, c)
		if err != nil {
			return nil, err
		}

		if c.Type() == cid.Raw {
			return nil, nil
		}

		return util.FilterUnwalkableLinks(node.Links()), nil
	}, cc, cset.Visit, merkledag.Concurrent())

	errstr := ""
	if err != nil {
		errstr = err.Error()
	}

	rferrstr := ""
	if rootFetchErr != nil {
		rferrstr = rootFetchErr.Error()
	}

	return c.JSON(http.StatusOK, map[string]interface{}{
		"pins":          pins,
		"cid":           cc,
		"traverseError": errstr,
		"foundBlocks":   cset.Len(),
		"rootFetchErr":  rferrstr,
	})
}

func (s *Shuttle) handleResendPinComplete(c echo.Context) error {
	ctx := c.Request().Context()
	cont, err := strconv.Atoi(c.Param("content"))
	if err != nil {
		return err
	}

	var p Pin
	if err := s.DB.First(&p, "content = ?", cont).Error; err != nil {
		if xerrors.Is(err, gorm.ErrRecordNotFound) {
			return &util.HttpError{
				Code:    http.StatusNotFound,
				Reason:  util.ERR_RECORD_NOT_FOUND,
				Details: fmt.Sprintf("content: %d record not found in database", cont),
			}
		}
		return err
	}

	objects, err := s.objectsForPin(ctx, p.ID)
	if err != nil {
		return fmt.Errorf("failed to get objects for pin: %w", err)
	}

	s.sendPinCompleteMessage(ctx, p.Content, p.Size, objects)

	return c.JSON(http.StatusOK, map[string]string{})
}

func (s *Shuttle) handleGetViewer(c echo.Context, u *User) error {
	return c.JSON(http.StatusOK, &util.ViewerResponse{
		ID:       u.ID,
		Username: u.Username,
		Perms:    u.Perms,
	})
}

func writeAllGoroutineStacks(w io.Writer) error {
	buf := make([]byte, 64<<20)
	for i := 0; ; i++ {
		n := runtime.Stack(buf, true)
		if n < len(buf) {
			buf = buf[:n]
			break
		}
		if len(buf) >= 1<<30 {
			// Filled 1 GB - stop there.
			break
		}
		buf = make([]byte, 2*len(buf))
	}
	_, err := w.Write(buf)
	return err
}

func (s *Shuttle) handleRestartAllTransfers(e echo.Context) error {
	ctx := e.Request().Context()

	// Get transfers for deals make with the v1.1.0 deal protocol.
	// Note that we dont need to restart deals made with the v1.2.0 deal
	// protocol because these are restarted by the Storage Provider (not by
	// Estuary).
	transfers, err := s.Filc.V110TransfersInProgress(ctx)
	if err != nil {
		return err
	}
	log.Infof("restarting %d transfers", len(transfers))

	var restarted int
	for id, st := range transfers {
		if canRestart := util.CanRestartTransfer(filclient.ChannelStateConv(st)); canRestart {
			idcp := id
			if err := s.Filc.RestartTransfer(ctx, &idcp); err != nil {
				log.Warnf("failed to restart transfer: %s", err)
			}
			restarted++
		}
	}
	log.Infof("restarted %d transfers", restarted)
	return nil
}

func (s *Shuttle) handleListAllTransfers(c echo.Context) error {
	transfers, err := s.Filc.TransfersInProgress(c.Request().Context())
	if err != nil {
		return err
	}
	return c.JSON(http.StatusOK, transfers)
}

func (s *Shuttle) handleMinerTransferDiagnostics(c echo.Context) error {
	m, err := address.NewFromString(c.Param("miner"))
	if err != nil {
		return err
	}

	minerTransferDiagnostics, err := s.Filc.MinerTransferDiagnostics(c.Request().Context(), m)
	if err != nil {
		return err
	}
	return c.JSON(http.StatusOK, minerTransferDiagnostics)
}

type garbageCheckBody struct {
	Contents []uint `json:"contents"`
}

func (s *Shuttle) handleManualGarbageCheck(c echo.Context) error {
	ctx := c.Request().Context()

	var body garbageCheckBody
	if err := c.Bind(&body); err != nil {
		return err
	}

	return s.sendRpcMessage(ctx, &drpc.Message{
		Op: drpc.OP_GarbageCheck,
		Params: drpc.MsgParams{
			GarbageCheck: &drpc.GarbageCheck{
				Contents: body.Contents,
			},
		},
	})
}

func (s *Shuttle) handleGarbageCollect(c echo.Context) error {
	return s.GarbageCollect(c.Request().Context())
}

func (s *Shuttle) handleGetWantlist(c echo.Context) error {
	p, err := peer.Decode(c.Param("peer"))
	if err != nil {
		return err
	}

	wl := s.Node.Bitswap.WantlistForPeer(p)
	return c.JSON(http.StatusOK, wl)
}

type importDealBody struct {
	util.ContentInCollection

	Name    string   `json:"name"`
	DealIDs []uint64 `json:"dealIDs"`
}

// handleImportDeal godoc
// @Summary      Import a deal
// @Description  This endpoint imports a deal into the shuttle.
// @Tags         content
// @Produce      json
// @Param        body body main.importDealBody true "Import a deal"
// @Router       /content/importdeal [post]
func (s *Shuttle) handleImportDeal(c echo.Context, u *User) error {
	ctx, span := s.Tracer.Start(c.Request().Context(), "importDeal")
	defer span.End()

	var body importDealBody
	if err := c.Bind(&body); err != nil {
		return err
	}

	var cc cid.Cid
	var deals []*api.MarketDeal
	for _, id := range body.DealIDs {
		deal, err := s.Api.StateMarketStorageDeal(ctx, abi.DealID(id), lotusTypes.EmptyTSK)
		if err != nil {
			return fmt.Errorf("getting deal info from chain: %w", err)
		}

		dealLabelString, err := deal.Proposal.Label.ToString()
		if err != nil {
			return fmt.Errorf("getting deal label from chain: %w", err)
		}
		c, err := util.ParseDealLabel(dealLabelString)

		if err != nil {
			return fmt.Errorf("failed to parse deal label in deal %d: %w", id, err)
		}

		if cc != cid.Undef && cc != c {
			return fmt.Errorf("cid in label of deal %d did not match the others: %s != %s", id, c, cc)
		}
		cc = c

		deals = append(deals, deal)
	}

	for i, d := range deals {
		qr, err := s.Filc.RetrievalQuery(ctx, d.Proposal.Provider, cc)
		if err != nil {
			log.Warnf("failed to get retrieval query response for deal %d: %s", body.DealIDs[i], err)
		}

		proposal, err := retrievehelper.RetrievalProposalForAsk(qr, cc, nil)
		if err != nil {
			return err
		}

		// TODO: record retrieval metrics?
		_, err = s.Filc.RetrieveContent(ctx, d.Proposal.Provider, proposal)
		if err != nil {
			log.Errorw("failed to retrieve content", "provider", d.Proposal.Provider, "cid", cc, "error", err)
			if i == len(deals)-1 {
				return c.JSON(418, map[string]interface{}{
					"error":          "all retrievals failed",
					"dealsAttempted": deals,
				})
			}
			continue
		}
		break
	}

	contid, err := s.createContent(ctx, u, cc, body.Name, body.ContentInCollection)
	if err != nil {
		return err
	}

	dserv := merkledag.NewDAGService(blockservice.New(s.Node.Blockstore, nil))
	if err := s.addDatabaseTrackingToContent(ctx, contid, dserv, s.Node.Blockstore, cc, nil); err != nil {
		return err
	}

	return c.JSON(http.StatusOK, &util.ContentAddResponse{
		Cid:          cc.String(),
		RetrievalURL: util.CreateRetrievalURL(cc.String()),
		EstuaryId:    contid,
		Providers:    s.addrsForShuttle(),
	})
}

func (s *Shuttle) handleRcmgrStats(e echo.Context) error {
	rcm := s.Node.Host.Network().ResourceManager()

	return e.JSON(http.StatusOK, rcm.(rcmgr.ResourceManagerState).Stat())
}

func (s *Shuttle) handleGetSystemConfig(e echo.Context) error {
	resp := map[string]interface{}{
		"data": s.shuttleConfig,
	}
	return e.JSON(http.StatusOK, resp)
}<|MERGE_RESOLUTION|>--- conflicted
+++ resolved
@@ -1772,19 +1772,12 @@
 	// Need to fix this, probably best option is just to add a 'replace' field
 	// to content, could be interesting to see the graph of replacements
 	// anyways
-<<<<<<< HEAD
 	go func() {
-		log.Infof("refreshing %d pins", len(toPin))
+		log.Debugf("refreshing %d pins", len(toPin))
 		for _, c := range toPin {
 			s.addPinToQueue(c, nil, 0)
 		}
 	}()
-=======
-	log.Infof("refreshing %d pins", len(toPin))
-	for _, c := range toPin {
-		s.addPinToQueue(c, nil, 0)
-	}
->>>>>>> 8e951348
 	return nil
 }
 
