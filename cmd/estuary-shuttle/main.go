package main

import (
	"bytes"
	"context"
	"encoding/json"
	"fmt"
	"io"
	"net/http"
	_ "net/http/pprof"
	"os"
	"path/filepath"
	"runtime"
	"strconv"
	"sync"
	"time"

	"github.com/application-research/estuary/config"
	estumetrics "github.com/application-research/estuary/metrics"
	"github.com/application-research/estuary/util/gateway"
	"github.com/application-research/filclient/retrievehelper"
	lru "github.com/hashicorp/golang-lru"
	"github.com/mitchellh/go-homedir"
	"go.opentelemetry.io/otel/codes"
	semconv "go.opentelemetry.io/otel/semconv/v1.7.0"
	"go.opentelemetry.io/otel/trace"

	"github.com/libp2p/go-libp2p-core/peer"
	"github.com/urfave/cli/v2"
	"go.opentelemetry.io/otel"
	"go.opentelemetry.io/otel/attribute"
	"golang.org/x/net/websocket"
	"golang.org/x/sys/unix"
	"golang.org/x/xerrors"
	"gorm.io/gorm"

	"github.com/application-research/estuary/drpc"
	node "github.com/application-research/estuary/node"
	"github.com/application-research/estuary/pinner"
	"github.com/application-research/estuary/stagingbs"
	"github.com/application-research/estuary/util"
	"github.com/application-research/filclient"
	"github.com/cenkalti/backoff/v4"
	"github.com/filecoin-project/go-address"
	datatransfer "github.com/filecoin-project/go-data-transfer"
	commcid "github.com/filecoin-project/go-fil-commcid"
	"github.com/filecoin-project/go-state-types/abi"
	"github.com/filecoin-project/lotus/api"
	"github.com/filecoin-project/lotus/chain/types"
	lcli "github.com/filecoin-project/lotus/cli"
	blocks "github.com/ipfs/go-block-format"
	"github.com/ipfs/go-blockservice"
	"github.com/ipfs/go-cid"
	blockstore "github.com/ipfs/go-ipfs-blockstore"
	exchange "github.com/ipfs/go-ipfs-exchange-interface"
	offline "github.com/ipfs/go-ipfs-exchange-offline"
	ipld "github.com/ipfs/go-ipld-format"
	logging "github.com/ipfs/go-log/v2"
	"github.com/ipfs/go-merkledag"
	"github.com/ipfs/go-metrics-interface"
	uio "github.com/ipfs/go-unixfs/io"
	car "github.com/ipld/go-car"
	"github.com/labstack/echo/v4"
	"github.com/labstack/echo/v4/middleware"
	rcmgr "github.com/libp2p/go-libp2p-resource-manager"
	routed "github.com/libp2p/go-libp2p/p2p/host/routed"
	"github.com/whyrusleeping/memo"
)

var log = logging.Logger("shuttle")

func init() {
	if os.Getenv("FULLNODE_API_INFO") == "" {
		os.Setenv("FULLNODE_API_INFO", "wss://api.chain.love")
	}
}

func overrideSetOptions(flags []cli.Flag, cctx *cli.Context, cfg *config.Shuttle) error {
	var err error

	for _, flag := range flags {
		name := flag.Names()[0]
		if cctx.IsSet(name) {
			log.Debugf("flag %s is set to %s", name, cctx.String(name))
		} else {
			continue
		}
		switch name {
		case "datadir":
			cfg.SetDataDir(cctx.String("datadir"))
		case "blockstore":
			cfg.NodeConfig.BlockstoreDir, err = config.MakeAbsolute(cfg.DataDir, cctx.String("blockstore"))
		case "no-blockstore-cache":
			cfg.NodeConfig.NoBlockstoreCache = cctx.Bool("no-blockstore-cache")
		case "write-log-truncate":
			cfg.NodeConfig.WriteLogTruncate = cctx.Bool("write-log-truncate")
		case "write-log-flush":
			cfg.NodeConfig.HardFlushWriteLog = cctx.Bool("write-log-flush")
		case "write-log":
			cfg.NodeConfig.WriteLogDir, err = config.MakeAbsolute(cfg.DataDir, cctx.String("write-log"))
		case "database":
			cfg.DatabaseConnString = cctx.String("database")
		case "apilisten":
			cfg.ApiListen = cctx.String("apilisten")
		case "libp2p-websockets":
			cfg.NodeConfig.AddListener(config.DefaultWebsocketAddr)
		case "announce-addr":
			cfg.NodeConfig.AnnounceAddrs = cctx.StringSlice("announce-addr")
		case "host":
			cfg.Hostname = cctx.String("host")
		case "disable-local-content-adding":
			cfg.ContentConfig.DisableLocalAdding = cctx.Bool("disable-local-content-adding")
		case "jaeger-tracing":
			cfg.JaegerConfig.EnableTracing = cctx.Bool("jaeger-tracing")
		case "jaeger-provider-url":
			cfg.JaegerConfig.ProviderUrl = cctx.String("jaeger-provider-url")
		case "jaeger-sampler-ratio":
			cfg.JaegerConfig.SamplerRatio = cctx.Float64("jaeger-sampler-ratio")
		case "logging":
			cfg.LoggingConfig.ApiEndpointLogging = cctx.Bool("logging")
		case "bitswap-max-work-per-peer":
			cfg.NodeConfig.BitswapConfig.MaxOutstandingBytesPerPeer = cctx.Int64("bitswap-max-work-per-peer")
		case "bitswap-target-message-size":
			cfg.NodeConfig.BitswapConfig.TargetMessageSize = cctx.Int("bitswap-target-message-size")
		case "estuary-api":
			cfg.EstuaryConfig.Api = cctx.String("estuary-api")
		case "handle":
			cfg.EstuaryConfig.Handle = cctx.String("handle")
		case "auth-token":
			cfg.EstuaryConfig.AuthToken = cctx.String("auth-token")
		case "private":
			cfg.Private = cctx.Bool("private")
		case "dev":
			cfg.Dev = cctx.Bool("dev")
		case "no-reload-pin-queue":
			cfg.NoReloadPinQueue = cctx.Bool("no-reload-pin-queue")
		default:
			// Do nothing
		}
		if (err) != nil {
			return err
		}
	}
	return err
}

func main() {
	logging.SetLogLevel("dt-impl", "debug")
	logging.SetLogLevel("shuttle", "debug")
	logging.SetLogLevel("paych", "debug")
	logging.SetLogLevel("filclient", "debug")
	logging.SetLogLevel("dt_graphsync", "debug")
	logging.SetLogLevel("graphsync_allocator", "info")
	logging.SetLogLevel("dt-chanmon", "debug")
	logging.SetLogLevel("markets", "debug")
	logging.SetLogLevel("data_transfer_network", "debug")
	logging.SetLogLevel("rpc", "info")
	logging.SetLogLevel("bs-wal", "info")
	logging.SetLogLevel("bs-migrate", "info")
	logging.SetLogLevel("rcmgr", "debug")

	app := cli.NewApp()
	home, _ := homedir.Dir()

	cfg := config.NewShuttle()

	app.Flags = []cli.Flag{
		&cli.StringFlag{
			Name:  "repo",
			Value: "~/.lotus",
		},
		&cli.StringFlag{
			Name:  "config",
			Value: filepath.Join(home, ".estuary-shuttle"),
			Usage: "specify configuration file location",
		},
		&cli.StringFlag{
			Name:    "database",
			Value:   cfg.DatabaseConnString,
			EnvVars: []string{"ESTUARY_SHUTTLE_DATABASE"},
		},
		&cli.StringFlag{
			Name:  "blockstore",
			Value: cfg.NodeConfig.BlockstoreDir,
		},
		&cli.StringFlag{
			Name:  "write-log",
			Usage: "enable write log blockstore in specified directory",
			Value: cfg.NodeConfig.WriteLogDir,
		},
		&cli.StringFlag{
			Name:    "apilisten",
			Usage:   "address for the api server to listen on",
			Value:   cfg.ApiListen,
			EnvVars: []string{"ESTUARY_SHUTTLE_API_LISTEN"},
		},
		&cli.StringFlag{
			Name:    "datadir",
			Usage:   "directory to store data in",
			Value:   cfg.DataDir,
			EnvVars: []string{"ESTUARY_SHUTTLE_DATADIR"},
		},
		&cli.StringFlag{
			Name:  "estuary-api",
			Usage: "api endpoint for master estuary node",
			Value: cfg.EstuaryConfig.Api,
		},
		&cli.StringFlag{
			Name:  "auth-token",
			Usage: "auth token for connecting to estuary",
			Value: cfg.EstuaryConfig.AuthToken,
		},
		&cli.StringFlag{
			Name:  "handle",
			Usage: "estuary shuttle handle to use",
			Value: cfg.EstuaryConfig.Handle,
		},
		&cli.StringFlag{
			Name:  "host",
			Usage: "url that this node is publicly dialable at",
			Value: cfg.Hostname,
		},
		&cli.BoolFlag{
			Name:  "logging",
			Value: cfg.LoggingConfig.ApiEndpointLogging,
		},
		&cli.BoolFlag{
			Name:  "write-log-flush",
			Value: cfg.NodeConfig.HardFlushWriteLog,
		},
		&cli.BoolFlag{
			Name:  "write-log-truncate",
			Value: cfg.NodeConfig.WriteLogTruncate,
		},
		&cli.BoolFlag{
			Name:  "no-blockstore-cache",
			Value: cfg.NodeConfig.NoBlockstoreCache,
		},
		&cli.BoolFlag{
			Name:  "private",
			Value: cfg.Private,
		},
		&cli.BoolFlag{
			Name:  "disable-local-content-adding",
			Usage: "disallow new content ingestion on this node",
			Value: cfg.ContentConfig.DisableLocalAdding,
		},
		&cli.BoolFlag{
			Name:  "no-reload-pin-queue",
			Value: cfg.NoReloadPinQueue,
		},
		&cli.BoolFlag{
			Name:  "dev",
			Usage: "use http:// and ws:// when connecting to estuary in a development environment",
			Value: cfg.Dev,
		},
		&cli.StringSliceFlag{
			Name:  "announce-addr",
			Usage: "specify multiaddrs that this node can be connected to on",
			Value: cli.NewStringSlice(cfg.NodeConfig.AnnounceAddrs...),
		},
		&cli.BoolFlag{
			Name:  "jaeger-tracing",
			Value: cfg.JaegerConfig.EnableTracing,
		},
		&cli.StringFlag{
			Name:  "jaeger-provider-url",
			Value: cfg.JaegerConfig.ProviderUrl,
		},
		&cli.Float64Flag{
			Name:  "jaeger-sampler-ratio",
			Usage: "If less than 1 probabilistic metrics will be used.",
			Value: cfg.JaegerConfig.SamplerRatio,
		},
		&cli.BoolFlag{
			Name:  "libp2p-websockets",
			Value: cfg.NodeConfig.HasListener(config.DefaultWebsocketAddr),
		},
		&cli.Int64Flag{
			Name:  "bitswap-max-work-per-peer",
			Value: cfg.NodeConfig.BitswapConfig.MaxOutstandingBytesPerPeer,
		},
		&cli.IntFlag{
			Name:  "bitswap-target-message-size",
			Value: cfg.NodeConfig.BitswapConfig.TargetMessageSize,
		},
	}

	app.Commands = []*cli.Command{
		{
			Name:  "configure",
			Usage: "Saves a configuration file to the location specified by the config parameter",
			Action: func(cctx *cli.Context) error {
				configuration := cctx.String("config")
				cfg.Load(configuration) // Assume error means no configuration file exists
				overrideSetOptions(app.Flags, cctx, cfg)
				return cfg.Save(configuration)
			},
		},
	}

	app.Action = func(cctx *cli.Context) error {

		cfg.Load(cctx.String("config")) // Ignore error for now; eventually error out if no configuration file
		overrideSetOptions(app.Flags, cctx, cfg)

		err := cfg.Validate()
		if err != nil {
			return err
		}

<<<<<<< HEAD
		init := Initializer{&cfg.NodeConfig}
=======
		db, err := setupDatabase(cctx.String("database"))
		if err != nil {
			return err
		}

		init := Initializer{cfg, db}
>>>>>>> f75ba9aa

		nd, err := node.Setup(context.TODO(), init)
		if err != nil {
			return err
		}

		api, closer, err := lcli.GetGatewayAPI(cctx)
		if err != nil {
			return err
		}

		defer closer()

		defaddr, err := nd.Wallet.GetDefault()
		if err != nil {
			return err
		}

		rhost := routed.Wrap(nd.Host, nd.FilDht)

		filc, err := filclient.NewClient(rhost, api, nd.Wallet, defaddr, nd.Blockstore, nd.Datastore, cfg.DataDir)
		if err != nil {
			return err
		}

<<<<<<< HEAD
		db, err := setupDatabase(cfg.DatabaseConnString)
		if err != nil {
			return err
		}

=======
>>>>>>> f75ba9aa
		metCtx := metrics.CtxScope(context.Background(), "shuttle")
		activeCommp := metrics.NewCtx(metCtx, "active_commp", "number of active piece commitment calculations ongoing").Gauge()
		commpMemo := memo.NewMemoizer(func(ctx context.Context, k string, v interface{}) (interface{}, error) {
			activeCommp.Inc()
			defer activeCommp.Dec()

			start := time.Now()

			c, err := cid.Decode(k)
			if err != nil {
				return nil, err
			}

			commpcid, size, err := filclient.GeneratePieceCommitmentFFI(ctx, c, nd.Blockstore)
			if err != nil {
				return nil, err
			}

			log.Infof("commp generation over %d bytes took: %s", size, time.Since(start))

			res := &commpResult{
				CommP: commpcid,
				Size:  size,
			}

			return res, nil
		})
		commpMemo.SetConcurrencyLimit(4)

		sbm, err := stagingbs.NewStagingBSMgr(cfg.StagingDataDir)
		if err != nil {
			return err
		}

		// TODO: Paramify this? also make a proper constructor for the shuttle
		cache, err := lru.New2Q(1000)
		if err != nil {
			return err
		}

		if cfg.JaegerConfig.EnableTracing {
			tp, err := estumetrics.NewJaegerTraceProvider("estuary-shuttle",
				cfg.JaegerConfig.ProviderUrl, cfg.JaegerConfig.SamplerRatio)
			if err != nil {
				return err
			}
			otel.SetTracerProvider(tp)
		}

		s := &Shuttle{
			Node:        nd,
			Api:         api,
			DB:          db,
			Filc:        filc,
			StagingMgr:  sbm,
			Private:     cfg.Private,
			gwayHandler: gateway.NewGatewayHandler(nd.Blockstore),

			Tracer: otel.Tracer(fmt.Sprintf("shuttle_%s", cfg.Hostname)),

			commpMemo: commpMemo,

			trackingChannels: make(map[string]*chanTrack),
			inflightCids:     make(map[cid.Cid]uint),
			splitsInProgress: make(map[uint]bool),

			outgoing:  make(chan *drpc.Message),
			authCache: cache,

			hostname:           cfg.Hostname,
			estuaryHost:        cfg.EstuaryConfig.Api,
			shuttleHandle:      cfg.EstuaryConfig.Handle,
			shuttleToken:       cfg.EstuaryConfig.AuthToken,
			disableLocalAdding: cfg.ContentConfig.DisableLocalAdding,
			dev:                cfg.Dev,
		}
		s.PinMgr = pinner.NewPinManager(s.doPinning, s.onPinStatusUpdate, &pinner.PinManagerOpts{
			MaxActivePerUser: 30,
		})

		go s.PinMgr.Run(100)

		if !cfg.NoReloadPinQueue {
			if err := s.refreshPinQueue(); err != nil {
				log.Errorf("failed to refresh pin queue: %s", err)
			}
		}

		s.Filc.SubscribeToDataTransferEvents(func(event datatransfer.Event, st datatransfer.ChannelState) {
			chid := st.ChannelID().String()
			s.tcLk.Lock()
			defer s.tcLk.Unlock()
			trk, ok := s.trackingChannels[chid]
			if !ok {
				return
			}

			if trk.last == nil || trk.last.Status != st.Status() {
				cst := filclient.ChannelStateConv(st)
				trk.last = cst

				log.Infof("event(%d) message: %s", event.Code, event.Message)
				go s.sendTransferStatusUpdate(context.TODO(), &drpc.TransferStatus{
					Chanid:   chid,
					DealDBID: trk.dbid,
					State:    cst,
				})
			}
		})

		go func() {
			http.Handle("/debug/metrics", estumetrics.Exporter())
			http.HandleFunc("/debug/stack", func(w http.ResponseWriter, r *http.Request) {
				if err := writeAllGoroutineStacks(w); err != nil {
					log.Error(err)
				}
			})
			if err := http.ListenAndServe("127.0.0.1:3105", nil); err != nil {
				log.Errorf("failed to start http server for pprof endpoints: %s", err)
			}
		}()

		go func() {
			if err := s.RunRpcConnection(); err != nil {
				log.Errorf("failed to run rpc connection: %s", err)
			}
		}()

		blockstoreSize := metrics.NewCtx(metCtx, "blockstore_size", "total size of blockstore filesystem directory").Gauge()
		blockstoreFree := metrics.NewCtx(metCtx, "blockstore_free", "free space in blockstore filesystem directory").Gauge()

		go func() {
			upd, err := s.getUpdatePacket()
			if err != nil {
				log.Errorf("failed to get update packet: %s", err)
			}

			blockstoreSize.Set(float64(upd.BlockstoreSize))
			blockstoreFree.Set(float64(upd.BlockstoreFree))

			if err := s.sendRpcMessage(context.TODO(), &drpc.Message{
				Op: drpc.OP_ShuttleUpdate,
				Params: drpc.MsgParams{
					ShuttleUpdate: upd,
				},
			}); err != nil {
				log.Errorf("failed to send shuttle update: %s", err)
			}
			for range time.Tick(time.Minute) {
				upd, err := s.getUpdatePacket()
				if err != nil {
					log.Errorf("failed to get update packet: %s", err)
				}

				blockstoreSize.Set(float64(upd.BlockstoreSize))
				blockstoreFree.Set(float64(upd.BlockstoreFree))

				if err := s.sendRpcMessage(context.TODO(), &drpc.Message{
					Op: drpc.OP_ShuttleUpdate,
					Params: drpc.MsgParams{
						ShuttleUpdate: upd,
					},
				}); err != nil {
					log.Errorf("failed to send shuttle update: %s", err)
				}
			}
		}()

		// setup metrics...
		ongoingTransfers := metrics.NewCtx(metCtx, "transfers_ongoing", "total number of ongoing data transfers").Gauge()
		failedTransfers := metrics.NewCtx(metCtx, "transfers_failed", "total number of failed data transfers").Gauge()
		cancelledTransfers := metrics.NewCtx(metCtx, "transfers_cancelled", "total number of cancelled data transfers").Gauge()
		requestedTransfers := metrics.NewCtx(metCtx, "transfers_requested", "total number of requested data transfers").Gauge()
		allTransfers := metrics.NewCtx(metCtx, "transfers_all", "total number of data transfers").Gauge()
		dataReceived := metrics.NewCtx(metCtx, "transfer_received_bytes", "total bytes sent").Gauge()
		dataSent := metrics.NewCtx(metCtx, "transfer_sent_bytes", "total bytes received").Gauge()
		receivingPeersCount := metrics.NewCtx(metCtx, "graphsync_receiving_peers", "number of peers we are receiving graphsync data from").Gauge()
		receivingActiveCount := metrics.NewCtx(metCtx, "graphsync_receiving_active", "number of active receiving graphsync transfers").Gauge()
		receivingCountCount := metrics.NewCtx(metCtx, "graphsync_receiving_pending", "number of pending receiving graphsync transfers").Gauge()
		receivingTotalMemoryAllocated := metrics.NewCtx(metCtx, "graphsync_receiving_total_allocated", "amount of block memory allocated for receiving graphsync data").Gauge()
		receivingTotalPendingAllocations := metrics.NewCtx(metCtx, "graphsync_receiving_pending_allocations", "amount of block memory on hold being received pending allocation").Gauge()
		receivingPeersPending := metrics.NewCtx(metCtx, "graphsync_receiving_peers_pending", "number of peers we can't receive more data from cause of pending allocations").Gauge()

		sendingPeersCount := metrics.NewCtx(metCtx, "graphsync_sending_peers", "number of peers we are sending graphsync data to").Gauge()
		sendingActiveCount := metrics.NewCtx(metCtx, "graphsync_sending_active", "number of active sending graphsync transfers").Gauge()
		sendingCountCount := metrics.NewCtx(metCtx, "graphsync_sending_pending", "number of pending sending graphsync transfers").Gauge()
		sendingTotalMemoryAllocated := metrics.NewCtx(metCtx, "graphsync_sending_total_allocated", "amount of block memory allocated for sending graphsync data").Gauge()
		sendingTotalPendingAllocations := metrics.NewCtx(metCtx, "graphsync_sending_pending_allocations", "amount of block memory on hold from sending pending allocation").Gauge()
		sendingPeersPending := metrics.NewCtx(metCtx, "graphsync_sending_peers_pending", "number of peers we can't send more data to cause of pending allocations").Gauge()

		go func() {
			var beginSent, beginRec float64
			var firstrun bool = true

			for range time.Tick(time.Second * 10) {
				txs, err := s.Filc.TransfersInProgress(context.TODO())
				if err != nil {
					log.Errorf("failed to get transfers in progress: %s", err)
					continue
				}

				allTransfers.Set(float64(len(txs)))

				byState := make(map[datatransfer.Status]int)
				var sent uint64
				var received uint64

				for _, xfer := range txs {
					byState[xfer.Status()]++
					sent += xfer.Sent()
					received += xfer.Received()
				}

				ongoingTransfers.Set(float64(byState[datatransfer.Ongoing]))
				failedTransfers.Set(float64(byState[datatransfer.Failed]))
				requestedTransfers.Set(float64(byState[datatransfer.Requested]))
				cancelledTransfers.Set(float64(byState[datatransfer.Cancelled]))

				if firstrun {
					beginSent = float64(sent)
					beginRec = float64(received)
					firstrun = false
				} else {
					dataReceived.Set(float64(received) - beginSent)
					dataSent.Set(float64(sent) - beginRec)
				}

				stats := s.Filc.GraphSyncStats()
				receivingPeersCount.Set(float64(stats.OutgoingRequests.TotalPeers))
				receivingActiveCount.Set(float64(stats.OutgoingRequests.Active))
				receivingCountCount.Set(float64(stats.OutgoingRequests.Pending))
				receivingTotalMemoryAllocated.Set(float64(stats.IncomingResponses.TotalAllocatedAllPeers))
				receivingTotalPendingAllocations.Set(float64(stats.IncomingResponses.TotalPendingAllocations))
				receivingPeersPending.Set(float64(stats.IncomingResponses.NumPeersWithPendingAllocations))

				sendingPeersCount.Set(float64(stats.IncomingRequests.TotalPeers))
				sendingActiveCount.Set(float64(stats.IncomingRequests.Active))
				sendingCountCount.Set(float64(stats.IncomingRequests.Pending))
				sendingTotalMemoryAllocated.Set(float64(stats.OutgoingResponses.TotalAllocatedAllPeers))
				sendingTotalPendingAllocations.Set(float64(stats.OutgoingResponses.TotalPendingAllocations))
				sendingPeersPending.Set(float64(stats.OutgoingResponses.NumPeersWithPendingAllocations))
			}
		}()

		return s.ServeAPI(cfg.ApiListen, cfg.LoggingConfig.ApiEndpointLogging)
	}

	if err := app.Run(os.Args); err != nil {
		fmt.Println(err)
		os.Exit(1)
	}
}

var backoffTimer = backoff.ExponentialBackOff{
	InitialInterval: time.Millisecond * 50,
	Multiplier:      1.5,
	MaxInterval:     time.Second,
	Stop:            backoff.Stop,
	Clock:           backoff.SystemClock,
}

type Shuttle struct {
	Node       *node.Node
	Api        api.Gateway
	DB         *gorm.DB
	PinMgr     *pinner.PinManager
	Filc       *filclient.FilClient
	StagingMgr *stagingbs.StagingBSMgr

	gwayHandler *gateway.GatewayHandler

	Tracer trace.Tracer

	tcLk             sync.Mutex
	trackingChannels map[string]*chanTrack

	splitLk          sync.Mutex
	splitsInProgress map[uint]bool

	addPinLk sync.Mutex

	outgoing chan *drpc.Message

	Private            bool
	disableLocalAdding bool
	dev                bool

	hostname      string
	estuaryHost   string
	shuttleHandle string
	shuttleToken  string

	commpMemo *memo.Memoizer

	authCache *lru.TwoQueueCache

	retrLk               sync.Mutex
	retrievalsInProgress map[uint]*retrievalProgress

	inflightCids   map[cid.Cid]uint
	inflightCidsLk sync.Mutex
}

func (d *Shuttle) isInflight(c cid.Cid) bool {
	v, ok := d.inflightCids[c]
	return ok && v > 0
}

type chanTrack struct {
	dbid uint
	last *filclient.ChannelState
}

func (d *Shuttle) RunRpcConnection() error {
	for {
		conn, err := d.dialConn()
		if err != nil {
			log.Errorf("failed to dial estuary rpc endpoint: %s", err)
			time.Sleep(backoffTimer.NextBackOff())
			continue
		}

		if err := d.runRpc(conn); err != nil {
			log.Errorf("rpc routine exited with an error: %s", err)
			backoffTimer.Reset()
			time.Sleep(backoffTimer.NextBackOff())
			continue
		}

		log.Warnf("rpc routine exited with no error, reconnecting...")
		time.Sleep(time.Second)
	}
}

func (d *Shuttle) runRpc(conn *websocket.Conn) error {
	conn.MaxPayloadBytes = 128 << 20
	log.Infof("connecting to primary estuary node")
	defer conn.Close()

	readDone := make(chan struct{})

	// Send hello message
	hello, err := d.getHelloMessage()
	if err != nil {
		return err
	}

	if err := websocket.JSON.Send(conn, hello); err != nil {
		return err
	}

	go func() {
		defer close(readDone)

		for {
			var cmd drpc.Command
			if err := websocket.JSON.Receive(conn, &cmd); err != nil {
				log.Errorf("failed to read command from websocket: %s", err)
				return
			}

			go func(cmd *drpc.Command) {
				if err := d.handleRpcCmd(cmd); err != nil {
					log.Errorf("failed to handle rpc command: %s", err)
				}
			}(&cmd)
		}
	}()

	for {
		select {
		case <-readDone:
			return fmt.Errorf("read routine exited, assuming socket is closed")
		case msg := <-d.outgoing:
			conn.SetWriteDeadline(time.Now().Add(time.Second * 30))
			if err := websocket.JSON.Send(conn, msg); err != nil {
				log.Errorf("failed to send message: %s", err)
			}
			conn.SetWriteDeadline(time.Time{})
		}
	}
}

func (d *Shuttle) getHelloMessage() (*drpc.Hello, error) {
	addr, err := d.Node.Wallet.GetDefault()
	if err != nil {
		return nil, err
	}

	hostname := d.hostname
	if d.dev {
		hostname = "http://" + d.hostname
	}

	log.Infow("sending hello", "hostname", hostname, "address", addr, "pid", d.Node.Host.ID())
	return &drpc.Hello{
		Host:    hostname,
		PeerID:  d.Node.Host.ID().Pretty(),
		Address: addr,
		Private: d.Private,
		AddrInfo: peer.AddrInfo{
			ID:    d.Node.Host.ID(),
			Addrs: d.Node.Host.Addrs(),
		},
	}, nil
}

func (d *Shuttle) dialConn() (*websocket.Conn, error) {
	scheme := "wss"
	if d.dev {
		scheme = "ws"
	}

	cfg, err := websocket.NewConfig(scheme+"://"+d.estuaryHost+"/shuttle/conn", "http://localhost")
	if err != nil {
		return nil, err
	}

	cfg.Header.Set("Authorization", "Bearer "+d.shuttleToken)

	conn, err := websocket.DialConfig(cfg)
	if err != nil {
		return nil, err
	}

	return conn, nil
}

type User struct {
	ID       uint
	Username string
	Perms    int

	AuthToken       string `json:"-"` // this struct shouldnt ever be serialized, but just in case...
	StorageDisabled bool
	AuthExpiry      time.Time
}

func (d *Shuttle) checkTokenAuth(token string) (*User, error) {

	val, ok := d.authCache.Get(token)
	if ok {
		usr, ok := val.(*User)
		if !ok {
			return nil, xerrors.Errorf("value in user auth cache was not a user (got %T)", val)
		}

		if usr.AuthExpiry.After(time.Now()) {
			d.authCache.Remove(token)
		} else {
			return usr, nil
		}
	}

	scheme := "https"
	if d.dev {
		scheme = "http"
	}

	req, err := http.NewRequest("GET", scheme+"://"+d.estuaryHost+"/viewer", nil)
	if err != nil {
		return nil, err
	}

	req.Header.Set("Authorization", "Bearer "+token)

	resp, err := http.DefaultClient.Do(req)
	if err != nil {
		return nil, err
	}

	defer resp.Body.Close()

	if resp.StatusCode != 200 {
		var herr util.HttpError
		if err := json.NewDecoder(resp.Body).Decode(&herr); err != nil {
			return nil, fmt.Errorf("authentication check returned unexpected error, code %d", resp.StatusCode)
		}

		return nil, fmt.Errorf("authentication check failed: %s(%d)", herr.Message, herr.Code)
	}

	var out util.ViewerResponse
	if err := json.NewDecoder(resp.Body).Decode(&out); err != nil {
		return nil, err
	}

	usr := &User{
		ID:              out.ID,
		Username:        out.Username,
		Perms:           out.Perms,
		AuthToken:       token,
		AuthExpiry:      out.AuthExpiry,
		StorageDisabled: out.Settings.ContentAddingDisabled,
	}

	d.authCache.Add(token, usr)

	return usr, nil
}

func (d *Shuttle) AuthRequired(level int) echo.MiddlewareFunc {
	return func(next echo.HandlerFunc) echo.HandlerFunc {
		return func(c echo.Context) error {
			auth, err := util.ExtractAuth(c)
			if err != nil {
				return err
			}

			u, err := d.checkTokenAuth(auth)
			if err != nil {
				return err
			}

			if u.Perms >= level {
				c.Set("user", u)
				return next(c)
			}

			log.Warnw("User not authorized", "user", u.ID, "perms", u.Perms, "required", level)

			return &util.HttpError{
				Code:    401,
				Message: util.ERR_NOT_AUTHORIZED,
			}
		}
	}
}

func withUser(f func(echo.Context, *User) error) func(echo.Context) error {
	return func(c echo.Context) error {
		u, ok := c.Get("user").(*User)
		if !ok {
			return fmt.Errorf("endpoint not called with proper authentication")
		}

		return f(c, u)
	}
}

func (s *Shuttle) ServeAPI(listen string, logging bool) error {
	e := echo.New()

	if logging {
		e.Use(middleware.Logger())
	}

	e.Use(middleware.CORS())
	e.Use(s.tracingMiddleware)

	e.HTTPErrorHandler = util.ErrorHandler

	e.GET("/health", s.handleHealth)
	e.GET("/viewer", withUser(s.handleGetViewer), s.AuthRequired(util.PermLevelUser))

	e.GET("/gw/:path", func(e echo.Context) error {
		p := "/" + e.Param("path")

		req := e.Request().Clone(e.Request().Context())
		req.URL.Path = p

		s.gwayHandler.ServeHTTP(e.Response().Writer, req)
		return nil
	})

	content := e.Group("/content")
	content.Use(s.AuthRequired(util.PermLevelUpload))
	content.POST("/add", withUser(s.handleAdd))
	content.POST("/add-car", withUser(s.handleAddCar))
	content.GET("/read/:cont", withUser(s.handleReadContent))
	content.POST("/importdeal", withUser(s.handleImportDeal))
	//content.POST("/add-ipfs", withUser(d.handleAddIpfs))

	admin := e.Group("/admin")
	admin.Use(s.AuthRequired(util.PermLevelAdmin))
	admin.GET("/health/:cid", s.handleContentHealthCheck)
	admin.POST("/resend/pincomplete/:content", s.handleResendPinComplete)
	admin.POST("/loglevel", s.handleLogLevel)
	admin.POST("/transfers/restartall", s.handleRestartAllTransfers)
	admin.GET("/transfers/list", s.handleListAllTransfers)
	admin.GET("/transfers/:miner", s.handleMinerTransferDiagnostics)
	admin.GET("/bitswap/wantlist/:peer", s.handleGetWantlist)
	admin.POST("/garbage/check", s.handleManualGarbageCheck)
	admin.POST("/garbage/collect", s.handleGarbageCollect)
	admin.GET("/net/rcmgr/stats", s.handleRcmgrStats)

	return e.Start(listen)
}

func (s *Shuttle) tracingMiddleware(next echo.HandlerFunc) echo.HandlerFunc {
	return func(c echo.Context) error {

		r := c.Request()

		attrs := []attribute.KeyValue{
			semconv.HTTPMethodKey.String(r.Method),
			semconv.HTTPRouteKey.String(r.URL.Path),
			semconv.HTTPClientIPKey.String(r.RemoteAddr),
			semconv.HTTPRequestContentLengthKey.Int64(c.Request().ContentLength),
		}

		if reqid := r.Header.Get("EstClientReqID"); reqid != "" {
			if len(reqid) > 64 {
				reqid = reqid[:64]
			}
			attrs = append(attrs, attribute.String("ClientReqID", reqid))
		}

		tctx, span := s.Tracer.Start(context.Background(),
			"HTTP "+r.Method+" "+c.Path(),
			trace.WithAttributes(attrs...),
		)
		defer span.End()

		r = r.WithContext(tctx)
		c.SetRequest(r)

		err := next(c)
		if err != nil {
			span.SetStatus(codes.Error, err.Error())
			span.RecordError(err)
		} else {
			span.SetStatus(codes.Ok, "")
		}

		span.SetAttributes(
			semconv.HTTPStatusCodeKey.Int(c.Response().Status),
			semconv.HTTPResponseContentLengthKey.Int64(c.Response().Size),
		)

		return err
	}
}

type logLevelBody struct {
	System string `json:"system"`
	Level  string `json:"level"`
}

func (s *Shuttle) handleLogLevel(c echo.Context) error {
	var body logLevelBody
	if err := c.Bind(&body); err != nil {
		return err
	}

	logging.SetLogLevel(body.System, body.Level)

	return c.JSON(200, map[string]interface{}{})
}

// handleAdd godoc
// @Summary      Upload a file
// @Description  This endpoint uploads a file.
// @Tags         content
// @Produce      json
// @Router       /content/add [post]
func (s *Shuttle) handleAdd(c echo.Context, u *User) error {
	ctx := c.Request().Context()

	if u.StorageDisabled || s.disableLocalAdding {
		return &util.HttpError{
			Code:    400,
			Message: util.ERR_CONTENT_ADDING_DISABLED,
		}
	}

	form, err := c.MultipartForm()
	if err != nil {
		return err
	}
	defer form.RemoveAll()

	mpf, err := c.FormFile("data")
	if err != nil {
		return err
	}

	fname := mpf.Filename
	fi, err := mpf.Open()
	if err != nil {
		return err
	}

	defer fi.Close()

	cic := util.ContentInCollection{
		Collection:     c.FormValue("collection"),
		CollectionPath: c.FormValue("collectionPath"),
	}

	bsid, bs, err := s.StagingMgr.AllocNew()
	if err != nil {
		return err
	}

	defer func() {
		go func() {
			if err := s.StagingMgr.CleanUp(bsid); err != nil {
				log.Errorf("failed to clean up staging blockstore: %s", err)
			}
		}()
	}()

	bserv := blockservice.New(bs, nil)
	dserv := merkledag.NewDAGService(bserv)

	nd, err := s.importFile(ctx, dserv, fi)
	if err != nil {
		return err
	}

	contid, err := s.createContent(ctx, u, nd.Cid(), fname, cic)
	if err != nil {
		return err
	}

	pin := &Pin{
		Content: contid,
		Cid:     util.DbCID{nd.Cid()},
		UserID:  u.ID,

		Active:  false,
		Pinning: true,
	}

	if err := s.DB.Create(pin).Error; err != nil {
		return err
	}

	if err := s.addDatabaseTrackingToContent(ctx, contid, dserv, bs, nd.Cid(), func(int64) {}); err != nil {
		return xerrors.Errorf("encountered problem computing object references: %w", err)
	}

	if err := s.dumpBlockstoreTo(ctx, bs, s.Node.Blockstore); err != nil {
		return xerrors.Errorf("failed to move data from staging to main blockstore: %w", err)
	}

	if err := s.Provide(ctx, nd.Cid()); err != nil {
		log.Warn(err)
	}

	return c.JSON(200, &util.ContentAddResponse{
		Cid:       nd.Cid().String(),
		EstuaryId: contid,
		Providers: s.addrsForShuttle(),
	})
}

func (s *Shuttle) Provide(ctx context.Context, c cid.Cid) error {
	subCtx, cancel := context.WithTimeout(ctx, time.Second*10)
	defer cancel()

	if s.Node.FullRT.Ready() {
		if err := s.Node.FullRT.Provide(subCtx, c, true); err != nil {
			return fmt.Errorf("failed to provide newly added content: %w", err)
		}
	} else {
		log.Warnf("fullrt not in ready state, falling back to standard dht provide")
		if err := s.Node.Dht.Provide(subCtx, c, true); err != nil {
			return fmt.Errorf("fallback provide failed: %w", err)
		}
	}

	go func() {
		if err := s.Node.Provider.Provide(c); err != nil {
			log.Warnf("providing failed: ", err)
		}
		log.Infof("providing complete")
	}()

	return nil
}

// handleAddCar godoc
// @Summary      Upload content via a car file
// @Description  This endpoint uploads content via a car file
// @Tags         content
// @Produce      json
// @Router       /content/add-car [post]
func (s *Shuttle) handleAddCar(c echo.Context, u *User) error {
	ctx := c.Request().Context()

	if u.StorageDisabled || s.disableLocalAdding {
		return &util.HttpError{
			Code:    400,
			Message: util.ERR_CONTENT_ADDING_DISABLED,
		}
	}

	bsid, bs, err := s.StagingMgr.AllocNew()
	if err != nil {
		return err
	}

	defer func() {
		go func() {
			if err := s.StagingMgr.CleanUp(bsid); err != nil {
				log.Errorf("failed to clean up staging blockstore: %s", err)
			}
		}()
	}()

	defer c.Request().Body.Close()
	header, err := s.loadCar(ctx, bs, c.Request().Body)
	if err != nil {
		return err
	}

	if len(header.Roots) != 1 {
		// if someone wants this feature, let me know
		return c.JSON(400, map[string]string{"error": "cannot handle uploading car files with multiple roots"})
	}

	// TODO: how to specify filename?
	fname := header.Roots[0].String()
	if qpname := c.QueryParam("filename"); qpname != "" {
		fname = qpname
	}

	var commpcid cid.Cid
	var commpSize abi.UnpaddedPieceSize
	if cpc := c.QueryParam("commp"); cpc != "" {
		if u.Perms < util.PermLevelAdmin {
			return fmt.Errorf("must be an admin to specify commp for car file upload")
		}

		sizestr := c.QueryParam("size")
		if sizestr == "" {
			return fmt.Errorf("must also specify 'size' when setting commP for car files")
		}

		ss, err := strconv.ParseUint(sizestr, 10, 64)
		if err != nil {
			return fmt.Errorf("failed to parse size: %w", err)
		}

		commpSize = abi.UnpaddedPieceSize(ss)
		if err := commpSize.Validate(); err != nil {
			return fmt.Errorf("given commP size was invalid: %w", err)
		}

		cc, err := cid.Decode(cpc)
		if err != nil {
			return err
		}

		_, err = commcid.CIDToPieceCommitmentV1(cc)
		if err != nil {
			return err
		}

		commpcid = cc
	}

	bserv := blockservice.New(bs, nil)
	dserv := merkledag.NewDAGService(bserv)

	root := header.Roots[0]

	contid, err := s.createContent(ctx, u, root, fname, util.ContentInCollection{
		Collection:     c.QueryParam("collection"),
		CollectionPath: c.QueryParam("collectionPath"),
	})
	if err != nil {
		return err
	}

	pin := &Pin{
		Content: contid,
		Cid:     util.DbCID{root},
		UserID:  u.ID,

		Active:  false,
		Pinning: true,
	}

	if err := s.DB.Create(pin).Error; err != nil {
		return err
	}

	if err := s.addDatabaseTrackingToContent(ctx, contid, dserv, bs, root, func(int64) {}); err != nil {
		return xerrors.Errorf("encountered problem computing object references: %w", err)
	}

	if err := s.dumpBlockstoreTo(ctx, bs, s.Node.Blockstore); err != nil {
		return xerrors.Errorf("failed to move data from staging to main blockstore: %w", err)
	}

	if err := s.Provide(ctx, root); err != nil {
		log.Warn(err)
	}

	if commpcid.Defined() {
		if err := s.sendRpcMessage(ctx, &drpc.Message{
			Op: drpc.OP_CommPComplete,
			Params: drpc.MsgParams{
				CommPComplete: &drpc.CommPComplete{
					Data:  root,
					CommP: commpcid,
					Size:  commpSize,
				},
			},
		}); err != nil {
			log.Errorf("failed to send commP setting to controller node: %w", err)
		}

	}

	return c.JSON(200, &util.ContentAddResponse{
		Cid:       root.String(),
		EstuaryId: contid,
		Providers: s.addrsForShuttle(),
	})
}

func (s *Shuttle) loadCar(ctx context.Context, bs blockstore.Blockstore, r io.Reader) (*car.CarHeader, error) {
	_, span := s.Tracer.Start(ctx, "loadCar")
	defer span.End()

	return car.LoadCar(ctx, bs, r)
}

func (s *Shuttle) addrsForShuttle() []string {
	var out []string
	for _, a := range s.Node.Host.Addrs() {
		out = append(out, fmt.Sprintf("%s/p2p/%s", a, s.Node.Host.ID()))
	}
	return out
}

func (s *Shuttle) createContent(ctx context.Context, u *User, root cid.Cid, fname string, cic util.ContentInCollection) (uint, error) {

	data, err := json.Marshal(util.ContentCreateBody{
		ContentInCollection: cic,
		Root:                root.String(),
		Name:                fname,
		Location:            s.shuttleHandle,
	})
	if err != nil {
		return 0, err
	}

	scheme := "https"
	if s.dev {
		scheme = "http"
	}

	req, err := http.NewRequest("POST", scheme+"://"+s.estuaryHost+"/content/create", bytes.NewReader(data))
	if err != nil {
		return 0, err
	}

	req.Header.Set("Authorization", "Bearer "+u.AuthToken)
	req.Header.Set("Content-Type", "application/json")

	resp, err := http.DefaultClient.Do(req)
	if err != nil {
		return 0, err
	}

	defer resp.Body.Close()

	var rbody util.ContentCreateResponse
	if err := json.NewDecoder(resp.Body).Decode(&rbody); err != nil {
		return 0, err
	}

	if rbody.ID == 0 {
		return 0, fmt.Errorf("create content request failed, got back content ID zero")
	}

	return rbody.ID, nil
}

func (s *Shuttle) shuttleCreateContent(ctx context.Context, uid uint, root cid.Cid, fname, collection string, dagsplitroot uint) (uint, error) {
	var cols []string
	if collection != "" {
		cols = []string{collection}
	}

	data, err := json.Marshal(&util.ShuttleCreateContentBody{
		Root:         root,
		Name:         fname,
		Collections:  cols,
		Location:     s.shuttleHandle,
		DagSplitRoot: dagsplitroot,
		User:         uid,
	})
	if err != nil {
		return 0, err
	}

	scheme := "https"
	if s.dev {
		scheme = "http"
	}

	req, err := http.NewRequest("POST", scheme+"://"+s.estuaryHost+"/shuttle/content/create", bytes.NewReader(data))
	if err != nil {
		return 0, err
	}

	req.Header.Set("Authorization", "Bearer "+s.shuttleToken)
	req.Header.Set("Content-Type", "application/json")

	resp, err := http.DefaultClient.Do(req)
	if err != nil {
		return 0, err
	}

	defer resp.Body.Close()

	var rbody util.ContentCreateResponse
	if err := json.NewDecoder(resp.Body).Decode(&rbody); err != nil {
		return 0, err
	}

	if rbody.ID == 0 {
		return 0, fmt.Errorf("create content request failed, got back content ID zero")
	}

	return rbody.ID, nil
}

// TODO: mostly copy paste from estuary, dedup code
func (d *Shuttle) doPinning(ctx context.Context, op *pinner.PinningOperation, cb pinner.PinProgressCB) error {
	ctx, span := d.Tracer.Start(ctx, "doPinning")
	defer span.End()

	for _, pi := range op.Peers {
		if err := d.Node.Host.Connect(ctx, pi); err != nil {
			log.Warnf("failed to connect to origin node for pinning operation: %s", err)
		}
	}

	bserv := blockservice.New(d.Node.Blockstore, d.Node.Bitswap)
	dserv := merkledag.NewDAGService(bserv)
	dsess := merkledag.NewSession(ctx, dserv)

	if err := d.addDatabaseTrackingToContent(ctx, op.ContId, dsess, d.Node.Blockstore, op.Obj, cb); err != nil {
		// pinning failed, we wont try again. mark pin as dead
		/* maybe its fine if we retry later?
		if err := d.DB.Model(Pin{}).Where("content = ?", op.ContId).UpdateColumns(map[string]interface{}{
			"pinning": false,
		}).Error; err != nil {
			log.Errorf("failed to update failed pin status: %s", err)
		}
		*/

		return err
	}

	/*
		if op.Replace > 0 {
			if err := s.CM.RemoveContent(ctx, op.Replace, true); err != nil {
				log.Infof("failed to remove content in replacement: %d", op.Replace)
			}
		}
	*/

	if err := d.Provide(ctx, op.Obj); err != nil {
		log.Warn(err)
	}

	return nil
}

const noDataTimeout = time.Minute * 10

// TODO: mostly copy paste from estuary, dedup code
func (d *Shuttle) addDatabaseTrackingToContent(ctx context.Context, contid uint, dserv ipld.NodeGetter, bs blockstore.Blockstore, root cid.Cid, cb func(int64)) error {
	ctx, span := d.Tracer.Start(ctx, "computeObjRefsUpdate")
	defer span.End()

	var dbpin Pin
	if err := d.DB.First(&dbpin, "content = ?", contid).Error; err != nil {
		return err
	}

	ctx, cancel := context.WithCancel(ctx)
	defer cancel()

	gotData := make(chan struct{}, 1)
	go func() {
		nodata := time.NewTimer(noDataTimeout)
		defer nodata.Stop()

		for {
			select {
			case <-nodata.C:
				cancel()
			case <-gotData:
				nodata.Reset(noDataTimeout)
			case <-ctx.Done():
				return
			}
		}
	}()

	var objlk sync.Mutex
	var objects []*Object
	var totalSize int64
	cset := cid.NewSet()

	defer func() {
		d.inflightCidsLk.Lock()
		_ = cset.ForEach(func(c cid.Cid) error {
			v, ok := d.inflightCids[c]
			if !ok || v <= 0 {
				log.Errorf("cid should be inflight but isn't: %s", c)
			}

			d.inflightCids[c]--
			if d.inflightCids[c] == 0 {
				delete(d.inflightCids, c)
			}
			return nil
		})
		d.inflightCidsLk.Unlock()
	}()

	err := merkledag.Walk(ctx, func(ctx context.Context, c cid.Cid) ([]*ipld.Link, error) {
		d.inflightCidsLk.Lock()
		d.inflightCids[c]++
		d.inflightCidsLk.Unlock()

		node, err := dserv.Get(ctx, c)
		if err != nil {
			return nil, err
		}

		cb(int64(len(node.RawData())))

		select {
		case gotData <- struct{}{}:
		case <-ctx.Done():
		}

		objlk.Lock()
		objects = append(objects, &Object{
			Cid:  util.DbCID{c},
			Size: len(node.RawData()),
		})

		totalSize += int64(len(node.RawData()))
		objlk.Unlock()

		if c.Type() == cid.Raw {
			return nil, nil
		}

		return node.Links(), nil
	}, root, cset.Visit, merkledag.Concurrent())
	if err != nil {
		return err
	}

	span.SetAttributes(
		attribute.Int64("totalSize", totalSize),
		attribute.Int("numObjects", len(objects)),
	)

	if err := d.DB.CreateInBatches(objects, 300).Error; err != nil {
		return xerrors.Errorf("failed to create objects in db: %w", err)
	}

	if err := d.DB.Model(Pin{}).Where("content = ?", contid).UpdateColumns(map[string]interface{}{
		"active":  true,
		"size":    totalSize,
		"pinning": false,
	}).Error; err != nil {
		return xerrors.Errorf("failed to update content in database: %w", err)
	}

	refs := make([]ObjRef, len(objects))
	for i := range refs {
		refs[i].Pin = dbpin.ID
		refs[i].Object = objects[i].ID
	}

	if err := d.DB.CreateInBatches(refs, 500).Error; err != nil {
		return xerrors.Errorf("failed to create refs: %w", err)
	}

	d.sendPinCompleteMessage(ctx, dbpin.Content, totalSize, objects)

	return nil
}

func (d *Shuttle) onPinStatusUpdate(cont uint, status string) {
	log.Infof("updating pin status: %d %s", cont, status)
	if status == "failed" {
		if err := d.DB.Model(Pin{}).Where("content = ?", cont).UpdateColumns(map[string]interface{}{
			"pinning": false,
			"active":  false,
			"failed":  true,
		}).Error; err != nil {
			log.Errorf("failed to mark pin as failed in database: %s", err)
		}
	}

	go func() {
		if err := d.sendRpcMessage(context.TODO(), &drpc.Message{
			Op: "UpdatePinStatus",
			Params: drpc.MsgParams{
				UpdatePinStatus: &drpc.UpdatePinStatus{
					DBID:   cont,
					Status: status,
				},
			},
		}); err != nil {
			log.Errorf("failed to send pin status update: %s", err)
		}
	}()
}

func (s *Shuttle) refreshPinQueue() error {
	var toPin []Pin
	if err := s.DB.Find(&toPin, "active = false and pinning = true").Error; err != nil {
		return err
	}

	// TODO: this doesnt persist the replacement directives, so a queued
	// replacement, if ongoing during a restart of the node, will still
	// complete the pin when the process comes back online, but it wont delete
	// the old pin.
	// Need to fix this, probably best option is just to add a 'replace' field
	// to content, could be interesting to see the graph of replacements
	// anyways
	log.Infof("refreshing %d pins", len(toPin))
	for _, c := range toPin {
		s.addPinToQueue(c, nil, 0)
	}

	return nil
}

func (s *Shuttle) addPinToQueue(p Pin, peers []peer.AddrInfo, replace uint) {
	op := &pinner.PinningOperation{
		ContId:  p.Content,
		UserId:  p.UserID,
		Obj:     p.Cid.CID,
		Peers:   peers,
		Started: p.CreatedAt,
		Status:  "queued",
		Replace: replace,
	}

	/*

		s.pinLk.Lock()
		// TODO: check if we are overwriting anything here
		s.pinJobs[cont.ID] = op
		s.pinLk.Unlock()
	*/

	s.PinMgr.Add(op)
}

func (s *Shuttle) importFile(ctx context.Context, dserv ipld.DAGService, fi io.Reader) (ipld.Node, error) {
	_, span := s.Tracer.Start(ctx, "importFile")
	defer span.End()

	return util.ImportFile(dserv, fi)
}

func (s *Shuttle) dumpBlockstoreTo(ctx context.Context, from, to blockstore.Blockstore) error {
	ctx, span := s.Tracer.Start(ctx, "blockstoreCopy")
	defer span.End()

	// TODO: smarter batching... im sure ive written this logic before, just gotta go find it
	keys, err := from.AllKeysChan(ctx)
	if err != nil {
		return err
	}

	var batch []blocks.Block

	for k := range keys {
		blk, err := from.Get(ctx, k)
		if err != nil {
			return err
		}

		batch = append(batch, blk)

		if len(batch) > 500 {
			if err := to.PutMany(ctx, batch); err != nil {
				return err
			}
			batch = batch[:0]
		}
	}

	if len(batch) > 0 {
		if err := to.PutMany(ctx, batch); err != nil {
			return err
		}
	}

	return nil
}

func (s *Shuttle) getUpdatePacket() (*drpc.ShuttleUpdate, error) {
	var upd drpc.ShuttleUpdate

	upd.PinQueueSize = s.PinMgr.PinQueueSize()

	var st unix.Statfs_t
	if err := unix.Statfs(s.Node.StorageDir, &st); err != nil {
		log.Errorf("failed to get blockstore disk usage: %s", err)
	}

	upd.BlockstoreSize = st.Blocks * uint64(st.Bsize)
	upd.BlockstoreFree = st.Bavail * uint64(st.Bsize)

	if err := s.DB.Model(Pin{}).Where("active").Count(&upd.NumPins).Error; err != nil {
		return nil, err
	}

	return &upd, nil
}

func (s *Shuttle) handleHealth(c echo.Context) error {
	return c.JSON(200, map[string]string{
		"status": "ok",
	})
}

func (s *Shuttle) Unpin(ctx context.Context, contid uint) error {
	ctx, span := s.Tracer.Start(ctx, "unpin")
	defer span.End()

	log.Infof("unpinning %d", contid)

	var pin Pin
	if err := s.DB.First(&pin, "content = ?", contid).Error; err != nil {
		return err
	}

	objs, err := s.objectsForPin(ctx, pin.ID)
	if err != nil {
		return err
	}

	if err := s.DB.Where("pin = ?", pin.ID).Delete(ObjRef{}).Error; err != nil {
		return err
	}

	if err := s.DB.Delete(Pin{}, pin.ID).Error; err != nil {
		return err
	}

	if err := s.clearUnreferencedObjects(ctx, objs); err != nil {
		return err
	}

	var totalDeleted int
	for _, o := range objs {
		// TODO: this is safe, but... slow?
		del, err := s.deleteIfNotPinned(ctx, o)
		if err != nil {
			return err
		}
		if del {
			totalDeleted++
		}
	}

	log.Infof("unpinned %d and deleted %d out of %d blocks", contid, totalDeleted, len(objs))

	return nil
}

func (s *Shuttle) deleteIfNotPinned(ctx context.Context, o *Object) (bool, error) {
	s.inflightCidsLk.Lock()
	defer s.inflightCidsLk.Unlock()

	if s.isInflight(o.Cid.CID) {
		return false, nil
	}
	var c int64
	if err := s.DB.Model(Object{}).Where("id = ? or cid = ?", o.ID, o.Cid).Count(&c).Error; err != nil {
		return false, err
	}
	if c == 0 {
		has, err := s.Node.Blockstore.Has(ctx, o.Cid.CID)
		if err != nil {
			return false, err
		}
		if !has {
			log.Warnf("dont have block %s that we expected to delete", o.Cid.CID)
			return false, nil
		}

		return true, s.Node.Blockstore.DeleteBlock(ctx, o.Cid.CID)
	}
	return false, nil
}

func (s *Shuttle) clearUnreferencedObjects(ctx context.Context, objs []*Object) error {
	_, span := s.Tracer.Start(ctx, "clearUnreferencedObjects")
	defer span.End()

	s.inflightCidsLk.Lock()
	defer s.inflightCidsLk.Unlock()

	var ids []uint
	for _, o := range objs {
		if !s.isInflight(o.Cid.CID) {
			ids = append(ids, o.ID)
		}
	}

	batchSize := 100

	for i := 0; i < len(ids); i += batchSize {
		l := batchSize
		if len(ids[i:]) < batchSize {
			l = len(ids) - i
		}

		if err := s.DB.Where("id in ? and (?) = 0",
			ids[i:i+l], s.DB.Model(ObjRef{}).Where("object = objects.id").Select("count(1)")).
			Delete(Object{}).Error; err != nil {
			return err
		}
	}

	return nil
}

func (s *Shuttle) GarbageCollect(ctx context.Context) error {
	keys, err := s.Node.Blockstore.AllKeysChan(ctx)
	if err != nil {
		return err
	}

	count := 0
	for c := range keys {
		del, err := s.deleteIfNotPinned(ctx, &Object{Cid: util.DbCID{c}})
		if err != nil {
			return err
		}

		if del {
			count++
		}
	}

	log.Infof("garbage collect deleted %d blocks", count)
	return nil
}

// handleReadContent godoc
// @Summary      Read content
// @Description  This endpoint reads content from the blockstore
// @Tags         content
// @Produce      json
// @Param        cont path string true "CID"
// @Router       /content/read/{cont} [get]
func (s *Shuttle) handleReadContent(c echo.Context, u *User) error {
	cont, err := strconv.Atoi(c.Param("cont"))
	if err != nil {
		return err
	}

	var pin Pin
	if err := s.DB.First(&pin, "content = ?", cont).Error; err != nil {
		return err
	}

	bserv := blockservice.New(s.Node.Blockstore, offline.Exchange(s.Node.Blockstore))
	dserv := merkledag.NewDAGService(bserv)

	ctx := context.Background()
	nd, err := dserv.Get(ctx, pin.Cid.CID)
	if err != nil {
		return c.JSON(400, map[string]string{
			"error": err.Error(),
		})
	}
	r, err := uio.NewDagReader(ctx, nd, dserv)
	if err != nil {
		return c.JSON(400, map[string]string{
			"error": err.Error(),
		})
	}

	io.Copy(c.Response(), r)
	return nil
}

func (s *Shuttle) handleContentHealthCheck(c echo.Context) error {
	ctx := c.Request().Context()
	cc, err := cid.Decode(c.Param("cid"))
	if err != nil {
		return err
	}

	var obj Object
	if err := s.DB.First(&obj, "cid = ?", cc.Bytes()).Error; err != nil {
		return c.JSON(404, map[string]interface{}{
			"error": "object not found in database",
		})
	}

	var pins []Pin
	if err := s.DB.Model(ObjRef{}).Joins("left join pins on obj_refs.pin = pins.id").Where("object = ?", obj.ID).Select("pins.*").Scan(&pins).Error; err != nil {
		log.Errorf("failed to find pins for cid: %s", err)
	}

	_, rootFetchErr := s.Node.Blockstore.Get(ctx, cc)
	if rootFetchErr != nil {
		log.Errorf("failed to fetch root: %s", rootFetchErr)
	}

	var exch exchange.Interface
	if c.QueryParam("fetch") != "" {
		exch = s.Node.Bitswap
	}

	bserv := blockservice.New(s.Node.Blockstore, exch)
	dserv := merkledag.NewDAGService(bserv)

	cset := cid.NewSet()
	err = merkledag.Walk(ctx, func(ctx context.Context, c cid.Cid) ([]*ipld.Link, error) {
		node, err := dserv.Get(ctx, c)
		if err != nil {
			return nil, err
		}

		if c.Type() == cid.Raw {
			return nil, nil
		}

		return node.Links(), nil
	}, cc, cset.Visit, merkledag.Concurrent())

	errstr := ""
	if err != nil {
		errstr = err.Error()
	}

	rferrstr := ""
	if rootFetchErr != nil {
		rferrstr = rootFetchErr.Error()
	}

	return c.JSON(200, map[string]interface{}{
		"pins":          pins,
		"cid":           cc,
		"traverseError": errstr,
		"foundBlocks":   cset.Len(),
		"rootFetchErr":  rferrstr,
	})
}

func (s *Shuttle) handleResendPinComplete(c echo.Context) error {
	ctx := c.Request().Context()
	cont, err := strconv.Atoi(c.Param("content"))
	if err != nil {
		return err
	}

	var p Pin
	if err := s.DB.First(&p, "content = ?", cont).Error; err != nil {
		return err
	}

	objects, err := s.objectsForPin(ctx, p.ID)
	if err != nil {
		return fmt.Errorf("failed to get objects for pin: %w", err)
	}

	s.sendPinCompleteMessage(ctx, p.Content, p.Size, objects)

	return c.JSON(200, map[string]string{})
}

func (s *Shuttle) handleGetViewer(c echo.Context, u *User) error {
	return c.JSON(200, &util.ViewerResponse{
		ID:       u.ID,
		Username: u.Username,
		Perms:    u.Perms,
	})
}

func writeAllGoroutineStacks(w io.Writer) error {
	buf := make([]byte, 64<<20)
	for i := 0; ; i++ {
		n := runtime.Stack(buf, true)
		if n < len(buf) {
			buf = buf[:n]
			break
		}
		if len(buf) >= 1<<30 {
			// Filled 1 GB - stop there.
			break
		}
		buf = make([]byte, 2*len(buf))
	}
	_, err := w.Write(buf)
	return err
}

func (s *Shuttle) handleRestartAllTransfers(e echo.Context) error {
	ctx := e.Request().Context()
	transfers, err := s.Filc.TransfersInProgress(ctx)
	if err != nil {
		return err
	}
	log.Infof("restarting %d transfers", len(transfers))

	var restarted int
	for id, st := range transfers {
		if !util.TransferTerminated(filclient.ChannelStateConv(st)) {
			idcp := id
			if err := s.Filc.RestartTransfer(ctx, &idcp); err != nil {
				log.Warnf("failed to restart transfer: %s", err)
			}
			restarted++
		}
	}
	log.Infof("restarted %d transfers", restarted)
	return nil
}

func (s *Shuttle) handleListAllTransfers(c echo.Context) error {
	transfers, err := s.Filc.TransfersInProgress(c.Request().Context())
	if err != nil {
		return err
	}

	return c.JSON(200, transfers)
}

func (s *Shuttle) handleMinerTransferDiagnostics(c echo.Context) error {
	m, err := address.NewFromString(c.Param("miner"))
	if err != nil {
		return err
	}

	minerTransferDiagnostics, err := s.Filc.MinerTransferDiagnostics(c.Request().Context(), m)
	if err != nil {
		return err
	}

	return c.JSON(200, minerTransferDiagnostics)
}

type garbageCheckBody struct {
	Contents []uint `json:"contents"`
}

func (s *Shuttle) handleManualGarbageCheck(c echo.Context) error {
	ctx := c.Request().Context()

	var body garbageCheckBody
	if err := c.Bind(&body); err != nil {
		return err
	}

	return s.sendRpcMessage(ctx, &drpc.Message{
		Op: drpc.OP_GarbageCheck,
		Params: drpc.MsgParams{
			GarbageCheck: &drpc.GarbageCheck{
				Contents: body.Contents,
			},
		},
	})
}

func (s *Shuttle) handleGarbageCollect(c echo.Context) error {
	return s.GarbageCollect(c.Request().Context())
}

func (s *Shuttle) handleGetWantlist(c echo.Context) error {
	p, err := peer.Decode(c.Param("peer"))
	if err != nil {
		return err
	}

	wl := s.Node.Bitswap.WantlistForPeer(p)
	return c.JSON(200, wl)
}

type importDealBody struct {
	util.ContentInCollection

	Name    string   `json:"name"`
	DealIDs []uint64 `json:"dealIDs"`
}

// handleImportDeal godoc
// @Summary      Import a deal
// @Description  This endpoint imports a deal into the shuttle.
// @Tags         content
// @Produce      json
// @Param        body body main.importDealBody true "Import a deal"
// @Router       /content/importdeal [post]
func (s *Shuttle) handleImportDeal(c echo.Context, u *User) error {
	ctx, span := s.Tracer.Start(c.Request().Context(), "importDeal")
	defer span.End()

	var body importDealBody
	if err := c.Bind(&body); err != nil {
		return err
	}

	var cc cid.Cid
	var deals []*api.MarketDeal
	for _, id := range body.DealIDs {
		deal, err := s.Api.StateMarketStorageDeal(ctx, abi.DealID(id), types.EmptyTSK)
		if err != nil {
			return fmt.Errorf("getting deal info from chain: %w", err)
		}

		c, err := util.ParseDealLabel(deal.Proposal.Label)
		if err != nil {
			return fmt.Errorf("failed to parse deal label in deal %d: %w", id, err)
		}

		if cc != cid.Undef && cc != c {
			return fmt.Errorf("cid in label of deal %d did not match the others: %s != %s", id, c, cc)
		}
		cc = c

		deals = append(deals, deal)
	}

	for i, d := range deals {
		qr, err := s.Filc.RetrievalQuery(ctx, d.Proposal.Provider, cc)
		if err != nil {
			log.Warningf("failed to get retrieval query response for deal %d: %s", body.DealIDs[i], err)
		}

		proposal, err := retrievehelper.RetrievalProposalForAsk(qr, cc, nil)
		if err != nil {
			return err
		}

		// TODO: record retrieval metrics?
		_, err = s.Filc.RetrieveContent(ctx, d.Proposal.Provider, proposal)
		if err != nil {
			log.Errorw("failed to retrieve content", "provider", d.Proposal.Provider, "cid", cc, "error", err)
			if i == len(deals)-1 {
				return c.JSON(418, map[string]interface{}{
					"error":          "all retrievals failed",
					"dealsAttempted": deals,
				})
			}
			continue
		}

		break
	}

	contid, err := s.createContent(ctx, u, cc, body.Name, body.ContentInCollection)
	if err != nil {
		return err
	}

	dserv := merkledag.NewDAGService(blockservice.New(s.Node.Blockstore, nil))
	if err := s.addDatabaseTrackingToContent(ctx, contid, dserv, s.Node.Blockstore, cc, nil); err != nil {
		return err
	}

	return c.JSON(200, &util.ContentAddResponse{
		Cid:       cc.String(),
		EstuaryId: contid,
		Providers: s.addrsForShuttle(),
	})
}

func (s *Shuttle) handleRcmgrStats(e echo.Context) error {
	rcm := s.Node.Host.Network().ResourceManager()

	return e.JSON(200, rcm.(rcmgr.ResourceManagerState).Stat())
}<|MERGE_RESOLUTION|>--- conflicted
+++ resolved
@@ -309,17 +309,11 @@
 			return err
 		}
 
-<<<<<<< HEAD
-		init := Initializer{&cfg.NodeConfig}
-=======
 		db, err := setupDatabase(cctx.String("database"))
 		if err != nil {
 			return err
 		}
 
-		init := Initializer{cfg, db}
->>>>>>> f75ba9aa
-
 		nd, err := node.Setup(context.TODO(), init)
 		if err != nil {
 			return err
@@ -344,14 +338,6 @@
 			return err
 		}
 
-<<<<<<< HEAD
-		db, err := setupDatabase(cfg.DatabaseConnString)
-		if err != nil {
-			return err
-		}
-
-=======
->>>>>>> f75ba9aa
 		metCtx := metrics.CtxScope(context.Background(), "shuttle")
 		activeCommp := metrics.NewCtx(metCtx, "active_commp", "number of active piece commitment calculations ongoing").Gauge()
 		commpMemo := memo.NewMemoizer(func(ctx context.Context, k string, v interface{}) (interface{}, error) {
