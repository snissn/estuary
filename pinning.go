package main

import (
	"context"
	"encoding/json"
	"fmt"
	"net/http"
	"sort"
	"strconv"
	"strings"
	"time"

	drpc "github.com/application-research/estuary/drpc"
	"github.com/application-research/estuary/pinner"
	"github.com/application-research/estuary/types"
	"github.com/application-research/estuary/util"
	"github.com/ipfs/go-blockservice"
	"github.com/ipfs/go-cid"
	"github.com/ipfs/go-merkledag"
	"github.com/labstack/echo/v4"
	"github.com/libp2p/go-libp2p-core/peer"
	"go.opentelemetry.io/otel/attribute"
	trace "go.opentelemetry.io/otel/trace"
	"golang.org/x/xerrors"
	"gorm.io/gorm"
	"gorm.io/gorm/clause"
)

func (cm *ContentManager) pinStatus(cont Content) (*types.IpfsPinStatus, error) {
	cm.pinLk.Lock()
	po, ok := cm.pinJobs[cont.ID]
	cm.pinLk.Unlock()
	if !ok {
		var meta map[string]interface{}
		if cont.PinMeta != "" {
			if err := json.Unmarshal([]byte(cont.PinMeta), &meta); err != nil {
				log.Warnf("content %d has invalid pinmeta: %s", cont, err)
			}
		}

		ps := &types.IpfsPinStatus{
			Requestid: fmt.Sprintf("%d", cont.ID),
			Status:    "pinning",
			Created:   cont.CreatedAt,
			Pin: types.IpfsPin{
				Cid:  cont.Cid.CID.String(),
				Name: cont.Name,
				Meta: meta,
			},
			Delegates: cm.pinDelegatesForContent(cont),
			Info:      nil, // TODO: all sorts of extra info we could add...
		}

		if cont.Active {
			ps.Status = "pinned"
		}
		if cont.Failed {
			ps.Status = "failed"
		}

		return ps, nil
	}

	status := po.PinStatus()
	status.Delegates = cm.pinDelegatesForContent(cont)

	return status, nil
}

func (cm *ContentManager) pinDelegatesForContent(cont Content) []string {
	if cont.Location == "local" {
		var out []string
		for _, a := range cm.Host.Addrs() {
			out = append(out, fmt.Sprintf("%s/p2p/%s", a, cm.Host.ID()))
		}

		return out
	} else {
		ai, err := cm.addrInfoForShuttle(cont.Location)
		if err != nil {
			log.Errorf("failed to get address info for shuttle %q: %s", cont.Location, err)
			return nil
		}

		if ai == nil {
			log.Warnf("no address info for shuttle %s: %s", cont.Location, err)
			return nil
		}

		var out []string
		for _, a := range ai.Addrs {
			out = append(out, fmt.Sprintf("%s/p2p/%s", a, ai.ID))
		}
		return out
	}
}

func (s *Server) doPinning(ctx context.Context, op *pinner.PinningOperation, cb pinner.PinProgressCB) error {
	ctx, span := s.tracer.Start(ctx, "doPinning")
	defer span.End()

	connectedToAtLeastOne := false
	for _, pi := range op.Peers {
		if err := s.Node.Host.Connect(ctx, pi); err != nil && s.Node.Host.ID() != pi.ID {
			log.Warnf("failed to connect to origin node for pinning operation: %s", err)
		} else {
			//	Check if it's trying to connect to itself since we only want to check if the
			//	the connection is between the host and the external/other peers.
			connectedToAtLeastOne = true
		}
	}

	//	If it can't connect to any legitimate provider peers, then we fail the entire operation.
	if !connectedToAtLeastOne {
		log.Errorf("unable to connect to any of the provider peers for pinning operation")
		return nil
	}

	bserv := blockservice.New(s.Node.Blockstore, s.Node.Bitswap)
	dserv := merkledag.NewDAGService(bserv)

	dsess := merkledag.NewSession(ctx, dserv)

	if err := s.CM.addDatabaseTrackingToContent(ctx, op.ContId, dsess, s.Node.Blockstore, op.Obj, cb); err != nil {
		return err
	}

	if op.MakeDeal {
		s.CM.ToCheck <- op.ContId
	}

	if op.Replace > 0 {
		if err := s.CM.RemoveContent(ctx, op.Replace, true); err != nil {
			log.Infof("failed to remove content in replacement: %d", op.Replace)
		}
	}

	// this provide call goes out immediately
	if err := s.Node.FullRT.Provide(ctx, op.Obj, true); err != nil {
		log.Warnf("provider broadcast failed: %s", err)
	}

	// this one adds to a queue
	if err := s.Node.Provider.Provide(op.Obj); err != nil {
		log.Warnf("providing failed: %s", err)
	}

	return nil
}

func (cm *ContentManager) refreshPinQueue() error {
	var toPin []Content
	if err := cm.DB.Find(&toPin, "active = false and pinning = true and not aggregate").Error; err != nil {
		return err
	}

	// TODO: this doesnt persist the replacement directives, so a queued
	// replacement, if ongoing during a restart of the node, will still
	// complete the pin when the process comes back online, but it wont delete
	// the old pin.
	// Need to fix this, probably best option is just to add a 'replace' field
	// to content, could be interesting to see the graph of replacements
	// anyways
	makeDeal := true
	for _, c := range toPin {
		if c.Location == "local" {
			cm.addPinToQueue(c, nil, 0, makeDeal)
		} else {
			if err := cm.pinContentOnShuttle(context.TODO(), c, nil, 0, c.Location, makeDeal); err != nil {
				log.Errorf("failed to send pin message to shuttle: %s", err)
				time.Sleep(time.Millisecond * 100)
			}
		}
	}

	return nil
}

func (cm *ContentManager) pinContent(ctx context.Context, user uint, obj cid.Cid, name string, cols []*CollectionRef, peers []peer.AddrInfo, replace uint, meta map[string]interface{}, makeDeal bool) (*types.IpfsPinStatus, error) {
	loc, err := cm.selectLocationForContent(ctx, obj, user)
	if err != nil {
		return nil, xerrors.Errorf("selecting location for content failed: %w", err)
	}

	var metab string
	if meta != nil {
		b, err := json.Marshal(meta)
		if err != nil {
			return nil, err
		}
		metab = string(b)
	}

	cont := Content{
		Cid: util.DbCID{obj},

		Name:        name,
		UserID:      user,
		Active:      false,
		Replication: cm.Replication,

		Pinning: true,
		PinMeta: metab,

		Location: loc,

		/*
			Size        int64  `json:"size"`
			Offloaded   bool   `json:"offloaded"`
		*/

	}
	if err := cm.DB.Create(&cont).Error; err != nil {
		return nil, err
	}

	if len(cols) > 0 {
		for _, c := range cols {
			c.Content = cont.ID
		}

		if err := cm.DB.Clauses(clause.OnConflict{
			Columns:   []clause.Column{{Name: "path"}, {Name: "collection"}},
			DoUpdates: clause.AssignmentColumns([]string{"created_at", "content"}),
		}).Create(cols).Error; err != nil {
			return nil, err
		}
	}

	if loc == "local" {
		cm.addPinToQueue(cont, peers, replace, makeDeal)
	} else {
		if err := cm.pinContentOnShuttle(ctx, cont, peers, replace, loc, makeDeal); err != nil {
			return nil, err
		}
	}

	return cm.pinStatus(cont)
}

func (cm *ContentManager) addPinToQueue(cont Content, peers []peer.AddrInfo, replace uint, makeDeal bool) {
	if cont.Location != "local" {
		log.Errorf("calling addPinToQueue on non-local content")
	}

	op := &pinner.PinningOperation{
		ContId:   cont.ID,
		UserId:   cont.UserID,
		Obj:      cont.Cid.CID,
		Name:     cont.Name,
		Peers:    peers,
		Started:  cont.CreatedAt,
		Status:   "queued",
		Replace:  replace,
		Location: cont.Location,
		MakeDeal: makeDeal,
	}

	cm.pinLk.Lock()
	// TODO: check if we are overwriting anything here
	cm.pinJobs[cont.ID] = op
	cm.pinLk.Unlock()

	cm.pinMgr.Add(op)
}

func (cm *ContentManager) pinContentOnShuttle(ctx context.Context, cont Content, peers []peer.AddrInfo, replace uint, handle string, makeDeal bool) error {
	ctx, span := cm.tracer.Start(ctx, "pinContentOnShuttle", trace.WithAttributes(
		attribute.String("handle", handle),
		attribute.String("CID", cont.Cid.CID.String()),
	))
	defer span.End()

	if err := cm.sendShuttleCommand(ctx, handle, &drpc.Command{
		Op: drpc.CMD_AddPin,
		Params: drpc.CmdParams{
			AddPin: &drpc.AddPin{
				DBID:   cont.ID,
				UserId: cont.UserID,
				Cid:    cont.Cid.CID,
				Peers:  peers,
			},
		},
	}); err != nil {
		return err
	}

	op := &pinner.PinningOperation{
		ContId:   cont.ID,
		UserId:   cont.UserID,
		Obj:      cont.Cid.CID,
		Name:     cont.Name,
		Peers:    peers,
		Started:  cont.CreatedAt,
		Status:   "queued",
		Replace:  replace,
		Location: handle,
		MakeDeal: makeDeal,
	}

	cm.pinLk.Lock()
	// TODO: check if we are overwriting anything here
	cm.pinJobs[cont.ID] = op
	cm.pinLk.Unlock()

	return nil
}

func (cm *ContentManager) selectLocationForContent(ctx context.Context, obj cid.Cid, uid uint) (string, error) {
	ctx, span := cm.tracer.Start(ctx, "selectLocation")
	defer span.End()

	var user User
	if err := cm.DB.First(&user, "id = ?", uid).Error; err != nil {
		return "", err
	}

	allShuttlesLowSpace := true
	lowSpace := make(map[string]bool)
	var activeShuttles []string
	cm.shuttlesLk.Lock()
	for d, sh := range cm.shuttles {
		if !sh.private {
			lowSpace[d] = sh.spaceLow
			activeShuttles = append(activeShuttles, d)
		} else {
			allShuttlesLowSpace = false
		}
	}
	cm.shuttlesLk.Unlock()

	var shuttles []Shuttle
	if err := cm.DB.Order("priority desc").Find(&shuttles, "handle in ? and open", activeShuttles).Error; err != nil {
		return "", err
	}

	// prefer shuttles that are not low on blockstore space
	sort.SliceStable(shuttles, func(i, j int) bool {
		lsI := lowSpace[shuttles[i].Handle]
		lsJ := lowSpace[shuttles[j].Handle]

		if lsI == lsJ {
			return false
		}

		return lsJ
	})

	if len(shuttles) == 0 {
		//log.Info("no shuttles available for content to be delegated to")
		if cm.localContentAddingDisabled {
			return "", fmt.Errorf("no shuttles available and local content adding disabled")
		}

		return "local", nil
	}

	// TODO: take into account existing staging zones and their primary
	// locations while choosing
	ploc, err := cm.primaryStagingLocation(ctx, uid)
	if err != nil {
		return "", err
	}

	if ploc != "" {
		if allShuttlesLowSpace || !lowSpace[ploc] {
			for _, sh := range shuttles {
				if sh.Handle == ploc {
					return ploc, nil
				}
			}
		}

		// TODO: maybe we should just assign the pin to the preferred shuttle
		// anyways, this could be the case where theres a small amount of
		// downtime from rebooting or something
		log.Warnf("preferred shuttle %q not online", ploc)
	}

	// since they are ordered by priority, just take the first
	return shuttles[0].Handle, nil
}

func (cm *ContentManager) selectLocationForRetrieval(ctx context.Context, cont Content) (string, error) {
	ctx, span := cm.tracer.Start(ctx, "selectLocationForRetrieval")
	defer span.End()

	var activeShuttles []string
	cm.shuttlesLk.Lock()
	for d, sh := range cm.shuttles {
		if !sh.private {
			activeShuttles = append(activeShuttles, d)
		}
	}
	cm.shuttlesLk.Unlock()

	var shuttles []Shuttle
	if err := cm.DB.Order("priority desc").Find(&shuttles, "handle in ? and open", activeShuttles).Error; err != nil {
		return "", err
	}

	if len(shuttles) == 0 {
		if cm.localContentAddingDisabled {
			return "", fmt.Errorf("no shuttles available and local content adding disabled")
		}

		return "local", nil
	}

	// prefer the shuttle the content is already on
	for _, sh := range shuttles {
		if sh.Handle == cont.Location {
			return sh.Handle, nil
		}
	}

	// since they are ordered by priority, just take the first
	return shuttles[0].Handle, nil
}

func (cm *ContentManager) primaryStagingLocation(ctx context.Context, uid uint) (string, error) {
	cm.bucketLk.Lock()
	defer cm.bucketLk.Unlock()
	zones, ok := cm.buckets[uid]
	if !ok {
		return "", nil
	}

	// TODO: maybe we could make this more complex, but for now, if we have a
	// staging zone opened in a particular location, just keep using that one
	for _, z := range zones {
		return z.Location, nil
	}

	log.Warnf("empty staging zone set for user %d", uid)
	return "", nil
}

// handleListPins godoc
// @Summary      List all pinned objects
// @Description  This endpoint lists all pinned objects
// @Tags         pinning
// @Produce      json
// @Failure      400  {object}  util.HttpError
// @Failure      404  {object}  util.HttpError
// @Failure      500  {object}  util.HttpError
// @Router       /pinning/pins [get]
func (s *Server) handleListPins(e echo.Context, u *User) error {
	_, span := s.tracer.Start(e.Request().Context(), "handleListPins")
	defer span.End()

	qcids := e.QueryParam("cid")
	qname := e.QueryParam("name")
	qstatus := e.QueryParam("status")
	qbefore := e.QueryParam("before")
	qafter := e.QueryParam("after")
	qlimit := e.QueryParam("limit")
	qreqids := e.QueryParam("requestid")

	q := s.DB.Model(Content{}).Where("user_id = ? and not aggregate", u.ID).Order("created_at desc")

	if qcids != "" {
		var cids []util.DbCID
		for _, cstr := range strings.Split(qcids, ",") {
			c, err := cid.Decode(cstr)
			if err != nil {
				return err
			}
			cids = append(cids, util.DbCID{c})
		}

		q = q.Where("cid in ?", cids)
	}

	if qname != "" {
		q = q.Where("name = ?", qname)
	}

	if qbefore != "" {
		beftime, err := time.Parse(time.RFC3339, qbefore)
		if err != nil {
			return err
		}

		q = q.Where("created_at <= ?", beftime)
	}

	if qafter != "" {
		aftime, err := time.Parse(time.RFC3339, qafter)
		if err != nil {
			return err
		}

		q = q.Where("created_at > ?", aftime)
	}

	if qreqids != "" {
		var ids []int
		for _, rs := range strings.Split(qreqids, ",") {
			id, err := strconv.Atoi(rs)
			if err != nil {
				return err
			}

			ids = append(ids, id)
		}

		q = q.Where("id in ?", ids)
	}

	var lim int
	if qlimit != "" {
		limit, err := strconv.Atoi(qlimit)
		if err != nil {
			return err
		}
		lim = limit
	}

	if lim == 0 {
		lim = 500
	}

	var allowed map[string]bool
	if qstatus != "" {
		allowed = make(map[string]bool)
		/*
		   - queued     # pinning operation is waiting in the queue; additional info can be returned in info[status_details]
		   - pinning    # pinning in progress; additional info can be returned in info[status_details]
		   - pinned     # pinned successfully
		   - failed     # pinning service was unable to finish pinning operation; additional info can be found in info[status_details]
		*/
		statuses := strings.Split(qstatus, ",")
		for _, s := range statuses {
			switch s {
			case "queued", "pinning", "pinned", "failed":
				allowed[s] = true
			default:
				return fmt.Errorf("unrecognized pin status in query: %q", s)
			}
		}
	}

	// certain sets of statuses we can use the database to filter for
	oq, dblimit, err := filterForStatusQuery(q, allowed)
	if err != nil {
		return err
	}
	q = oq

	if dblimit {
		q = q.Limit(lim)
	}

	var contents []Content
	if err := q.Scan(&contents).Error; err != nil {
		return err
	}

	var out []*types.IpfsPinStatus
	for _, c := range contents {
		if lim > 0 && len(out) >= lim {
			break
		}

		st, err := s.CM.pinStatus(c)
		if err != nil {
			return err
		}
		if allowed == nil || allowed[st.Status] {
			out = append(out, st)
		}
	}

	if len(out) == 0 {
		out = make([]*types.IpfsPinStatus, 0)
	}
	return e.JSON(http.StatusOK, map[string]interface{}{
		"count":   len(out),
		"results": out,
	})
}

func filterForStatusQuery(q *gorm.DB, statuses map[string]bool) (*gorm.DB, bool, error) {
	if len(statuses) == 0 || len(statuses) == 4 {
		// if not filtering by status, we return *all* pins, in that case we can use the query to limit results
		return q, true, nil
	}

	pinned := statuses["pinned"]
	failed := statuses["failed"]
	pinning := statuses["pinning"]
	queued := statuses["queued"]

	if len(statuses) == 1 {
		switch {
		case pinned:
			return q.Where("active"), true, nil
		case failed:
			return q.Where("failed"), true, nil
		default:
			return q, false, nil
		}
	}

	if len(statuses) == 2 {
		if pinned && failed {
			return q.Where("active or failed"), true, nil
		}

		if pinning && queued {
			return q.Where("not active and not failed"), true, nil
		}
		// fallthrough to the rest of the logic
	}

	var canUseDBLimit bool = true
	// If the query is trying to distinguish between pinning and queued, we cannot do that solely via a database query
	if (statuses["queued"] && !statuses["pinning"]) || (statuses["pinning"] && !statuses["queued"]) {
		canUseDBLimit = false
	}

	if !statuses["failed"] {
		q = q.Where("not failed")
	}

	if !statuses["pinned"] {
		q = q.Where("not active")
	}

	return q, canUseDBLimit, nil
}

/*
{

    "cid": "QmCIDToBePinned",
    "name": "PreciousData.pdf",
    "origins":

[

    "/ip4/203.0.113.142/tcp/4001/p2p/QmSourcePeerId",
    "/ip4/203.0.113.114/udp/4001/quic/p2p/QmSourcePeerId"

],
"meta":

    {
        "app_id": "99986338-1113-4706-8302-4420da6158aa"
    }

}
*/

// handleAddPin  godoc
// @Summary      Add and pin object
// @Description  This endpoint adds a pin to the IPFS daemon.
// @Tags         pinning
// @Produce      json
// @in           200,400,default  string  Token "token"
// @Param        cid   path  string  true  "cid"
// @Param        name  path  string  true  "name"
// @Router       /pinning/pins [post]
func (s *Server) handleAddPin(e echo.Context, u *User) error {
	ctx := e.Request().Context()

	if s.CM.contentAddingDisabled || u.StorageDisabled {
		return &util.HttpError{
			Code:    http.StatusBadRequest,
			Message: util.ERR_CONTENT_ADDING_DISABLED,
		}
	}

	var pin types.IpfsPin
	if err := e.Bind(&pin); err != nil {
		return err
	}

	var cols []*CollectionRef
	if c, ok := pin.Meta["collection"].(string); ok && c != "" {
		var srchCol Collection
		if err := s.DB.First(&srchCol, "uuid = ? and user_id = ?", c, u.ID).Error; err != nil {
			return err
		}

		var colpath *string
		colp, ok := pin.Meta["colpath"].(string)
		if ok {
			p, err := sanitizePath(colp)
			if err != nil {
				return err
			}

			colpath = &p
		}

		cols = []*CollectionRef{&CollectionRef{
			Collection: srchCol.ID,
			Path:       colpath,
		}}
	}

	var addrInfos []peer.AddrInfo
	for _, p := range pin.Origins {
		ai, err := peer.AddrInfoFromString(p)
		if err != nil {
			return err
		}

		addrInfos = append(addrInfos, *ai)
	}

	obj, err := cid.Decode(pin.Cid)
	if err != nil {
		return err
	}

	makeDeal := true
	status, err := s.CM.pinContent(ctx, u.ID, obj, pin.Name, cols, addrInfos, 0, pin.Meta, makeDeal)
	if err != nil {
		return err
	}
<<<<<<< HEAD

=======
>>>>>>> f97bc28b
	status.Pin.Meta = pin.Meta

	return e.JSON(http.StatusAccepted, status)
}

// handleGetPin  godoc
// @Summary      Get a pinned objects
// @Description  This endpoint returns a pinned object.
// @Tags         pinning
// @Produce      json
// @Param        requestid  path  string  true  "cid"
// @Router       /pinning/pins/{requestid} [get]
func (s *Server) handleGetPin(e echo.Context, u *User) error {
	id, err := strconv.Atoi(e.Param("requestid"))
	if err != nil {
		return err
	}

	var content Content
	if err := s.DB.First(&content, "id = ?", uint(id)).Error; err != nil {
		return err
	}

	st, err := s.CM.pinStatus(content)
	if err != nil {
		return err
	}

	return e.JSON(http.StatusOK, st)
}

// handleReplacePin godoc
// @Summary      Replace a pinned object
// @Description  This endpoint replaces a pinned object.
// @Tags         pinning
// @Produce      json
// @Param        id  path  string  true  "id"
// @Router       /pinning/pins/{id} [post]
func (s *Server) handleReplacePin(e echo.Context, u *User) error {
	if s.CM.contentAddingDisabled || u.StorageDisabled {
		return &util.HttpError{
			Code:    http.StatusBadRequest,
			Message: util.ERR_CONTENT_ADDING_DISABLED,
		}
	}

	ctx := e.Request().Context()
	id, err := strconv.Atoi(e.Param("requestid"))
	if err != nil {
		return err
	}

	var pin types.IpfsPin
	if err := e.Bind(&pin); err != nil {
		return err
	}

	var content Content
	if err := s.DB.First(&content, "id = ?", id).Error; err != nil {
		return err
	}
	if content.UserID != u.ID {
		return &util.HttpError{
			Code:    http.StatusUnauthorized,
			Message: util.ERR_NOT_AUTHORIZED,
		}
	}

	var addrInfos []peer.AddrInfo
	for _, p := range pin.Origins {
		ai, err := peer.AddrInfoFromString(p)
		if err != nil {
			return err
		}

		addrInfos = append(addrInfos, *ai)
	}

	obj, err := cid.Decode(pin.Cid)
	if err != nil {
		return err
	}

	makeDeal := true
	status, err := s.CM.pinContent(ctx, u.ID, obj, pin.Name, nil, addrInfos, uint(id), pin.Meta, makeDeal)
	if err != nil {
		return err
	}

	return e.JSON(http.StatusAccepted, status)
}

// handleDeletePin godoc
// @Summary      Delete a pinned object
// @Description  This endpoint deletes a pinned object.
// @Tags         pinning
// @Produce      json
// @Param        requestid  path  string  true  "requestid"
// @Router       /pinning/pins/{requestid} [delete]
func (s *Server) handleDeletePin(e echo.Context, u *User) error {
	// TODO: need to cancel any in-progress pinning operation
	ctx := e.Request().Context()
	id, err := strconv.Atoi(e.Param("requestid"))
	if err != nil {
		return err
	}

	var content Content
	if err := s.DB.First(&content, "id = ?", id).Error; err != nil {
		return err
	}
	if content.UserID != u.ID {
		return &util.HttpError{
			Code:    401,
			Message: util.ERR_NOT_AUTHORIZED,
		}
	}

	// TODO: what if we delete a pin that was in progress?
	if err := s.CM.unpinContent(ctx, uint(id)); err != nil {
		return err
	}

	return e.NoContent(http.StatusAccepted)
}

func (cm *ContentManager) UpdatePinStatus(handle string, cont uint, status string) {
	cm.pinLk.Lock()
	op, ok := cm.pinJobs[cont]
	cm.pinLk.Unlock()
	if !ok {
		log.Warnw("got pin status update for unknown content", "content", cont, "status", status, "shuttle", handle)
		return
	}

	op.SetStatus(status)
	if status == "failed" {
		var c Content
		if err := cm.DB.First(&c, "id = ?", cont).Error; err != nil {
			log.Errorf("failed to look up content: %s", err)
			return
		}

		if c.Active {
			log.Errorf("got failed pin status message from shuttle %s where content(%d) was already active, refusing to do anything", handle, cont)
			return
		}

		if err := cm.DB.Model(Content{}).Where("id = ?", cont).UpdateColumns(map[string]interface{}{
			"active":  false,
			"pinning": false,
			"failed":  true,
		}).Error; err != nil {
			log.Errorf("failed to mark content as failed in database: %s", err)
		}
	}
}

func (cm *ContentManager) handlePinningComplete(ctx context.Context, handle string, pincomp *drpc.PinComplete) error {
	ctx, span := cm.tracer.Start(ctx, "handlePinningComplete")
	defer span.End()

	var cont Content
	if err := cm.DB.First(&cont, "id = ?", pincomp.DBID).Error; err != nil {
		return xerrors.Errorf("got shuttle pin complete for unknown content %d (shuttle = %s): %w", pincomp.DBID, handle, err)
	}

	if cont.Active {
		// content already active, no need to add objects, just update location
		if err := cm.DB.Model(Content{}).Where("id = ?", cont.ID).UpdateColumns(map[string]interface{}{
			"location": handle,
		}).Error; err != nil {
			return err
		}

		// TODO: should we recheck the staging zones?
		return nil
	}

	if cont.Aggregate {
		if err := cm.DB.Model(Content{}).Where("id = ?", cont.ID).UpdateColumns(map[string]interface{}{
			"active":   true,
			"pinning":  false,
			"location": handle,
		}).Error; err != nil {
			return xerrors.Errorf("failed to update content in database: %w", err)
		}
		return nil
	}

	objects := make([]*Object, 0, len(pincomp.Objects))
	for _, o := range pincomp.Objects {
		objects = append(objects, &Object{
			Cid:  util.DbCID{o.Cid},
			Size: o.Size,
		})
	}

	if err := cm.addObjectsToDatabase(ctx, pincomp.DBID, nil, cid.Cid{}, objects, handle); err != nil {
		return xerrors.Errorf("failed to add objects to database: %w", err)
	}

	cm.ToCheck <- cont.ID

	return nil
}<|MERGE_RESOLUTION|>--- conflicted
+++ resolved
@@ -721,10 +721,7 @@
 	if err != nil {
 		return err
 	}
-<<<<<<< HEAD
-
-=======
->>>>>>> f97bc28b
+
 	status.Pin.Meta = pin.Meta
 
 	return e.JSON(http.StatusAccepted, status)
