--- conflicted
+++ resolved
@@ -80,13 +80,8 @@
 	return status, nil
 }
 
-<<<<<<< HEAD
 func (cm *ContentManager) pinDelegatesForContent(cont util.Content) []string {
-	if cont.Location == "local" {
-=======
-func (cm *ContentManager) pinDelegatesForContent(cont Content) []string {
 	if cont.Location == util.ContentLocationLocal {
->>>>>>> 3aff2fcb
 		var out []string
 		for _, a := range cm.Host.Addrs() {
 			out = append(out, fmt.Sprintf("%s/p2p/%s", a, cm.Host.ID()))
@@ -160,17 +155,11 @@
 	return s.CM.UpdatePinStatus(location, contID, status)
 }
 
-<<<<<<< HEAD
-func (cm *ContentManager) refreshPinQueue() error {
-	var toPin []util.Content
-	if err := cm.DB.Find(&toPin, "pinning and not active and not failed and not aggregate").Error; err != nil {
-=======
 func (cm *ContentManager) refreshPinQueue(ctx context.Context, contentLoc string) error {
 	log.Infof("trying to refresh pin queue for %s contents", contentLoc)
 
-	var contents []Content
+	var contents []util.Content
 	if err := cm.DB.Find(&contents, "pinning and not active and not failed and not aggregate and location=?", contentLoc).Error; err != nil {
->>>>>>> 3aff2fcb
 		return err
 	}
 
@@ -269,13 +258,8 @@
 	return cm.pinStatus(cont, origins)
 }
 
-<<<<<<< HEAD
 func (cm *ContentManager) addPinToQueue(cont util.Content, peers []*peer.AddrInfo, replaceID uint, makeDeal bool) {
-	if cont.Location != "local" {
-=======
-func (cm *ContentManager) addPinToQueue(cont Content, peers []*peer.AddrInfo, replaceID uint, makeDeal bool) {
 	if cont.Location != util.ContentLocationLocal {
->>>>>>> 3aff2fcb
 		log.Errorf("calling addPinToQueue on non-local content")
 	}
 
