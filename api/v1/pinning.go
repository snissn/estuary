package api

import (
	"errors"
	"fmt"
	"net/http"
	"strconv"
	"strings"
	"time"

	"github.com/application-research/estuary/pinner"

	"github.com/application-research/estuary/model"
	"github.com/application-research/estuary/pinner/types"
	"github.com/application-research/estuary/util"
	"github.com/ipfs/go-cid"
	"github.com/labstack/echo/v4"
	"github.com/libp2p/go-libp2p/core/peer"
	"golang.org/x/xerrors"
	"gorm.io/gorm"
)

const (
	DEFAULT_IPFS_PIN_LIMIT = 10 // https://github.com/ipfs/pinning-services-api-spec/blob/main/ipfs-pinning-service.yaml#L610
	IPFS_PIN_LIMIT_MIN     = 1
	IPFS_PIN_LIMIT_MAX     = 1000
)

// handleListPins godoc
// @Summary      List all pin status objects
// @Description  This endpoint lists all pin status objects
// @Tags         pinning
// @Produce      json
// @Success      200  {object}  types.IpfsListPinStatusResponse
// @Failure      400  {object}  util.HttpError
// @Failure      500  {object}  util.HttpError
// @Router       /pinning/pins [get]
func (s *apiV1) handleListPins(c echo.Context, u *util.User) error {
	_, span := s.tracer.Start(c.Request().Context(), "handleListPins")
	defer span.End()

	qcids := c.QueryParam("cid")
	qname := c.QueryParam("name")
	qmatch := c.QueryParam("match")
	qstatus := c.QueryParam("status")
	qbefore := c.QueryParam("before")
	qafter := c.QueryParam("after")
	qlimit := c.QueryParam("limit")
	qreqids := c.QueryParam("requestid")

	lim := DEFAULT_IPFS_PIN_LIMIT
	if qlimit != "" {
		limit, err := strconv.Atoi(qlimit)
		if err != nil {
			return err
		}
		lim = limit

		if lim > IPFS_PIN_LIMIT_MAX || lim < IPFS_PIN_LIMIT_MIN {
			return &util.HttpError{
				Code:    http.StatusBadRequest,
				Reason:  util.ERR_INVALID_QUERY_PARAM_VALUE,
				Details: fmt.Sprintf("specify a valid LIMIT value between %d and %d", IPFS_PIN_LIMIT_MIN, IPFS_PIN_LIMIT_MAX),
			}
		}
	}

	q := s.db.Model(util.Content{}).Where("user_id = ? AND not aggregate AND not replace", u.ID).Order("created_at desc")

	if qcids != "" {
		var cids []util.DbCID
		for _, cstr := range strings.Split(qcids, ",") {
			c, err := cid.Decode(cstr)
			if err != nil {
				return err
			}
			cids = append(cids, util.DbCID{CID: c})
		}
		q = q.Where("cid in ?", cids)
	}

	if qname != "" {
		switch strings.ToLower(qmatch) {
		case "ipartial":
			q = q.Where("lower(name) like ?", fmt.Sprintf("%%%s%%", strings.ToLower(qname)))
		case "partial":
			q = q.Where("name like ?", fmt.Sprintf("%%%s%%", qname))
		case "iexact":
			q = q.Where("lower(name) = ?", strings.ToLower(qname))
		default: //exact
			q = q.Where("name = ?", qname)
		}
	}

	if qbefore != "" {
		beftime, err := time.Parse(time.RFC3339, qbefore)
		if err != nil {
			return err
		}
		q = q.Where("created_at <= ?", beftime)
	}

	if qafter != "" {
		aftime, err := time.Parse(time.RFC3339, qafter)
		if err != nil {
			return err
		}
		q = q.Where("created_at > ?", aftime)
	}

	if qreqids != "" {
		var ids []int
		for _, rs := range strings.Split(qreqids, ",") {
			id, err := strconv.Atoi(rs)
			if err != nil {
				return err
			}
			ids = append(ids, id)
		}
		q = q.Where("id in ?", ids)
	}

	pinStatuses := make(map[types.PinningStatus]bool)
	if qstatus != "" {
		statuses := strings.Split(qstatus, ",")
		for _, s := range statuses {
			ps := types.PinningStatus(s)
			switch ps {
			case types.PinningStatusQueued, types.PinningStatusPinning, types.PinningStatusPinned, types.PinningStatusFailed:
				pinStatuses[ps] = true
			default:
				return &util.HttpError{
					Code:    http.StatusBadRequest,
					Reason:  util.ERR_INVALID_PINNING_STATUS,
					Details: fmt.Sprintf("unrecognized pin status in query: %q", s),
				}
			}
		}
	}

	q, err := filterForStatusQuery(q, pinStatuses)
	if err != nil {
		return err
	}

	var count int64
	if err := q.Count(&count).Error; err != nil {
		return err
	}

	q.Limit(lim)

	var contents []util.Content
	if err := q.Scan(&contents).Error; err != nil {
		return err
	}

	out := make([]*types.IpfsPinStatusResponse, 0)
	for _, c := range contents {
		st, err := s.cm.PinStatus(c, nil)
		if err != nil {
			return err
		}
		out = append(out, st)
	}

	return c.JSON(http.StatusOK, types.IpfsListPinStatusResponse{
		Count:   int(count),
		Results: out,
	})
}

func filterForStatusQuery(q *gorm.DB, statuses map[types.PinningStatus]bool) (*gorm.DB, error) {
	// TODO maybe we should move all these statuses to a status column in contents
	if len(statuses) == 0 || len(statuses) == 4 {
		return q, nil // if no status filter or all statuses are specified, return all pins
	}

	pinned := statuses[types.PinningStatusPinned]
	failed := statuses[types.PinningStatusFailed]
	pinning := statuses[types.PinningStatusPinning]
	queued := statuses[types.PinningStatusQueued]

	if len(statuses) == 1 {
		switch {
		case pinned:
			return q.Where("active and not failed and not pinning"), nil
		case failed:
			return q.Where("failed and not active and not pinning"), nil
		case pinning:
			return q.Where("pinning and not active and not failed"), nil
		default:
			return q.Where("not active and not pinning and not failed"), nil
		}
	}

	if len(statuses) == 2 {
		if pinned && failed {
			return q.Where("(active or failed) and not pinning"), nil
		}

		if pinned && queued {
			return q.Where("active and not failed and not pinning"), nil
		}

		if pinned && pinning {
			return q.Where("(active or pinning) and not failed"), nil
		}

		if pinning && failed {
			return q.Where("(pinning or failed) and not active"), nil
		}

		if pinning && queued {
			return q.Where("pinning and not active and not failed"), nil
		}

		if failed && queued {
			return q.Where("failed and not active and not pinning"), nil
		}
	}

	if !statuses[types.PinningStatusFailed] {
		return q.Where("not failed and (active or pinning)"), nil
	}

	if !statuses[types.PinningStatusPinned] {
		return q.Where("not active and (failed or pinning"), nil
	}

	if !statuses[types.PinningStatusPinning] {
		return q.Where("not pinning and (active or failed"), nil
	}
	return q.Where("active or pinning or failed"), nil
}

// handleAddPin  godoc
// @Summary      Add and pin object
// @Description  This endpoint adds a pin to the IPFS daemon.
// @Tags         pinning
// @Accept		 json
// @Produce      json
// @Success      202	{object}  types.IpfsPinStatusResponse
// @Failure      500    {object}  util.HttpError
// @in           202,default  string  Token "token"
// @Param        pin          body      types.IpfsPin  true   "Pin Body {cid:cid, name:name}"
// @Param        ignore-dupes  query     string                   false  "Ignore Dupes"
// @Param        overwrite	   query     string                   false  "Overwrite conflicting files in collections"
// @Router       /pinning/pins [post]
func (s *apiV1) handleAddPin(c echo.Context, u *util.User) error {
	var pin types.IpfsPin
	if err := c.Bind(&pin); err != nil {
		return err
	}

	if err := util.ErrorIfContentAddingDisabled(s.isContentAddingDisabled(u)); err != nil {
		return err
	}

	overwrite := false
	if c.QueryParam("overwrite") == "true" {
		overwrite = true
	}

	ignoreDuplicates := false
	if c.QueryParam("ignore-dupes") == "true" {
		ignoreDuplicates = true
	}

	pinningParam := pinner.PinCidParam{
		User:             u,                // the user
		CidToPin:         pin,              // the pin object
		Overwrite:        overwrite,        // the overwrite flag
		IgnoreDuplicates: ignoreDuplicates, // the ignore duplicates flag
		Replication:      s.cfg.Replication,
	}

	status, pinOp, err := s.pinMgr.PinCidAndRequestMakeDeal(c, pinningParam)
	if err != nil {
		return &util.HttpError{
			Code:    http.StatusBadRequest,
			Reason:  err.(*pinner.PinningHelperError).Reason,
			Details: err.(*pinner.PinningHelperError).Details,
		}
	}
	s.pinMgr.Add(pinOp)

	return c.JSON(http.StatusAccepted, status)
}

// handleGetPin  godoc
// @Summary      Get a pin status object
// @Description  This endpoint returns a pin status object.
// @Tags         pinning
// @Produce      json
// @Success      200	{object}  types.IpfsPinStatusResponse
// @Failure      404	{object}  util.HttpError
// @Failure      500    {object}  util.HttpError
// @Param        pinid  path      string  true  "cid"
// @Router       /pinning/pins/{pinid} [get]
func (s *apiV1) handleGetPin(c echo.Context, u *util.User) error {
	pinID, err := strconv.Atoi(c.Param("pinid"))
	if err != nil {
		return err
	}

	var content util.Content
	if err := s.db.First(&content, "id = ? AND not replace", pinID).Error; err != nil {
		if xerrors.Is(err, gorm.ErrRecordNotFound) {
			return &util.HttpError{
				Code:    http.StatusNotFound,
				Reason:  util.ERR_CONTENT_NOT_FOUND,
				Details: fmt.Sprintf("content with ID(%d) was not found", pinID),
			}
		}
		return err
	}

	if err := util.IsContentOwner(u.ID, content.UserID); err != nil {
		return err
	}

	st, err := s.cm.PinStatus(content, nil)
	if err != nil {
		return err
	}
	return c.JSON(http.StatusOK, st)
}

// handleReplacePin godoc
// @Summary      Replace a pinned object
// @Description  This endpoint replaces a pinned object.
// @Tags         pinning
// @Accept		 json
// @Produce      json
// @Success      202	{object}	types.IpfsPinStatusResponse
// @Failure      404	{object}	util.HttpError
// @Failure      500  {object}  util.HttpError
// @Param        pinid		path      string  true  "Pin ID to be replaced"
// @Param        pin          body      types.IpfsPin  true   "New pin"
// @Router       /pinning/pins/{pinid} [post]
func (s *apiV1) handleReplacePin(c echo.Context, u *util.User) error {

	if err := util.ErrorIfContentAddingDisabled(s.isContentAddingDisabled(u)); err != nil {
		return err
	}

	pinID, err := strconv.Atoi(c.Param("pinid"))
	if err != nil {
		return err
	}

	var pin types.IpfsPin
	if err := c.Bind(&pin); err != nil {
		return err
	}

	var content util.Content
	if err := s.db.First(&content, "id = ? AND not replace", pinID).Error; err != nil {
		if xerrors.Is(err, gorm.ErrRecordNotFound) {
			return &util.HttpError{
				Code:    http.StatusNotFound,
				Reason:  util.ERR_CONTENT_NOT_FOUND,
				Details: fmt.Sprintf("content with ID(%d) was not found", pinID),
			}
		}
		return err
	}

	if err := util.IsContentOwner(u.ID, content.UserID); err != nil {
		return err
	}

	var origins []*peer.AddrInfo
	for _, p := range pin.Origins {
		ai, err := peer.AddrInfoFromString(p)
		if err != nil {
			return err
		}
		origins = append(origins, ai)
	}

	pinCID, err := cid.Decode(pin.CID)
	if err != nil {
		return err
	}

	makeDeal := true
<<<<<<< HEAD
	status, pinOp, err := s.cm.PinContent(c.Request().Context(), u.ID, pinCID, pin.Name, nil, origins, uint(pinID), pin.Meta, makeDeal)
=======
	status, pinOp, err := s.CM.PinContent(c.Request().Context(), u.ID, pinCID, pin.Name, nil, origins, uint(pinID), pin.Meta, s.cfg.Replication, makeDeal)
>>>>>>> 74d255ae
	if err != nil {
		return err
	}
	s.pinMgr.Add(pinOp)

	return c.JSON(http.StatusAccepted, status)
}

// handleDeletePin godoc
// @Summary      Delete a pinned object
// @Description  This endpoint deletes a pinned object.
// @Tags         pinning
// @Produce      json
// @Success		 202
// @Failure      500  {object}  util.HttpError
// @Param        pinid  path      string  true  "Pin ID"
// @Router       /pinning/pins/{pinid} [delete]
func (s *apiV1) handleDeletePin(c echo.Context, u *util.User) error {
	pinID, err := strconv.Atoi(c.Param("pinid"))
	if err != nil {
		return err
	}

	var content util.Content
	if err := s.db.First(&content, "id = ? AND not replace", pinID).Error; err != nil {
		if xerrors.Is(err, gorm.ErrRecordNotFound) {
			return &util.HttpError{
				Code:    http.StatusNotFound,
				Reason:  util.ERR_CONTENT_NOT_FOUND,
				Details: fmt.Sprintf("content with ID(%d) was not found", pinID),
			}
		}
		return err
	}

	if err := util.IsContentOwner(u.ID, content.UserID); err != nil {
		return err
	}

	if content.AggregatedIn > 0 {
		var zone *model.StagingZone
		if err := s.db.First(&zone, "cont_id = ?", content.AggregatedIn).Error; err != nil {
			if errors.Is(err, gorm.ErrRecordNotFound) {
				s.log.Errorf("content %d's aggregatedIn zone %d not found in DB", content.ID, content.AggregatedIn)
			}
			return err
		}

		if zone.Status != model.ZoneStatusOpen {
			return fmt.Errorf("unable to unpin content while zone is not open (pin: %d, zone: %d)", content.ID, content.AggregatedIn)
		}
	}

	// mark as replace since it will removed and so it should not be fetched anymore
	if err := s.db.Model(&util.Content{}).Where("id = ?", pinID).Update("replace", true).Error; err != nil {
		return err
	}

	// unpin async
	go func() {
		if err := s.cm.UnpinContent(c.Request().Context(), uint(pinID)); err != nil {
			s.log.Errorf("could not unpinContent(%d): %s", err, pinID)
		}
	}()
	return c.NoContent(http.StatusAccepted)
}<|MERGE_RESOLUTION|>--- conflicted
+++ resolved
@@ -11,7 +11,7 @@
 	"github.com/application-research/estuary/pinner"
 
 	"github.com/application-research/estuary/model"
-	"github.com/application-research/estuary/pinner/types"
+	pinningstatus "github.com/application-research/estuary/pinner/status"
 	"github.com/application-research/estuary/util"
 	"github.com/ipfs/go-cid"
 	"github.com/labstack/echo/v4"
@@ -31,7 +31,7 @@
 // @Description  This endpoint lists all pin status objects
 // @Tags         pinning
 // @Produce      json
-// @Success      200  {object}  types.IpfsListPinStatusResponse
+// @Success      200  {object}  pinner.IpfsListPinStatusResponse
 // @Failure      400  {object}  util.HttpError
 // @Failure      500  {object}  util.HttpError
 // @Router       /pinning/pins [get]
@@ -120,13 +120,13 @@
 		q = q.Where("id in ?", ids)
 	}
 
-	pinStatuses := make(map[types.PinningStatus]bool)
+	pinStatuses := make(map[pinningstatus.PinningStatus]bool)
 	if qstatus != "" {
 		statuses := strings.Split(qstatus, ",")
 		for _, s := range statuses {
-			ps := types.PinningStatus(s)
+			ps := pinningstatus.PinningStatus(s)
 			switch ps {
-			case types.PinningStatusQueued, types.PinningStatusPinning, types.PinningStatusPinned, types.PinningStatusFailed:
+			case pinningstatus.PinningStatusQueued, pinningstatus.PinningStatusPinning, pinningstatus.PinningStatusPinned, pinningstatus.PinningStatusFailed:
 				pinStatuses[ps] = true
 			default:
 				return &util.HttpError{
@@ -155,31 +155,31 @@
 		return err
 	}
 
-	out := make([]*types.IpfsPinStatusResponse, 0)
+	out := make([]*pinner.IpfsPinStatusResponse, 0)
 	for _, c := range contents {
-		st, err := s.cm.PinStatus(c, nil)
+		st, err := s.pinMgr.PinStatus(c, nil)
 		if err != nil {
 			return err
 		}
 		out = append(out, st)
 	}
 
-	return c.JSON(http.StatusOK, types.IpfsListPinStatusResponse{
+	return c.JSON(http.StatusOK, pinner.IpfsListPinStatusResponse{
 		Count:   int(count),
 		Results: out,
 	})
 }
 
-func filterForStatusQuery(q *gorm.DB, statuses map[types.PinningStatus]bool) (*gorm.DB, error) {
+func filterForStatusQuery(q *gorm.DB, statuses map[pinningstatus.PinningStatus]bool) (*gorm.DB, error) {
 	// TODO maybe we should move all these statuses to a status column in contents
 	if len(statuses) == 0 || len(statuses) == 4 {
 		return q, nil // if no status filter or all statuses are specified, return all pins
 	}
 
-	pinned := statuses[types.PinningStatusPinned]
-	failed := statuses[types.PinningStatusFailed]
-	pinning := statuses[types.PinningStatusPinning]
-	queued := statuses[types.PinningStatusQueued]
+	pinned := statuses[pinningstatus.PinningStatusPinned]
+	failed := statuses[pinningstatus.PinningStatusFailed]
+	pinning := statuses[pinningstatus.PinningStatusPinning]
+	queued := statuses[pinningstatus.PinningStatusQueued]
 
 	if len(statuses) == 1 {
 		switch {
@@ -220,15 +220,15 @@
 		}
 	}
 
-	if !statuses[types.PinningStatusFailed] {
+	if !statuses[pinningstatus.PinningStatusFailed] {
 		return q.Where("not failed and (active or pinning)"), nil
 	}
 
-	if !statuses[types.PinningStatusPinned] {
+	if !statuses[pinningstatus.PinningStatusPinned] {
 		return q.Where("not active and (failed or pinning"), nil
 	}
 
-	if !statuses[types.PinningStatusPinning] {
+	if !statuses[pinningstatus.PinningStatusPinning] {
 		return q.Where("not pinning and (active or failed"), nil
 	}
 	return q.Where("active or pinning or failed"), nil
@@ -240,15 +240,15 @@
 // @Tags         pinning
 // @Accept		 json
 // @Produce      json
-// @Success      202	{object}  types.IpfsPinStatusResponse
+// @Success      202	{object}  pinner.IpfsPinStatusResponse
 // @Failure      500    {object}  util.HttpError
 // @in           202,default  string  Token "token"
-// @Param        pin          body      types.IpfsPin  true   "Pin Body {cid:cid, name:name}"
+// @Param        pin          body      pinner.IpfsPin  true   "Pin Body {cid:cid, name:name}"
 // @Param        ignore-dupes  query     string                   false  "Ignore Dupes"
 // @Param        overwrite	   query     string                   false  "Overwrite conflicting files in collections"
 // @Router       /pinning/pins [post]
 func (s *apiV1) handleAddPin(c echo.Context, u *util.User) error {
-	var pin types.IpfsPin
+	var pin pinner.IpfsPin
 	if err := c.Bind(&pin); err != nil {
 		return err
 	}
@@ -275,15 +275,10 @@
 		Replication:      s.cfg.Replication,
 	}
 
-	status, pinOp, err := s.pinMgr.PinCidAndRequestMakeDeal(c, pinningParam)
-	if err != nil {
-		return &util.HttpError{
-			Code:    http.StatusBadRequest,
-			Reason:  err.(*pinner.PinningHelperError).Reason,
-			Details: err.(*pinner.PinningHelperError).Details,
-		}
-	}
-	s.pinMgr.Add(pinOp)
+	status, err := s.pinMgr.PinCidAndRequestMakeDeal(c, pinningParam)
+	if err != nil {
+		return err
+	}
 
 	return c.JSON(http.StatusAccepted, status)
 }
@@ -293,7 +288,7 @@
 // @Description  This endpoint returns a pin status object.
 // @Tags         pinning
 // @Produce      json
-// @Success      200	{object}  types.IpfsPinStatusResponse
+// @Success      200	{object}  pinner.IpfsPinStatusResponse
 // @Failure      404	{object}  util.HttpError
 // @Failure      500    {object}  util.HttpError
 // @Param        pinid  path      string  true  "cid"
@@ -320,7 +315,7 @@
 		return err
 	}
 
-	st, err := s.cm.PinStatus(content, nil)
+	st, err := s.pinMgr.PinStatus(content, nil)
 	if err != nil {
 		return err
 	}
@@ -333,14 +328,13 @@
 // @Tags         pinning
 // @Accept		 json
 // @Produce      json
-// @Success      202	{object}	types.IpfsPinStatusResponse
+// @Success      202	{object}	pinner.IpfsPinStatusResponse
 // @Failure      404	{object}	util.HttpError
 // @Failure      500  {object}  util.HttpError
 // @Param        pinid		path      string  true  "Pin ID to be replaced"
-// @Param        pin          body      types.IpfsPin  true   "New pin"
+// @Param        pin          body      pinner.IpfsPin  true   "New pin"
 // @Router       /pinning/pins/{pinid} [post]
 func (s *apiV1) handleReplacePin(c echo.Context, u *util.User) error {
-
 	if err := util.ErrorIfContentAddingDisabled(s.isContentAddingDisabled(u)); err != nil {
 		return err
 	}
@@ -350,7 +344,7 @@
 		return err
 	}
 
-	var pin types.IpfsPin
+	var pin pinner.IpfsPin
 	if err := c.Bind(&pin); err != nil {
 		return err
 	}
@@ -386,15 +380,10 @@
 	}
 
 	makeDeal := true
-<<<<<<< HEAD
-	status, pinOp, err := s.cm.PinContent(c.Request().Context(), u.ID, pinCID, pin.Name, nil, origins, uint(pinID), pin.Meta, makeDeal)
-=======
-	status, pinOp, err := s.CM.PinContent(c.Request().Context(), u.ID, pinCID, pin.Name, nil, origins, uint(pinID), pin.Meta, s.cfg.Replication, makeDeal)
->>>>>>> 74d255ae
-	if err != nil {
-		return err
-	}
-	s.pinMgr.Add(pinOp)
+	status, err := s.pinMgr.PinContent(c.Request().Context(), u.ID, pinCID, pin.Name, nil, origins, uint(pinID), pin.Meta, s.cfg.Replication, makeDeal)
+	if err != nil {
+		return err
+	}
 
 	return c.JSON(http.StatusAccepted, status)
 }
