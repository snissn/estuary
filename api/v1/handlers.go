--- conflicted
+++ resolved
@@ -2401,11 +2401,7 @@
 		return err
 	}
 
-<<<<<<< HEAD
-	removed, err := s.cm.OffloadContents(c.Request().Context(), []uint{uint(cont)})
-=======
-	removed, err := s.CM.OffloadContents(c.Request().Context(), []uint64{uint64(cont)})
->>>>>>> 52c2beda
+	removed, err := s.cm.OffloadContents(c.Request().Context(), []uint64{uint64(cont)})
 	if err != nil {
 		return err
 	}
@@ -2454,11 +2450,7 @@
 		return err
 	}
 
-<<<<<<< HEAD
-	if err := s.cm.RefreshContent(c.Request().Context(), uint(cont)); err != nil {
-=======
-	if err := s.CM.RefreshContent(c.Request().Context(), uint64(cont)); err != nil {
->>>>>>> 52c2beda
+	if err := s.cm.RefreshContent(c.Request().Context(), uint64(cont)); err != nil {
 		return c.JSON(500, map[string]string{"error": err.Error()})
 	}
 	return c.JSON(http.StatusOK, map[string]string{})
