--- conflicted
+++ resolved
@@ -638,13 +638,8 @@
 		return err
 	}
 
-<<<<<<< HEAD
-	if loc == "local" {
+	if loc == util.ContentLocationLocal {
 		obj := &util.Object{
-=======
-	if loc == util.ContentLocationLocal {
-		obj := &Object{
->>>>>>> 3aff2fcb
 			Cid:  util.DbCID{ncid},
 			Size: int(size),
 		}
