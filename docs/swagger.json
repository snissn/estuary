{
  "swagger": "2.0",
  "info": {
    "description": "This is the API for the Estuary application.",
    "title": "Estuary API",
    "termsOfService": "http://estuary.tech",
    "contact": {
      "name": "API Support",
      "url": "https://docs.estuary.tech/feedback"
    },
    "license": {
      "name": "Apache 2.0 Apache-2.0 OR MIT",
      "url": "https://github.com/application-research/estuary/blob/master/LICENSE.md"
    },
    "version": "0.0.0"
  },
  "host": "api.estuary.tech",
  "basePath": "/",
  "paths": {
    "/admin/autoretrieve/init": {
      "post": {
        "description": "This endpoint registers a new autoretrieve server Q@&^5#^&*Q^Wasdfalsdkjflkj",
        "produces": [
          "application/json"
        ],
        "tags": [
          "autoretrieve"
        ],
        "summary": "Register autoretrieve server",
        "parameters": [
          {
            "type": "string",
            "description": "Autoretrieve's comma-separated list of addresses",
            "name": "addresses",
            "in": "formData",
            "required": true
          },
          {
            "type": "string",
            "description": "Autoretrieve's public key",
            "name": "pubKey",
            "in": "formData",
            "required": true
          }
        ],
        "responses": {}
      }
    },
    "/admin/autoretrieve/list": {
      "get": {
        "description": "This endpoint lists all registered autoretrieve servers",
        "produces": [
          "application/json"
        ],
        "tags": [
          "autoretrieve"
        ],
        "summary": "List autoretrieve servers",
        "responses": {}
      }
    },
    "/admin/peering/peers": {
      "get": {
        "description": "This endpoint can be used to list all peers on Peering Service",
        "produces": [
          "application/json"
        ],
        "tags": [
          "admin",
          "peering",
          "peers"
        ],
        "summary": "List all Peering peers",
        "responses": {}
      },
      "post": {
        "description": "This endpoint can be used to add a Peer from the Peering Service",
        "produces": [
          "application/json"
        ],
        "tags": [
          "admin",
          "peering",
          "peers"
        ],
        "summary": "Add peers on Peering Service",
        "responses": {}
      },
      "delete": {
        "description": "This endpoint can be used to remove a Peer from the Peering Service",
        "produces": [
          "application/json"
        ],
        "tags": [
          "admin",
          "peering",
          "peers"
        ],
        "summary": "Remove peers on Peering Service",
        "responses": {}
      }
    },
    "/admin/peering/start": {
      "post": {
        "description": "This endpoint can be used to start the Peering Service",
        "produces": [
          "application/json"
        ],
        "tags": [
          "admin",
          "peering",
          "peers"
        ],
        "summary": "Start Peering",
        "responses": {}
      }
    },
    "/admin/peering/status": {
      "get": {
        "description": "This endpoint can be used to check the Peering status",
        "produces": [
          "application/json"
        ],
        "tags": [
          "admin",
          "peering",
          "peers"
        ],
        "summary": "Check Peering Status",
        "responses": {}
      }
    },
    "/admin/peering/stop": {
      "post": {
        "description": "This endpoint can be used to stop the Peering Service",
        "produces": [
          "application/json"
        ],
        "tags": [
          "admin",
          "peering",
          "peers"
        ],
        "summary": "Stop Peering",
        "responses": {}
      }
    },
    "/admin/system/config": {
      "get": {
        "description": "This endpoint is used to get system configs.",
        "produces": [
          "application/json"
        ],
        "tags": [
          "admin"
        ],
        "summary": "Get systems(estuary/shuttle) config",
        "responses": {}
      }
    },
    "/admin/users": {
      "get": {
        "description": "This endpoint is used to get all users.",
        "produces": [
          "application/json"
        ],
        "tags": [
          "admin"
        ],
        "summary": "Get all users",
        "responses": {}
      }
    },
    "/autoretrieve/heartbeat": {
      "post": {
        "description": "This endpoint updates the lastConnection field for autoretrieve",
        "produces": [
          "application/json"
        ],
        "tags": [
          "autoretrieve"
        ],
        "summary": "Marks autoretrieve server as up",
        "parameters": [
          {
            "type": "string",
            "description": "Autoretrieve's auth token",
            "name": "token",
            "in": "header",
            "required": true
          }
        ],
        "responses": {}
      }
    },
    "/collections/": {
      "get": {
        "description": "This endpoint is used to list all collections. Whenever a user logs on estuary, it will list all collections that the user has access to. This endpoint provides a way to list all collections to the user.",
        "produces": [
          "application/json"
        ],
        "tags": [
          "collections"
        ],
        "summary": "List all collections",
        "responses": {
          "200": {
            "description": "OK",
            "schema": {
              "type": "array",
              "items": {
                "$ref": "#/definitions/collections.Collection"
              }
            }
          },
          "400": {
            "description": "Bad Request",
            "schema": {
              "$ref": "#/definitions/util.HttpError"
            }
          },
          "404": {
            "description": "Not Found",
            "schema": {
              "$ref": "#/definitions/util.HttpError"
            }
          },
          "500": {
            "description": "Internal Server Error",
            "schema": {
              "$ref": "#/definitions/util.HttpError"
            }
          }
        }
      },
      "post": {
        "description": "This endpoint is used to create a new collection. A collection is a representaion of a group of objects added on the estuary. This endpoint can be used to create a new collection.",
        "produces": [
          "application/json"
        ],
        "tags": [
          "collections"
        ],
        "summary": "Create a new collection",
        "parameters": [
          {
            "description": "Collection name and description",
            "name": "body",
            "in": "body",
            "required": true,
            "schema": {
              "$ref": "#/definitions/main.createCollectionBody"
            }
          }
        ],
        "responses": {
          "200": {
            "description": "OK",
            "schema": {
              "$ref": "#/definitions/collections.Collection"
            }
          },
          "400": {
            "description": "Bad Request",
            "schema": {
              "$ref": "#/definitions/util.HttpError"
            }
          },
          "404": {
            "description": "Not Found",
            "schema": {
              "$ref": "#/definitions/util.HttpError"
            }
          },
          "500": {
            "description": "Internal Server Error",
            "schema": {
              "$ref": "#/definitions/util.HttpError"
            }
          }
        }
      }
    },
    "/collections/fs/add": {
      "post": {
        "description": "This endpoint adds a file to a collection",
        "produces": [
          "application/json"
        ],
        "tags": [
          "collections"
        ],
        "summary": "Add a file to a collection",
        "parameters": [
          {
            "type": "string",
            "description": "Collection ID",
            "name": "coluuid",
            "in": "query",
            "required": true
          },
          {
            "type": "string",
            "description": "Content",
            "name": "content",
            "in": "query",
            "required": true
          },
          {
            "type": "string",
            "description": "Path to file",
            "name": "path",
            "in": "query",
            "required": true
          }
        ],
        "responses": {}
      }
    },
    "/collections/{coluuid}": {
      "get": {
        "description": "This endpoint is used to get contents in a collection. If no colpath query param is passed",
        "produces": [
          "application/json"
        ],
        "tags": [
          "collections"
        ],
        "summary": "Get contents in a collection",
        "parameters": [
          {
            "type": "string",
            "description": "Collection UUID",
            "name": "coluuid",
            "in": "path",
            "required": true
          },
          {
            "type": "string",
            "description": "Directory",
            "name": "dir",
            "in": "query"
          }
        ],
        "responses": {
          "200": {
            "description": "OK",
            "schema": {
              "type": "string"
            }
          }
        }
      },
      "post": {
        "description": "This endpoint adds already-pinned contents (that have ContentIDs) to a collection.",
        "consumes": [
          "application/json"
        ],
        "produces": [
          "application/json"
        ],
        "tags": [
          "collections"
        ],
        "summary": "Add contents to a collection",
        "parameters": [
          {
            "description": "Content IDs to add to collection",
            "name": "body",
            "in": "body",
            "required": true,
            "schema": {
              "type": "array",
              "items": {
                "type": "integer"
              }
            }
          }
        ],
        "responses": {
          "200": {
            "description": "OK",
            "schema": {
              "type": "object",
              "additionalProperties": {
                "type": "string"
              }
            }
          }
        }
      },
      "delete": {
        "description": "This endpoint is used to delete an existing collection.",
        "tags": [
          "collections"
        ],
        "summary": "Deletes a collection",
        "parameters": [
          {
            "type": "string",
            "description": "Collection ID",
            "name": "coluuid",
            "in": "path",
            "required": true
          }
        ],
        "responses": {}
      }
    },
    "/collections/{coluuid}/commit": {
      "post": {
        "description": "This endpoint is used to save the contents in a collection, producing a top-level CID that references all the current CIDs in the collection.",
        "produces": [
          "application/json"
        ],
        "tags": [
          "collections"
        ],
        "summary": "Produce a CID of the collection contents",
        "parameters": [
          {
            "type": "string",
            "description": "coluuid",
            "name": "coluuid",
            "in": "path",
            "required": true
          }
        ],
        "responses": {
          "200": {
            "description": "OK",
            "schema": {
              "type": "string"
            }
          }
        }
      }
    },
    "/collections/{coluuid}/contents": {
      "delete": {
        "description": "This endpoint is used to delete an existing content from an existing collection. If two or more files with the same contentid exist in the collection, delete the one in the specified path",
        "produces": [
          "application/json"
        ],
        "tags": [
          "collections"
        ],
        "summary": "Deletes a content from a collection",
        "parameters": [
          {
            "type": "string",
            "description": "Collection ID",
            "name": "coluuid",
            "in": "path",
            "required": true
          },
          {
            "type": "string",
            "description": "Content ID",
            "name": "contentid",
            "in": "path",
            "required": true
          },
          {
<<<<<<< HEAD
            "description": "{by: Variable to use when filtering for files (must be either 'path' or 'content_id'), value: Value of content_id or path to look for}",
            "name": "body",
            "in": "body",
            "required": true,
            "schema": {
              "$ref": "#/definitions/main.deleteContentFromCollectionBody"
=======
            "description": "Variable to use when filtering for files (must be either 'path' or 'content_id')",
            "name": "by",
            "in": "body",
            "required": true,
            "schema": {
              "type": "string"
            }
          },
          {
            "description": "Value of content_id or path to look for",
            "name": "value",
            "in": "body",
            "required": true,
            "schema": {
              "type": "string"
>>>>>>> 6907499a
            }
          }
        ],
        "responses": {
          "200": {
            "description": "OK",
            "schema": {
              "type": "string"
            }
          },
          "400": {
            "description": "Bad Request",
            "schema": {
              "$ref": "#/definitions/util.HttpError"
            }
          }
        }
      }
    },
    "/content/add": {
      "post": {
        "description": "This endpoint is used to upload new content.",
        "consumes": [
          "multipart/form-data"
        ],
        "produces": [
          "application/json"
        ],
        "tags": [
          "content"
        ],
        "summary": "Add new content",
        "parameters": [
          {
            "type": "file",
            "description": "File to upload",
            "name": "data",
            "in": "formData",
            "required": true
          },
          {
            "type": "string",
            "description": "Collection UUID",
            "name": "coluuid",
            "in": "query"
          },
          {
            "type": "string",
            "description": "Directory",
            "name": "dir",
            "in": "query"
          }
        ],
        "responses": {
          "200": {
            "description": "OK",
            "schema": {
              "$ref": "#/definitions/util.ContentAddResponse"
            }
          }
        }
      }
    },
    "/content/add-car": {
      "post": {
        "description": "This endpoint is used to add a car object to the network. The object can be a file or a directory.",
        "produces": [
          "application/json"
        ],
        "tags": [
          "content"
        ],
        "summary": "Add Car object",
        "parameters": [
          {
            "description": "Car",
            "name": "body",
            "in": "body",
            "required": true,
            "schema": {
              "type": "string"
            }
          },
          {
            "type": "string",
            "description": "Filename",
            "name": "filename",
            "in": "query"
          },
          {
            "type": "string",
            "description": "Commp",
            "name": "commp",
            "in": "query"
          },
          {
            "type": "string",
            "description": "Size",
            "name": "size",
            "in": "query"
          }
        ],
        "responses": {}
      }
    },
    "/content/add-ipfs": {
      "post": {
        "description": "This endpoint is used to add an IPFS object to the network. The object can be a file or a directory.",
        "produces": [
          "application/json"
        ],
        "tags": [
          "content"
        ],
        "summary": "Add IPFS object",
        "parameters": [
          {
            "description": "IPFS Body",
            "name": "body",
            "in": "body",
            "required": true,
            "schema": {
              "$ref": "#/definitions/util.ContentAddIpfsBody"
            }
          }
        ],
        "responses": {}
      }
    },
    "/content/aggregated/{content}": {
      "get": {
        "description": "This endpoint returns aggregated content stats",
        "produces": [
          "application/json"
        ],
        "tags": [
          "content"
        ],
        "summary": "Get aggregated content stats",
        "parameters": [
          {
            "type": "string",
            "description": "Content ID",
            "name": "content",
            "in": "path",
            "required": true
          }
        ],
        "responses": {
          "200": {
            "description": "OK",
            "schema": {
              "type": "string"
            }
          }
        }
      }
    },
    "/content/all-deals": {
      "get": {
        "description": "This endpoint is used to get all deals for a user",
        "produces": [
          "application/json"
        ],
        "tags": [
          "content"
        ],
        "summary": "Get all deals for a user",
        "parameters": [
          {
            "type": "string",
            "description": "Begin",
            "name": "begin",
            "in": "query",
            "required": true
          },
          {
            "type": "string",
            "description": "Duration",
            "name": "duration",
            "in": "query",
            "required": true
          },
          {
            "type": "string",
            "description": "All",
            "name": "all",
            "in": "query",
            "required": true
          }
        ],
        "responses": {}
      }
    },
    "/content/bw-usage/{content}": {
      "get": {
        "description": "This endpoint returns content bandwidth",
        "produces": [
          "application/json"
        ],
        "tags": [
          "content"
        ],
        "summary": "Get content bandwidth",
        "parameters": [
          {
            "type": "string",
            "description": "Content ID",
            "name": "content",
            "in": "path",
            "required": true
          }
        ],
        "responses": {}
      }
    },
    "/content/create": {
      "post": {
        "description": "This endpoint adds a new content",
        "produces": [
          "application/json"
        ],
        "tags": [
          "content"
        ],
        "summary": "Add a new content",
        "parameters": [
          {
            "description": "Content",
            "name": "body",
            "in": "body",
            "required": true,
            "schema": {
              "type": "string"
            }
          }
        ],
        "responses": {}
      }
    },
    "/content/deals": {
      "get": {
        "description": "This endpoint lists all content with deals",
        "produces": [
          "application/json"
        ],
        "tags": [
          "content"
        ],
        "summary": "Content with deals",
        "parameters": [
          {
            "type": "integer",
            "description": "Limit",
            "name": "limit",
            "in": "query"
          },
          {
            "type": "integer",
            "description": "Offset",
            "name": "offset",
            "in": "query"
          }
        ],
        "responses": {}
      }
    },
    "/content/ensure-replication/{datacid}": {
      "get": {
        "description": "This endpoint ensures that the content is replicated to the specified number of providers",
        "produces": [
          "application/json"
        ],
        "tags": [
          "content"
        ],
        "summary": "Ensure Replication",
        "parameters": [
          {
            "type": "string",
            "description": "Data CID",
            "name": "datacid",
            "in": "path",
            "required": true
          }
        ],
        "responses": {}
      }
    },
    "/content/failures/{content}": {
      "get": {
        "description": "This endpoint returns all failures for a content",
        "produces": [
          "application/json"
        ],
        "tags": [
          "content"
        ],
        "summary": "List all failures for a content",
        "parameters": [
          {
            "type": "string",
            "description": "Content ID",
            "name": "content",
            "in": "path",
            "required": true
          }
        ],
        "responses": {
          "200": {
            "description": "OK",
            "schema": {
              "type": "string"
            }
          }
        }
      }
    },
    "/content/importdeal": {
      "post": {
        "description": "This endpoint imports a deal into the shuttle.",
        "produces": [
          "application/json"
        ],
        "tags": [
          "content"
        ],
        "summary": "Import a deal",
        "parameters": [
          {
            "description": "Import a deal",
            "name": "body",
            "in": "body",
            "required": true,
            "schema": {
              "$ref": "#/definitions/main.importDealBody"
            }
          }
        ],
        "responses": {}
      }
    },
    "/content/list": {
      "get": {
        "description": "This endpoint lists all content",
        "produces": [
          "application/json"
        ],
        "tags": [
          "content"
        ],
        "summary": "List all pinned content",
        "responses": {
          "200": {
            "description": "OK",
            "schema": {
              "type": "array",
              "items": {
                "type": "string"
              }
            }
          }
        }
      }
    },
    "/content/read/{cont}": {
      "get": {
        "description": "This endpoint reads content from the blockstore",
        "produces": [
          "application/json"
        ],
        "tags": [
          "content"
        ],
        "summary": "Read content",
        "parameters": [
          {
            "type": "string",
            "description": "CID",
            "name": "cont",
            "in": "path",
            "required": true
          }
        ],
        "responses": {}
      }
    },
    "/content/staging-zones": {
      "get": {
        "description": "This endpoint is used to get staging zone for user.",
        "produces": [
          "application/json"
        ],
        "tags": [
          "content"
        ],
        "summary": "Get staging zone for user",
        "responses": {}
      }
    },
    "/content/stats": {
      "get": {
        "description": "This endpoint is used to get content statistics. Every content stored in the network (estuary) is tracked by a unique ID which can be used to get information about the content. This endpoint will allow the consumer to get the collected stats of a conten",
        "produces": [
          "application/json"
        ],
        "tags": [
          "content"
        ],
        "summary": "Get content statistics",
        "parameters": [
          {
            "type": "string",
            "description": "limit",
            "name": "limit",
            "in": "path",
            "required": true
          }
        ],
        "responses": {}
      }
    },
    "/content/status/{id}": {
      "get": {
        "description": "This endpoint returns the status of a content",
        "produces": [
          "application/json"
        ],
        "tags": [
          "content"
        ],
        "summary": "Content Status",
        "parameters": [
          {
            "type": "integer",
            "description": "Content ID",
            "name": "id",
            "in": "path",
            "required": true
          }
        ],
        "responses": {}
      }
    },
    "/deal/estimate": {
      "post": {
        "description": "This endpoint estimates the cost of a deal",
        "produces": [
          "application/json"
        ],
        "tags": [
          "deals"
        ],
        "summary": "Estimate the cost of a deal",
        "parameters": [
          {
            "description": "The size of the deal in bytes, the replication factor, and the duration of the deal in blocks",
            "name": "body",
            "in": "body",
            "required": true,
            "schema": {
              "$ref": "#/definitions/main.estimateDealBody"
            }
          }
        ],
        "responses": {}
      }
    },
    "/deal/info/{dealid}": {
      "get": {
        "description": "This endpoint returns the deal info for a deal",
        "produces": [
          "application/json"
        ],
        "tags": [
          "deals"
        ],
        "summary": "Get Deal Info",
        "parameters": [
          {
            "type": "integer",
            "description": "Deal ID",
            "name": "dealid",
            "in": "path",
            "required": true
          }
        ],
        "responses": {}
      }
    },
    "/deal/proposal/{propcid}": {
      "get": {
        "description": "This endpoint returns the proposal for a deal",
        "produces": [
          "application/json"
        ],
        "tags": [
          "deals"
        ],
        "summary": "Get Proposal",
        "parameters": [
          {
            "type": "string",
            "description": "Proposal CID",
            "name": "propcid",
            "in": "path",
            "required": true
          }
        ],
        "responses": {}
      }
    },
    "/deal/query/{miner}": {
      "get": {
        "description": "This endpoint returns the ask for a given CID",
        "produces": [
          "application/json"
        ],
        "tags": [
          "deals"
        ],
        "summary": "Query Ask",
        "parameters": [
          {
            "type": "string",
            "description": "CID",
            "name": "miner",
            "in": "path",
            "required": true
          }
        ],
        "responses": {}
      }
    },
    "/deal/status-by-proposal/{propcid}": {
      "get": {
        "description": "Get Deal Status by PropCid",
        "produces": [
          "application/json"
        ],
        "tags": [
          "deals"
        ],
        "summary": "Get Deal Status by PropCid",
        "parameters": [
          {
            "type": "string",
            "description": "PropCid",
            "name": "propcid",
            "in": "path",
            "required": true
          }
        ],
        "responses": {}
      }
    },
    "/deal/status/{miner}/{propcid}": {
      "get": {
        "description": "This endpoint returns the status of a deal",
        "produces": [
          "application/json"
        ],
        "tags": [
          "deals"
        ],
        "summary": "Deal Status",
        "parameters": [
          {
            "type": "string",
            "description": "Miner",
            "name": "miner",
            "in": "path",
            "required": true
          },
          {
            "type": "string",
            "description": "Proposal CID",
            "name": "propcid",
            "in": "path",
            "required": true
          }
        ],
        "responses": {}
      }
    },
    "/deal/transfer/in-progress": {
      "get": {
        "description": "This endpoint returns the in-progress transfers",
        "produces": [
          "application/json"
        ],
        "tags": [
          "deals"
        ],
        "summary": "Transfer In Progress",
        "responses": {}
      }
    },
    "/deal/transfer/status": {
      "post": {
        "description": "This endpoint returns the status of a transfer",
        "produces": [
          "application/json"
        ],
        "tags": [
          "deals"
        ],
        "summary": "Transfer Status",
        "responses": {}
      }
    },
    "/deals/failures": {
      "get": {
        "description": "This endpoint returns a list of storage failures for user",
        "produces": [
          "application/json"
        ],
        "tags": [
          "deals"
        ],
        "summary": "Get storage failures for user",
        "responses": {}
      }
    },
    "/deals/make/{miner}": {
      "post": {
        "description": "This endpoint makes a deal for a given content and miner",
        "produces": [
          "application/json"
        ],
        "tags": [
          "deals"
        ],
        "summary": "Make Deal",
        "parameters": [
          {
            "type": "string",
            "description": "Miner",
            "name": "miner",
            "in": "path",
            "required": true
          },
          {
            "description": "Deal Request",
            "name": "dealRequest",
            "in": "body",
            "required": true,
            "schema": {
              "type": "string"
            }
          }
        ],
        "responses": {}
      }
    },
    "/deals/status/{deal}": {
      "get": {
        "description": "This endpoint returns the status of a deal",
        "produces": [
          "application/json"
        ],
        "tags": [
          "deals"
        ],
        "summary": "Get Deal Status",
        "parameters": [
          {
            "type": "integer",
            "description": "Deal ID",
            "name": "deal",
            "in": "path",
            "required": true
          }
        ],
        "responses": {}
      }
    },
    "/net/addrs": {
      "get": {
        "description": "This endpoint is used to get net addrs",
        "produces": [
          "application/json"
        ],
        "tags": [
          "net"
        ],
        "summary": "Net Addrs",
        "responses": {
          "200": {
            "description": "OK",
            "schema": {
              "type": "array",
              "items": {
                "type": "string"
              }
            }
          }
        }
      }
    },
    "/pinning/pins": {
      "get": {
        "description": "This endpoint lists all pin status objects",
        "produces": [
          "application/json"
        ],
        "tags": [
          "pinning"
        ],
        "summary": "List all pin status objects",
        "responses": {
          "400": {
            "description": "Bad Request",
            "schema": {
              "$ref": "#/definitions/util.HttpError"
            }
          },
          "404": {
            "description": "Not Found",
            "schema": {
              "$ref": "#/definitions/util.HttpError"
            }
          },
          "500": {
            "description": "Internal Server Error",
            "schema": {
              "$ref": "#/definitions/util.HttpError"
            }
          }
        }
      },
      "post": {
        "description": "This endpoint adds a pin to the IPFS daemon.",
        "produces": [
          "application/json"
        ],
        "tags": [
          "pinning"
        ],
        "summary": "Add and pin object",
        "parameters": [
          {
            "type": "string",
            "description": "cid",
            "name": "cid",
            "in": "path",
            "required": true
          },
          {
            "type": "string",
            "description": "name",
            "name": "name",
            "in": "path",
            "required": true
          }
        ],
        "responses": {}
      }
    },
    "/pinning/pins/{pinid}": {
      "get": {
        "description": "This endpoint returns a pin status object.",
        "produces": [
          "application/json"
        ],
        "tags": [
          "pinning"
        ],
        "summary": "Get a pin status object",
        "parameters": [
          {
            "type": "string",
            "description": "cid",
            "name": "pinid",
            "in": "path",
            "required": true
          }
        ],
        "responses": {}
      },
      "post": {
        "description": "This endpoint replaces a pinned object.",
        "produces": [
          "application/json"
        ],
        "tags": [
          "pinning"
        ],
        "summary": "Replace a pinned object",
        "parameters": [
          {
            "type": "string",
            "description": "Pin ID",
            "name": "pinid",
            "in": "path",
            "required": true
          }
        ],
        "responses": {}
      },
      "delete": {
        "description": "This endpoint deletes a pinned object.",
        "produces": [
          "application/json"
        ],
        "tags": [
          "pinning"
        ],
        "summary": "Delete a pinned object",
        "parameters": [
          {
            "type": "string",
            "description": "Pin ID",
            "name": "pinid",
            "in": "path",
            "required": true
          }
        ],
        "responses": {}
      }
    },
    "/public/by-cid/{cid}": {
      "get": {
        "description": "This endpoint returns the content associated with a CID",
        "produces": [
          "application/json"
        ],
        "tags": [
          "public"
        ],
        "summary": "Get Content by Cid",
        "parameters": [
          {
            "type": "string",
            "description": "Cid",
            "name": "cid",
            "in": "path",
            "required": true
          }
        ],
        "responses": {}
      }
    },
    "/public/deals/failures": {
      "get": {
        "description": "This endpoint returns a list of storage failures",
        "produces": [
          "application/json"
        ],
        "tags": [
          "deals"
        ],
        "summary": "Get storage failures",
        "responses": {}
      }
    },
    "/public/info": {
      "get": {
        "description": "This endpoint returns information about the node",
        "produces": [
          "application/json"
        ],
        "tags": [
          "public"
        ],
        "summary": "Get public node info",
        "responses": {}
      }
    },
    "/public/metrics/deals-on-chain": {
      "get": {
        "description": "This endpoint is used to get deal metrics",
        "produces": [
          "application/json"
        ],
        "tags": [
          "public",
          "metrics"
        ],
        "summary": "Get deal metrics",
        "responses": {}
      }
    },
    "/public/miners": {
      "get": {
        "description": "This endpoint returns all miners",
        "produces": [
          "application/json"
        ],
        "tags": [
          "public",
          "net"
        ],
        "summary": "Get all miners",
        "responses": {}
      }
    },
    "/public/miners/deals/{miner}": {
      "get": {
        "description": "This endpoint returns all miners deals",
        "produces": [
          "application/json"
        ],
        "tags": [
          "public",
          "miner"
        ],
        "summary": "Get all miners deals",
        "parameters": [
          {
            "type": "string",
            "description": "Filter by miner",
            "name": "miner",
            "in": "path",
            "required": true
          }
        ],
        "responses": {}
      }
    },
    "/public/miners/failures/{miner}": {
      "get": {
        "description": "This endpoint returns all miners",
        "produces": [
          "application/json"
        ],
        "tags": [
          "public",
          "net"
        ],
        "summary": "Get all miners",
        "parameters": [
          {
            "type": "string",
            "description": "Filter by miner",
            "name": "miner",
            "in": "path",
            "required": true
          }
        ],
        "responses": {}
      }
    },
    "/public/miners/stats/{miner}": {
      "get": {
        "description": "This endpoint returns miner stats",
        "produces": [
          "application/json"
        ],
        "tags": [
          "public",
          "miner"
        ],
        "summary": "Get miner stats",
        "parameters": [
          {
            "type": "string",
            "description": "Filter by miner",
            "name": "miner",
            "in": "path",
            "required": true
          }
        ],
        "responses": {}
      }
    },
    "/public/miners/storage/query/{miner}": {
      "get": {
        "description": "This endpoint returns the ask for a given CID",
        "produces": [
          "application/json"
        ],
        "tags": [
          "deals"
        ],
        "summary": "Query Ask",
        "parameters": [
          {
            "type": "string",
            "description": "CID",
            "name": "miner",
            "in": "path",
            "required": true
          }
        ],
        "responses": {}
      }
    },
    "/public/net/addrs": {
      "get": {
        "description": "This endpoint is used to get net addrs",
        "produces": [
          "application/json"
        ],
        "tags": [
          "public",
          "net"
        ],
        "summary": "Net Addrs",
        "responses": {
          "200": {
            "description": "OK",
            "schema": {
              "type": "array",
              "items": {
                "type": "string"
              }
            }
          }
        }
      }
    },
    "/public/net/peers": {
      "get": {
        "description": "This endpoint is used to get net peers",
        "produces": [
          "application/json"
        ],
        "tags": [
          "public",
          "net"
        ],
        "summary": "Net Peers",
        "responses": {
          "200": {
            "description": "OK",
            "schema": {
              "type": "array",
              "items": {
                "type": "string"
              }
            }
          }
        }
      }
    },
    "/public/stats": {
      "get": {
        "description": "This endpoint is used to get public stats.",
        "produces": [
          "application/json"
        ],
        "tags": [
          "public"
        ],
        "summary": "Public stats",
        "responses": {}
      }
    },
    "/user/api-keys": {
      "get": {
        "description": "This endpoint is used to get API keys for a user. In estuary, each user can be given multiple API keys (tokens). This endpoint can be used to retrieve all available API keys for a given user.",
        "produces": [
          "application/json"
        ],
        "tags": [
          "User"
        ],
        "summary": "Get API keys for a user",
        "responses": {
          "200": {
            "description": "OK",
            "schema": {
              "type": "array",
              "items": {
                "$ref": "#/definitions/main.getApiKeysResp"
              }
            }
          },
          "400": {
            "description": "Bad Request",
            "schema": {
              "$ref": "#/definitions/util.HttpError"
            }
          },
          "404": {
            "description": "Not Found",
            "schema": {
              "$ref": "#/definitions/util.HttpError"
            }
          },
          "500": {
            "description": "Internal Server Error",
            "schema": {
              "$ref": "#/definitions/util.HttpError"
            }
          }
        }
      },
      "post": {
        "description": "This endpoint is used to create API keys for a user. In estuary, each user is given an API key to access all features.",
        "produces": [
          "application/json"
        ],
        "tags": [
          "User"
        ],
        "summary": "Create API keys for a user",
        "responses": {
          "200": {
            "description": "OK",
            "schema": {
              "$ref": "#/definitions/main.getApiKeysResp"
            }
          },
          "400": {
            "description": "Bad Request",
            "schema": {
              "$ref": "#/definitions/util.HttpError"
            }
          },
          "404": {
            "description": "Not Found",
            "schema": {
              "$ref": "#/definitions/util.HttpError"
            }
          },
          "500": {
            "description": "Internal Server Error",
            "schema": {
              "$ref": "#/definitions/util.HttpError"
            }
          }
        }
      }
    },
    "/user/api-keys/{key}": {
      "delete": {
        "description": "This endpoint is used to revoke a user API key. In estuary, every user is assigned with an API key, this API key is generated and issued for each user and is primarily use to access all estuary features. This endpoint can be used to revoke the API key thats assigned to the user.",
        "produces": [
          "application/json"
        ],
        "tags": [
          "User"
        ],
        "summary": "Revoke a User API Key.",
        "parameters": [
          {
            "type": "string",
            "description": "Key",
            "name": "key",
            "in": "path",
            "required": true
          }
        ],
        "responses": {}
      }
    },
    "/user/export": {
      "get": {
        "description": "This endpoint is used to get API keys for a user.",
        "produces": [
          "application/json"
        ],
        "tags": [
          "User"
        ],
        "summary": "Export user data",
        "responses": {
          "200": {
            "description": "OK",
            "schema": {
              "type": "string"
            }
          }
        }
      }
    },
    "/user/stats": {
      "get": {
        "description": "This endpoint is used to create API keys for a user.",
        "produces": [
          "application/json"
        ],
        "tags": [
          "User"
        ],
        "summary": "Create API keys for a user",
        "responses": {
          "200": {
            "description": "OK",
            "schema": {
              "$ref": "#/definitions/main.userStatsResponse"
            }
          }
        }
      }
    }
  },
  "definitions": {
    "collections.Collection": {
      "type": "object",
      "properties": {
        "cid": {
          "type": "string"
        },
        "createdAt": {
          "type": "string"
        },
        "description": {
          "type": "string"
        },
        "name": {
          "type": "string"
        },
        "userId": {
          "type": "integer"
        },
        "uuid": {
          "type": "string"
        }
      }
    },
    "main.createCollectionBody": {
      "type": "object",
      "properties": {
        "description": {
          "type": "string"
        },
        "name": {
          "type": "string"
        }
      }
    },
    "main.deleteContentFromCollectionBody": {
      "type": "object",
      "properties": {
        "by": {
          "type": "string"
        },
        "value": {
          "type": "string"
        }
      }
    },
    "main.estimateDealBody": {
      "type": "object",
      "properties": {
        "durationBlks": {
          "type": "integer"
        },
        "replication": {
          "type": "integer"
        },
        "size": {
          "type": "integer"
        },
        "verified": {
          "type": "boolean"
        }
      }
    },
    "main.getApiKeysResp": {
      "type": "object",
      "properties": {
        "expiry": {
          "type": "string"
        },
        "token": {
          "type": "string"
        }
      }
    },
    "main.importDealBody": {
      "type": "object",
      "properties": {
        "coluuid": {
          "type": "string"
        },
        "dealIDs": {
          "type": "array",
          "items": {
            "type": "integer"
          }
        },
        "dir": {
          "type": "string"
        },
        "name": {
          "type": "string"
        }
      }
    },
    "main.userStatsResponse": {
      "type": "object",
      "properties": {
        "numPins": {
          "type": "integer"
        },
        "totalSize": {
          "type": "integer"
        }
      }
    },
    "util.ContentAddIpfsBody": {
      "type": "object",
      "properties": {
        "coluuid": {
          "type": "string"
        },
        "dir": {
          "type": "string"
        },
        "filename": {
          "type": "string"
        },
        "peers": {
          "type": "array",
          "items": {
            "type": "string"
          }
        },
        "root": {
          "type": "string"
        }
      }
    },
    "util.ContentAddResponse": {
      "type": "object",
      "properties": {
        "cid": {
          "type": "string"
        },
        "estuaryId": {
          "type": "integer"
        },
        "providers": {
          "type": "array",
          "items": {
            "type": "string"
          }
        },
        "retrieval_url": {
          "type": "string"
        }
      }
    },
    "util.HttpError": {
      "type": "object",
      "properties": {
        "code": {
          "type": "integer"
        },
        "details": {
          "type": "string"
        },
        "reason": {
          "type": "string"
        }
      }
    }
  },
  "securityDefinitions": {
    "bearerAuth": {
      "type": "apiKey",
      "name": "Authorization",
      "in": "header"
    }
  },
  "security": [
    {
      "bearerAuth": []
    }
  ]
}<|MERGE_RESOLUTION|>--- conflicted
+++ resolved
@@ -460,34 +460,8 @@
             "name": "contentid",
             "in": "path",
             "required": true
-          },
-          {
-<<<<<<< HEAD
-            "description": "{by: Variable to use when filtering for files (must be either 'path' or 'content_id'), value: Value of content_id or path to look for}",
-            "name": "body",
-            "in": "body",
-            "required": true,
-            "schema": {
-              "$ref": "#/definitions/main.deleteContentFromCollectionBody"
-=======
-            "description": "Variable to use when filtering for files (must be either 'path' or 'content_id')",
-            "name": "by",
-            "in": "body",
-            "required": true,
-            "schema": {
-              "type": "string"
-            }
-          },
-          {
-            "description": "Value of content_id or path to look for",
-            "name": "value",
-            "in": "body",
-            "required": true,
-            "schema": {
-              "type": "string"
->>>>>>> 6907499a
-            }
-          }
+          }
+          
         ],
         "responses": {
           "200": {
