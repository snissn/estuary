--- conflicted
+++ resolved
@@ -95,8 +95,6 @@
             }
           }
         }
-<<<<<<< HEAD
-=======
       }
     },
     "/admin/invites": {
@@ -167,7 +165,6 @@
             }
           }
         }
->>>>>>> 42dfe565
       }
     },
     "/admin/peering/peers": {
@@ -505,10 +502,7 @@
             "schema": {
               "type": "array",
               "items": {
-                "type": "array",
-                "items": {
-                  "$ref": "#/definitions/collections.Collection"
-                }
+                "$ref": "#/definitions/collections.Collection"
               }
             }
           },
@@ -993,11 +987,7 @@
           "200": {
             "description": "OK",
             "schema": {
-<<<<<<< HEAD
-              "type": "string"
-=======
               "$ref": "#/definitions/util.ContentAddResponse"
->>>>>>> 42dfe565
             }
           },
           "400": {
@@ -1061,29 +1051,6 @@
               "$ref": "#/definitions/util.HttpError"
             }
           }
-<<<<<<< HEAD
-        ],
-        "responses": {
-          "200": {
-            "description": "OK",
-            "schema": {
-              "type": "string"
-            }
-          },
-          "400": {
-            "description": "Bad Request",
-            "schema": {
-              "$ref": "#/definitions/util.HttpError"
-            }
-          },
-          "500": {
-            "description": "Internal Server Error",
-            "schema": {
-              "$ref": "#/definitions/util.HttpError"
-            }
-          }
-=======
->>>>>>> 42dfe565
         }
       }
     },
@@ -1422,8 +1389,6 @@
             }
           }
         ],
-<<<<<<< HEAD
-=======
         "responses": {
           "200": {
             "description": "OK",
@@ -1456,59 +1421,23 @@
           "content"
         ],
         "summary": "List all pinned content",
->>>>>>> 42dfe565
-        "responses": {
-          "200": {
-            "description": "OK",
-            "schema": {
-              "type": "string"
-            }
-          },
-          "400": {
-            "description": "Bad Request",
-            "schema": {
-              "$ref": "#/definitions/util.HttpError"
-            }
-          },
-          "500": {
-            "description": "Internal Server Error",
-            "schema": {
-              "$ref": "#/definitions/util.HttpError"
-<<<<<<< HEAD
-            }
-          }
-        }
-      }
-    },
-    "/content/list": {
-      "get": {
-        "description": "This endpoint lists all content",
-        "produces": [
-          "application/json"
-        ],
-        "tags": [
-          "content"
-        ],
-        "summary": "List all pinned content",
-        "responses": {
-          "200": {
-            "description": "OK",
-            "schema": {
-              "type": "string"
-            }
-          },
-          "400": {
-            "description": "Bad Request",
-            "schema": {
-              "$ref": "#/definitions/util.HttpError"
-            }
-          },
-          "500": {
-            "description": "Internal Server Error",
-            "schema": {
-              "$ref": "#/definitions/util.HttpError"
-=======
->>>>>>> 42dfe565
+        "responses": {
+          "200": {
+            "description": "OK",
+            "schema": {
+              "type": "string"
+            }
+          },
+          "400": {
+            "description": "Bad Request",
+            "schema": {
+              "$ref": "#/definitions/util.HttpError"
+            }
+          },
+          "500": {
+            "description": "Internal Server Error",
+            "schema": {
+              "$ref": "#/definitions/util.HttpError"
             }
           }
         }
@@ -2167,29 +2096,6 @@
               "$ref": "#/definitions/util.HttpError"
             }
           }
-<<<<<<< HEAD
-        ],
-        "responses": {
-          "200": {
-            "description": "OK",
-            "schema": {
-              "type": "string"
-            }
-          },
-          "400": {
-            "description": "Bad Request",
-            "schema": {
-              "$ref": "#/definitions/util.HttpError"
-            }
-          },
-          "500": {
-            "description": "Internal Server Error",
-            "schema": {
-              "$ref": "#/definitions/util.HttpError"
-            }
-          }
-=======
->>>>>>> 42dfe565
         }
       }
     },
@@ -2213,13 +2119,8 @@
           }
         ],
         "responses": {
-<<<<<<< HEAD
-          "200": {
-            "description": "OK",
-=======
           "307": {
             "description": "Temporary Redirect",
->>>>>>> 42dfe565
             "schema": {
               "type": "string"
             }
@@ -2937,10 +2838,7 @@
             "schema": {
               "type": "array",
               "items": {
-                "type": "array",
-                "items": {
-                  "$ref": "#/definitions/main.getApiKeysResp"
-                }
+                "$ref": "#/definitions/main.getApiKeysResp"
               }
             }
           },
