--- conflicted
+++ resolved
@@ -58,11 +58,7 @@
 # export CGO_CFLAGS+=-Wno-stringop-overflow
 
 .PHONY: build
-<<<<<<< HEAD
 build: deps estuary shuttle barge benchest bsget
-=======
-build: deps estuary shuttle benchest bsget shuttle-proxy
->>>>>>> 3aff2fcb
 
 .PHONY: deps
 deps: $(BUILD_DEPS)
