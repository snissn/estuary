package contentmgr

import (
	"context"
	"encoding/json"
	"fmt"
	"sort"

	"github.com/application-research/estuary/collections"
	"github.com/application-research/estuary/constants"
	"github.com/application-research/estuary/drpc"
	"github.com/application-research/estuary/model"
	"github.com/application-research/estuary/pinner/pinning_op"
	pinning_progress "github.com/application-research/estuary/pinner/progress"
	"github.com/application-research/estuary/pinner/types"
	"github.com/application-research/estuary/util"
	"github.com/ipfs/go-blockservice"
	"github.com/ipfs/go-cid"
	"github.com/ipfs/go-merkledag"
	"github.com/libp2p/go-libp2p/core/peer"
	"github.com/pkg/errors"
	"go.opentelemetry.io/otel/attribute"
	"go.opentelemetry.io/otel/trace"
	"golang.org/x/xerrors"
	"gorm.io/gorm/clause"
)

func (cm *ContentManager) PinStatus(cont util.Content, origins []*peer.AddrInfo) (*types.IpfsPinStatusResponse, error) {
	delegates := cm.PinDelegatesForContent(cont)

	meta := make(map[string]interface{}, 0)
	if cont.PinMeta != "" {
		if err := json.Unmarshal([]byte(cont.PinMeta), &meta); err != nil {
			cm.log.Warnf("content %d has invalid pinmeta: %s", cont, err)
		}
	}

	originStrs := make([]string, 0)
	for _, o := range origins {
		ai, err := peer.AddrInfoToP2pAddrs(o)
		if err == nil {
			for _, a := range ai {
				originStrs = append(originStrs, a.String())
			}
		}
	}

	ps := &types.IpfsPinStatusResponse{
		RequestID: fmt.Sprintf("%d", cont.ID),
		Status:    types.PinningStatusQueued,
		Created:   cont.CreatedAt,
		Pin: types.IpfsPin{
			CID:     cont.Cid.CID.String(),
			Name:    cont.Name,
			Meta:    meta,
			Origins: originStrs,
		},
		Delegates: delegates,
		Info:      make(map[string]interface{}, 0), // TODO: all sorts of extra info we could add...
	}

	if cont.Active {
		ps.Status = types.PinningStatusPinned
	} else if cont.Failed {
		ps.Status = types.PinningStatusFailed
	} else if cont.Pinning {
		ps.Status = types.PinningStatusPinning
	}
	return ps, nil
}

func (cm *ContentManager) PinDelegatesForContent(cont util.Content) []string {
	if cont.Location == constants.ContentLocationLocal {
		var out []string
		for _, a := range cm.node.Host.Addrs() {
			out = append(out, fmt.Sprintf("%s/p2p/%s", a, cm.node.Host.ID()))
		}
		return out

	} else {
		ai, err := cm.addrInfoForShuttle(cont.Location)
		if err != nil {
			cm.log.Errorf("failed to get address info for shuttle %q: %s", cont.Location, err)
			return nil
		}

		if ai == nil {
			cm.log.Warnf("no address info for shuttle: %s", cont.Location)
			return nil
		}

		var out []string
		for _, a := range ai.Addrs {
			out = append(out, fmt.Sprintf("%s/p2p/%s", a, ai.ID))
		}
		return out
	}
}

func (cm *ContentManager) PinContent(ctx context.Context, user uint, obj cid.Cid, filename string, cols []*collections.CollectionRef, origins []*peer.AddrInfo, replaceID uint, meta map[string]interface{}, makeDeal bool) (*types.IpfsPinStatusResponse, *pinning_op.PinningOperation, error) {
	loc, err := cm.selectLocationForContent(ctx, obj, user)
	if err != nil {
		return nil, nil, xerrors.Errorf("selecting location for content failed: %w", err)
	}

	if replaceID > 0 {
		// mark as replace since it will removed and so it should not be fetched anymore
		if err := cm.db.Model(&util.Content{}).Where("id = ?", replaceID).Update("replace", true).Error; err != nil {
			return nil, nil, err
		}
	}

	var metaStr string
	if meta != nil {
		b, err := json.Marshal(meta)
		if err != nil {
			return nil, nil, err
		}
		metaStr = string(b)
	}

	var originsStr string
	if origins != nil {
		b, err := json.Marshal(origins)
		if err != nil {
			return nil, nil, err
		}
		originsStr = string(b)
	}

	cont := util.Content{
		Cid:         util.DbCID{CID: obj},
		Name:        filename,
		UserID:      user,
		Active:      false,
		Replication: cm.cfg.Replication,
		Pinning:     true,
		PinMeta:     metaStr,
		Location:    loc,
		Origins:     originsStr,
	}
	if err := cm.db.Create(&cont).Error; err != nil {
		return nil, nil, err
	}

	if len(cols) > 0 {
		for _, c := range cols {
			c.Content = cont.ID
		}

		if err := cm.db.Clauses(clause.OnConflict{
			Columns:   []clause.Column{{Name: "path"}, {Name: "collection"}},
			DoUpdates: clause.AssignmentColumns([]string{"created_at", "content"}),
		}).Create(cols).Error; err != nil {
			return nil, nil, err
		}
	}

	var pinOp *pinning_op.PinningOperation
	if loc == constants.ContentLocationLocal {
		pinOp = cm.GetPinOperation(cont, origins, replaceID, makeDeal)
	} else {
		if err := cm.PinContentOnShuttle(ctx, cont, origins, replaceID, loc, makeDeal); err != nil {
			return nil, nil, err
		}
	}

	ipfsRes, err := cm.PinStatus(cont, origins)
	if err != nil {
		return nil, nil, err
	}
	return ipfsRes, pinOp, nil
}

func (cm *ContentManager) GetPinOperation(cont util.Content, peers []*peer.AddrInfo, replaceID uint, makeDeal bool) *pinning_op.PinningOperation {
	if cont.Location != constants.ContentLocationLocal {
		cm.log.Errorf("calling addPinToQueue on non-local content")
	}

	return &pinning_op.PinningOperation{
		ContId:   cont.ID,
		UserId:   cont.UserID,
		Obj:      cont.Cid.CID,
		Name:     cont.Name,
		Peers:    peers,
		Started:  cont.CreatedAt,
		Status:   types.PinningStatusQueued,
		Replace:  replaceID,
		Location: cont.Location,
		MakeDeal: makeDeal,
		Meta:     cont.PinMeta,
	}
}

func (cm *ContentManager) PinContentOnShuttle(ctx context.Context, cont util.Content, peers []*peer.AddrInfo, replaceID uint, handle string, makeDeal bool) error {
	ctx, span := cm.tracer.Start(ctx, "pinContentOnShuttle", trace.WithAttributes(
		attribute.String("handle", handle),
		attribute.String("CID", cont.Cid.CID.String()),
	))
	defer span.End()

	return cm.SendShuttleCommand(ctx, handle, &drpc.Command{
		Op: drpc.CMD_AddPin,
		Params: drpc.CmdParams{
			AddPin: &drpc.AddPin{
				DBID:   cont.ID,
				UserId: cont.UserID,
				Cid:    cont.Cid.CID,
				Peers:  peers,
			},
		},
	})
}

func (cm *ContentManager) selectLocationForContent(ctx context.Context, obj cid.Cid, uid uint) (string, error) {
	ctx, span := cm.tracer.Start(ctx, "selectLocation")
	defer span.End()

	allShuttlesLowSpace := true
	lowSpace := make(map[string]bool)
	var activeShuttles []string
	cm.ShuttlesLk.Lock()
	for d, sh := range cm.Shuttles {
		if !sh.private && !sh.ContentAddingDisabled {
			lowSpace[d] = sh.spaceLow
			activeShuttles = append(activeShuttles, d)
		} else {
			allShuttlesLowSpace = false
		}
	}
	cm.ShuttlesLk.Unlock()

	var shuttles []model.Shuttle
	if err := cm.db.Order("priority desc").Find(&shuttles, "handle in ? and open", activeShuttles).Error; err != nil {
		return "", err
	}

	// prefer shuttles that are not low on blockstore space
	sort.SliceStable(shuttles, func(i, j int) bool {
		lsI := lowSpace[shuttles[i].Handle]
		lsJ := lowSpace[shuttles[j].Handle]

		if lsI == lsJ {
			return false
		}

		return lsJ
	})

	if len(shuttles) == 0 {
		if cm.cfg.Content.DisableLocalAdding {
			return "", fmt.Errorf("no shuttles available and local content adding disabled")
		}
		return constants.ContentLocationLocal, nil
	}

	// TODO: take into account existing staging zones and their primary
	// locations while choosing
	ploc := cm.primaryStagingLocation(ctx, uid)
	if ploc == "" {
		cm.log.Warnf("empty staging zone set for user %d", uid)
	}

	if ploc != "" {
		if allShuttlesLowSpace || !lowSpace[ploc] {
			for _, sh := range shuttles {
				if sh.Handle == ploc {
					return ploc, nil
				}
			}
		}

		// TODO: maybe we should just assign the pin to the preferred shuttle
		// anyways, this could be the case where theres a small amount of
		// downtime from rebooting or something
		cm.log.Warnf("preferred shuttle %q not online", ploc)
	}
	// since they are ordered by priority, just take the first
	return shuttles[0].Handle, nil
}

func (cm *ContentManager) selectLocationForRetrieval(ctx context.Context, cont util.Content) (string, error) {
	_, span := cm.tracer.Start(ctx, "selectLocationForRetrieval")
	defer span.End()

	var activeShuttles []string
	cm.ShuttlesLk.Lock()
	for d, sh := range cm.Shuttles {
		if !sh.private {
			activeShuttles = append(activeShuttles, d)
		}
	}
	cm.ShuttlesLk.Unlock()

	var shuttles []model.Shuttle
	if err := cm.db.Order("priority desc").Find(&shuttles, "handle in ? and open", activeShuttles).Error; err != nil {
		return "", err
	}

	if len(shuttles) == 0 {
		if cm.cfg.Content.DisableLocalAdding {
			return "", fmt.Errorf("no shuttles available and local content adding disabled")
		}
		return constants.ContentLocationLocal, nil
	}

	// prefer the shuttle the content is already on
	for _, sh := range shuttles {
		if sh.Handle == cont.Location {
			return sh.Handle, nil
		}
	}
	// since they are ordered by priority, just take the first
	return shuttles[0].Handle, nil
}

<<<<<<< HEAD
=======
func (cm *ContentManager) primaryStagingLocation(ctx context.Context, uid uint) string {
	var zones []util.Content
	if err := cm.DB.Find(&zones, "user_id = ? and aggregate", uid).Error; err != nil {
		return ""
	}

	// TODO: maybe we could make this more complex, but for now, if we have a
	// staging zone opened in a particular location, just keep using that one
	for _, z := range zones {
		return z.Location
	}
	return ""
}

>>>>>>> ee7f6421
// even though there are 4 pin statuses, queued, pinning, pinned and failed
// the UpdatePinStatus only changes DB state for failed status
// when the content was added, status = pinning
// when the pin process is complete, status = pinned
func (cm *ContentManager) UpdatePinStatus(location string, contID uint, status types.PinningStatus) error {
	if status == types.PinningStatusFailed {
		var c util.Content
		if err := cm.db.First(&c, "id = ?", contID).Error; err != nil {
			return errors.Wrap(err, "failed to look up content")
		}

		if c.Active {
			return fmt.Errorf("got failed pin status message from location: %s where content(%d) was already active, refusing to do anything", location, contID)
		}

		if err := cm.db.Model(util.Content{}).Where("id = ?", contID).UpdateColumns(map[string]interface{}{
			"active":  false,
			"pinning": false,
			"failed":  true,
		}).Error; err != nil {
			cm.log.Errorf("failed to mark content as failed in database: %s", err)
		}
	}
	return nil
}

func (cm *ContentManager) handlePinningComplete(ctx context.Context, handle string, pincomp *drpc.PinComplete) error {
	ctx, span := cm.tracer.Start(ctx, "handlePinningComplete")
	defer span.End()

	var cont util.Content
	if err := cm.db.First(&cont, "id = ?", pincomp.DBID).Error; err != nil {
		return xerrors.Errorf("got shuttle pin complete for unknown content %d (shuttle = %s): %w", pincomp.DBID, handle, err)
	}

	if cont.Active {
		// content already active, no need to add objects, just update location
		// this is used by consolidated contents
		if err := cm.db.Model(util.Content{}).Where("id = ?", cont.ID).UpdateColumns(map[string]interface{}{
			"pinning":  false,
			"location": handle,
		}).Error; err != nil {
			return err
		}
		return nil
	}

	if cont.Aggregate {
		// this is used by staging content aggregate
		if len(pincomp.Objects) != 1 {
			return fmt.Errorf("aggregate has more than 1 objects")
		}

		obj := &util.Object{
			Cid:  util.DbCID{CID: pincomp.Objects[0].Cid},
			Size: pincomp.Objects[0].Size,
		}
		if err := cm.db.Create(obj).Error; err != nil {
			return xerrors.Errorf("failed to create Object: %w", err)
		}

		if err := cm.db.Create(&util.ObjRef{
			Content: cont.ID,
			Object:  obj.ID,
		}).Error; err != nil {
			return xerrors.Errorf("failed to create Object reference: %w", err)
		}

		if err := cm.db.Model(util.Content{}).Where("id = ?", cont.ID).UpdateColumns(map[string]interface{}{
			"active":   true,
			"pinning":  false,
			"location": handle,
			"cid":      util.DbCID{CID: pincomp.CID},
			"size":     pincomp.Size,
		}).Error; err != nil {
			return xerrors.Errorf("failed to update content in database: %w", err)
		}

		// if the content is a consolidated aggregate, it means aggregation has been completed and we can mark as finished
		cm.MarkFinishedAggregating(cont)

		// after aggregate is done, make deal for it
		cm.ToCheck(cont.ID)
		return nil
	}

	objects := make([]*util.Object, 0, len(pincomp.Objects))
	for _, o := range pincomp.Objects {
		objects = append(objects, &util.Object{
			Cid:  util.DbCID{CID: o.Cid},
			Size: o.Size,
		})
	}

	if err := cm.addObjectsToDatabase(ctx, pincomp.DBID, objects, handle); err != nil {
		return xerrors.Errorf("failed to add objects to database: %w", err)
	}

	cm.ToCheck(cont.ID)
	return nil
}

func (cm *ContentManager) DoPinning(ctx context.Context, op *pinning_op.PinningOperation, cb pinning_progress.PinProgressCB) error {
	ctx, span := cm.tracer.Start(ctx, "doPinning")
	defer span.End()

	// remove replacement async - move this out
	if op.Replace > 0 {
		go func() {
			if err := cm.RemoveContent(ctx, op.Replace, true); err != nil {
				cm.log.Infof("failed to remove content in replacement: %d with: %d", op.Replace, op.ContId)
			}
		}()
	}

	for _, pi := range op.Peers {
		if err := cm.node.Host.Connect(ctx, *pi); err != nil {
			cm.log.Warnf("failed to connect to origin node for pinning operation: %s", err)
		}
	}

	bserv := blockservice.New(&cm.node.Blockstore, cm.node.Bitswap)
	dserv := merkledag.NewDAGService(bserv)
	dsess := dserv.Session(ctx)

	if err := cm.AddDatabaseTrackingToContent(ctx, op.ContId, dsess, op.Obj, cb); err != nil {
		return err
	}

	if op.MakeDeal {
		cm.ToCheck(op.ContId)
	}

	// this provide call goes out immediately
	if err := cm.node.FullRT.Provide(ctx, op.Obj, true); err != nil {
		cm.log.Warnf("provider broadcast failed: %s", err)
	}

	// this one adds to a queue
	if err := cm.node.Provider.Provide(op.Obj); err != nil {
		cm.log.Warnf("providing failed: %s", err)
	}
	return nil
}

func (cm *ContentManager) PinStatusFunc(contID uint, location string, status types.PinningStatus) error {
	if status == types.PinningStatusFailed {
		cm.log.Debugf("updating pin: %d, status: %s, loc: %s", contID, status, location)

		return cm.UpdatePinStatus(location, contID, status)
	}
	return nil
}<|MERGE_RESOLUTION|>--- conflicted
+++ resolved
@@ -314,23 +314,6 @@
 	return shuttles[0].Handle, nil
 }
 
-<<<<<<< HEAD
-=======
-func (cm *ContentManager) primaryStagingLocation(ctx context.Context, uid uint) string {
-	var zones []util.Content
-	if err := cm.DB.Find(&zones, "user_id = ? and aggregate", uid).Error; err != nil {
-		return ""
-	}
-
-	// TODO: maybe we could make this more complex, but for now, if we have a
-	// staging zone opened in a particular location, just keep using that one
-	for _, z := range zones {
-		return z.Location
-	}
-	return ""
-}
-
->>>>>>> ee7f6421
 // even though there are 4 pin statuses, queued, pinning, pinned and failed
 // the UpdatePinStatus only changes DB state for failed status
 // when the content was added, status = pinning
